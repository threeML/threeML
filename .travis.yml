--- conflicted
+++ resolved
@@ -1,54 +1,54 @@
 sudo: required
 
 language: python
-<<<<<<< HEAD
-python:
-  # We don't actually use the Travis Python, but this keeps it organized.
-  - "2.7"
+#<<<<<<< HEAD
+#python:
+#  # We don't actually use the Travis Python, but this keeps it organized.
+#  - "2.7"
+#
+#before_install:
+#    - pip install pytest pytest-cov
+#    - pip install coveralls
+#
+#install:
+#  - sudo apt-get update
+#  # We do this conditionally because it saves us some downloading if the
+#  # version is the same.
+#  - if [[ "$TRAVIS_PYTHON_VERSION" == "2.7" ]]; then
+#      wget https://repo.continuum.io/miniconda/Miniconda2-latest-Linux-x86_64.sh -O miniconda.sh;
+#    else
+#      wget https://repo.continuum.io/miniconda/Miniconda3-latest-Linux-x86_64.sh -O miniconda.sh;
+#    fi
+#  - bash miniconda.sh -b -p $HOME/miniconda
+#  - export PATH="$HOME/miniconda/bin:$PATH"
+#  - hash -r
+#  - conda config --set always_yes yes --set changeps1 no
+#  - conda update -q conda
+#  # Useful for debugging any issues with conda
+#  - conda info -a
+#
+#  # Replace dep1 dep2 ... with your dependencies
+#  - conda create -q -n test-environment python=$TRAVIS_PYTHON_VERSION ipython pytest numpy scipy matplotlib pandas astropy numexpr hdf5 pytables pyyaml dill iminuit sympy
+#  - source activate test-environment
+#  - pip install emcee uncertainties corner ipyparallel coveralls pytest-cov
+#  # Download and install latest version of astromodels
+#  - pip install git+https://github.com/giacomov/astromodels.git
+#  - pip install .
+#  - python -c "from threeML.config.config import Config; print(Config()._configuration['parallel'].keys())"
+#
+#script:
+#  # Set to non-interactive backend for matplotlib
+#  - export MPLBACKEND='Agg'
+#  # Run tests
+#
+#  #- py.test --cov-report= --cov=threeML #threeML/test
+#  - coverage run --source=threeML setup.py test
+#
+#
+## Calculate coverage
+#after_success:
+#  - coveralls #--config_file .coveragerc
 
-before_install:
-    - pip install pytest pytest-cov
-    - pip install coveralls
-
-install:
-  - sudo apt-get update
-  # We do this conditionally because it saves us some downloading if the
-  # version is the same.
-  - if [[ "$TRAVIS_PYTHON_VERSION" == "2.7" ]]; then
-      wget https://repo.continuum.io/miniconda/Miniconda2-latest-Linux-x86_64.sh -O miniconda.sh;
-    else
-      wget https://repo.continuum.io/miniconda/Miniconda3-latest-Linux-x86_64.sh -O miniconda.sh;
-    fi
-  - bash miniconda.sh -b -p $HOME/miniconda
-  - export PATH="$HOME/miniconda/bin:$PATH"
-  - hash -r
-  - conda config --set always_yes yes --set changeps1 no
-  - conda update -q conda
-  # Useful for debugging any issues with conda
-  - conda info -a
-
-  # Replace dep1 dep2 ... with your dependencies
-  - conda create -q -n test-environment python=$TRAVIS_PYTHON_VERSION ipython pytest numpy scipy matplotlib pandas astropy numexpr hdf5 pytables pyyaml dill iminuit sympy
-  - source activate test-environment
-  - pip install emcee uncertainties corner ipyparallel coveralls pytest-cov
-  # Download and install latest version of astromodels
-  - pip install git+https://github.com/giacomov/astromodels.git
-  - pip install .
-  - python -c "from threeML.config.config import Config; print(Config()._configuration['parallel'].keys())"
-
-script:
-  # Set to non-interactive backend for matplotlib
-  - export MPLBACKEND='Agg'
-  # Run tests
-
-  #- py.test --cov-report= --cov=threeML #threeML/test
-  - coverage run --source=threeML setup.py test
-
-
-# Calculate coverage
-after_success:
-  - coveralls #--config_file .coveragerc
-=======
 
 services:
   - docker
@@ -59,4 +59,3 @@
 
 script:
 - docker run --rm -it giacomov/hawc-docker /bin/bash --login -c 'source ~/.bashrc && python -c "import hawc" && cd /home/hawc/ && git clone https://github.com/giacomov/3ML.git && cd 3ML && pip install . && pip install git+https://github.com/giacomov/astromodels.git git+https://github.com/giacomov/cthreeML.git pytest && export MPLBACKEND='Agg' && python -m pytest'
->>>>>>> 96ad6a93
