name: Docs
on: [push, release]

jobs:
  fast_notebooks:
    name: "Build the fast notebooks"
    runs-on: ubuntu-latest
    steps:
      - name: Checkout
        uses: actions/checkout@v2
      - name: Set up Python
        uses: actions/setup-python@v2
        with:
          python-version: 3.7
      - name: install latex
        uses: xu-cheng/texlive-action/small@v1
          
      - name: Init Environment
        shell: bash -l {0}
        run: |
          set -e
          # brew update
          # brew install --cask basictex
 
          pip install -U cython
          pip install -U numpy scipy matplotlib
          pip install -U jupytext jupyterthemes jupyter_latex_envs
          pip install -U astropy
          pip install emcee ultranest
          
          
          pip install zeus-mcmc
          pip install git+https://github.com/desihub/speclite.git
          pip install black
          
          pip install astromodels
          
          
      - name: Install the package
        shell: bash -l {0}
        run: |
          pip install -e .

      - name: Execute the notebooks
        shell: bash -l {0}
        run: |
          # copy the doc configuration over
          mkdir -p ~/.config/threeML
          cp threeML/data/doc_config.yml ~/.config/threeML/

          jupytext --to ipynb --pipe black --execute docs/md_docs/fast_execute/*.md

          mv docs/md_docs/fast_execute/*.ipynb docs/notebooks/

          ls docs/notebooks

        env:
          OMP_NUM_THREADS: 1
          MKL_NUM_THREADS: 1
          NUMEXPR_NUM_THREADS: 1
          MPLBACKEND: "Agg"

      - uses: actions/upload-artifact@v2
        with:
          name: notebooks-for-fast-${{ github.sha }}
          path: docs/notebooks

 
  hal_notebooks:
    name: "Build the HAL notebooks"
<<<<<<< HEAD
    runs-on: ubuntu-latest
=======
    runs-on: macos-10.15
>>>>>>> d476e4b1
    steps:
      - name: Checkout
        uses: actions/checkout@v2
      - name: Cache conda
        uses: actions/cache@v2
        env:
          # Increase this value to reset cache if etc/example-environment.yml has not changed
          CACHE_NUMBER: 0
        with:
          path: ~/conda_pkgs_dir
          key: conda-hal_notebooks-python-3.7-${{ hashFiles('ci/environment_fermi.yml') }}

      - name: Setup Miniconda
        uses: conda-incubator/setup-miniconda@v2
        with:
          auto-update-conda: true
          auto-activate-base: false
          #mamba-version: "*"
          activate-environment: test_env
          python-version: ${{ matrix.python-version }}
          channels: conda-forge, threeml, defaults
          environment-file: ci/environment_hal.yml
          use-only-tar-bz2: true

      - name: Init Environment
        shell: bash -l {0}
        run: |
          set -e
          # Make sure we fail in case of error

          # miniconda_os=Linux
          # compilers="gcc_linux-64 gxx_linux-64 gfortran_linux-64"

          miniconda_os=MacOSX
          compilers="clang_osx-64 clangxx_osx-64 gfortran_osx-64"

          brew update
          brew install --cask basictex

          eval "$(/usr/libexec/path_helper)"
          #sudo apt-get install texlive

          conda install ${compilers} jupytext jupyterthemes jupyter_latex_envs emcee pymultinest ultranest

          # temporary fix for fermi tools
          conda install -c conda-forge clhep=2.4.4.1

      - name: Install the package
        shell: bash -l {0}
        run: |

          pip install -e .

          pip install black
          pip install --no-binary :all: root_numpy
          pip install git+https://github.com/threeml/hawc_hal.git
          pip install git+https://github.com/desihub/speclite.git

      - name: Execute the notebooks
        shell: bash -l {0}
        run: |

          # copy the doc configuration over
          mkdir -p ~/.config/threeML
          cp threeML/data/doc_config.yml ~/.config/threeML/

          jupytext --to ipynb --pipe black --execute docs/md_docs/slow_execute/hal_example.md
          mv docs/md_docs/slow_execute/hal_example.ipynb docs/notebooks/
          ls docs/notebooks
        env:
          OMP_NUM_THREADS: 1
          MKL_NUM_THREADS: 1
          NUMEXPR_NUM_THREADS: 1
          MPLBACKEND: "Agg"

      - uses: actions/upload-artifact@v2
        with:
          name: notebooks-for-hal-${{ github.sha }}
          path: docs/notebooks

  fermi_notebooks:
    name: "Build the Fermi notebooks"
<<<<<<< HEAD
    runs-on: ubuntu-latest
=======
    runs-on: macos-10.15
>>>>>>> d476e4b1
    steps:
      - name: Checkout
        uses: actions/checkout@v2
      - name: Cache conda
        uses: actions/cache@v2
        env:
          # Increase this value to reset cache if etc/example-environment.yml has not changed
          CACHE_NUMBER: 0
        with:
          path: ~/conda_pkgs_dir
          key: conda-fermi_notebooks-python-3.7-${{ hashFiles('ci/environment_fermi.yml') }}

      - name: Setup Miniconda
        uses: conda-incubator/setup-miniconda@v2
        with:
          auto-update-conda: true
          auto-activate-base: false
          #mamba-version: "*"
          activate-environment: test_env
          python-version: 3.7
          channels: conda-forge, fermi, threeml, defaults
          environment-file: ci/environment_fermi.yml
          use-only-tar-bz2: true

      - name: Init Environment
        shell: bash -l {0}
        run: |
          # Make sure we fail in case of error
          set -e
          # miniconda_os=Linux
          # compilers="gcc_linux-64 gxx_linux-64 gfortran_linux-64"

          miniconda_os=MacOSX
          compilers="clang_osx-64 clangxx_osx-64 gfortran_osx-64"

          brew update
          brew install --cask basictex

          eval "$(/usr/libexec/path_helper)"
          #sudo apt-get install texlive

          conda install ${compilers} jupytext jupyterthemes jupyter_latex_envs emcee pymultinest ultranest


      - name: Install the package
        shell: bash -l {0}
        run: |

          pip install -e .

          pip install black
          pip install --no-binary :all: root_numpy
          pip install git+https://github.com/desihub/speclite.git

      - name: Execute the notebooks
        shell: bash -l {0}
        run: |

          # copy the doc configuration over
          mkdir -p ~/.config/threeML
          cp threeML/data/doc_config.yml ~/.config/threeML/


          jupytext --to ipynb --pipe black --execute docs/md_docs/slow_execute/Fermipy_LAT.md

          # Update GtBurst:
          wget https://raw.githubusercontent.com/fermi-lat/pyBurstAnalysisGUI/master/python/GtBurst/updater.py -O $CONDA_PREFIX/lib/python3.7/site-packages/fermitools/GtBurst/updater.py
          python $CONDA_PREFIX/lib/python3.7/site-packages/fermitools/GtBurst/updater.py

          jupytext --to ipynb --pipe black --execute docs/md_docs/slow_execute/LAT_Transient_Builder_Example.md

          #jupytext --to py --pipe black docs/md_docs/slow_execute/LAT_Transient_Builder_Example.md
          #python docs/md_docs/slow_execute/LAT_Transient_Builder_Example.py

          #jupytext --to ipynb --pipe black --execute docs/md_docs/slow_execute/optimizer_docs.md

          mv docs/md_docs/slow_execute/*.ipynb docs/notebooks/
          ls docs/notebooks
          
        env:
          OMP_NUM_THREADS: 1
          MKL_NUM_THREADS: 1
          NUMEXPR_NUM_THREADS: 1
          MPLBACKEND: "Agg"

      - uses: actions/upload-artifact@v2
        with:
          name: notebooks-for-fermi-${{ github.sha }}
          path: docs/notebooks


          
  xspec_notebooks:
    name: "Build the XSPEC notebooks"
<<<<<<< HEAD
    runs-on: ubuntu-latest
=======
    runs-on: macos-10.15
>>>>>>> d476e4b1
    steps:
      - name: Checkout
        uses: actions/checkout@v2
      - name: Cache conda
        uses: actions/cache@v2
        env:
          # Increase this value to reset cache if etc/example-environment.yml has not changed
          CACHE_NUMBER: 0
        with:
          path: ~/conda_pkgs_dir
          key: conda-xspec_notebooks-python-3.7-${{ hashFiles('ci/environment_xspec.yml') }}

      - name: Setup Miniconda
        uses: conda-incubator/setup-miniconda@v2
        with:
          auto-update-conda: true
          auto-activate-base: false
          #mamba-version: "*"
          activate-environment: test_env
          python-version: ${{ matrix.python-version }}
          channels: conda-forge, threeml, xspecmodels, defaults
          environment-file: ci/environment_xspec.yml
          use-only-tar-bz2: true

      - name: Init Environment
        shell: bash -l {0}
        run: |
          # Make sure we fail in case of error
          set -e
          # miniconda_os=Linux
          # compilers="gcc_linux-64 gxx_linux-64 gfortran_linux-64"

          miniconda_os=MacOSX
          compilers="clang_osx-64 clangxx_osx-64 gfortran_osx-64"

          brew update
          brew install --cask basictex

          eval "$(/usr/libexec/path_helper)"
          #sudo apt-get install texlive

          conda install ${compilers} jupytext jupyterthemes jupyter_latex_envs emcee pymultinest ultranest

      - name: Install the package
        shell: bash -l {0}
        run: |

          pip install -e .

          pip install black
          pip install --no-binary :all: root_numpy
          pip install git+https://github.com/desihub/speclite.git

      - name: Execute the notebooks
        shell: bash -l {0}
        run: |

          # copy the doc configuration over
          mkdir -p ~/.config/threeML
          cp threeML/data/doc_config.yml ~/.config/threeML/

          jupytext --to ipynb --pipe black --execute docs/md_docs/slow_execute/xspec_models.md
          jupytext --to ipynb --pipe black --execute docs/md_docs/slow_execute/joint_fitting_xrt_and_gbm_xspec_models.md
          jupytext --to ipynb --pipe black --execute docs/md_docs/slow_execute/Photometry_demo.md

          mv docs/md_docs/slow_execute/*.ipynb docs/notebooks/
          ls docs/notebooks
          
          
        env:
          OMP_NUM_THREADS: 1
          MKL_NUM_THREADS: 1
          NUMEXPR_NUM_THREADS: 1
          MPLBACKEND: "Agg"

      - uses: actions/upload-artifact@v2
        with:
          name: notebooks-for-xspec-${{ github.sha }}
          path: docs/notebooks
  multinest_notebooks:
    name: "Build the multinest notebooks"
<<<<<<< HEAD
    runs-on: ubuntu-latest
=======
    runs-on: macos-10.15
>>>>>>> d476e4b1
    steps:
      - name: Checkout
        uses: actions/checkout@v2
      - name: Cache conda
        uses: actions/cache@v2
        env:
          # Increase this value to reset cache if etc/example-environment.yml has not changed
          CACHE_NUMBER: 0
        with:
          path: ~/conda_pkgs_dir
          key: conda-hal_notebooks-python-3.7-${{ hashFiles('ci/environment_hal.yml') }}

      - name: Setup Miniconda
        uses: conda-incubator/setup-miniconda@v2
        with:
          auto-update-conda: true
          auto-activate-base: false
          #mamba-version: "*"
          activate-environment: test_env
          python-version: ${{ matrix.python-version }}
          channels: conda-forge, threeml, defaults
          environment-file: ci/environment_hal.yml
          use-only-tar-bz2: true

      - name: Init Environment
        shell: bash -l {0}
        run: |
          # Make sure we fail in case of error
          set -e
          # miniconda_os=Linux
          # compilers="gcc_linux-64 gxx_linux-64 gfortran_linux-64"

          miniconda_os=MacOSX
          compilers="clang_osx-64 clangxx_osx-64 gfortran_osx-64"

          brew update
          brew install --cask basictex

          eval "$(/usr/libexec/path_helper)"
          #sudo apt-get install texlive

          conda install ${compilers} jupytext jupyterthemes jupyter_latex_envs emcee ultranest

          # temporary fix for fermi tools


      - name: Install the package
        shell: bash -l {0}
        run: |

          pip install -e .
          pip install zeus_mcmc dynesty
          pip install black
          pip install --no-binary :all: root_numpy
          pip install git+https://github.com/desihub/speclite.git

      - name: Execute the notebooks
        shell: bash -l {0}
        run: |

          # copy the doc configuration over
          mkdir -p ~/.config/threeML
          cp threeML/data/doc_config.yml ~/.config/threeML/

          jupytext --to ipynb --pipe black --execute docs/md_docs/slow_execute/Bayesian_tutorial.md

          jupytext --to ipynb --pipe black --execute docs/md_docs/slow_execute/sampler_docs.md

          jupytext --to ipynb --pipe black --execute docs/md_docs/slow_execute/Minimization_tutorial.md          
          jupytext --to ipynb --pipe black --execute docs/md_docs/slow_execute/grb080916C.md

          jupytext --to ipynb --pipe black --execute docs/md_docs/slow_execute/joint_BAT_gbm_demo.md
          

          mv docs/md_docs/slow_execute/*.ipynb docs/notebooks/
          ls docs/notebooks
          
          
        env:
          OMP_NUM_THREADS: 1
          MKL_NUM_THREADS: 1
          NUMEXPR_NUM_THREADS: 1
          MPLBACKEND: "Agg"

      - uses: actions/upload-artifact@v2
        with:
          name: notebooks-for-multinest-${{ github.sha }}
          path: docs/notebooks

          
          
  upload_notebooks:
    needs: [fast_notebooks, fermi_notebooks, hal_notebooks, xspec_notebooks, multinest_notebooks]
    name: "Upload notebooks and trigger RTD"
<<<<<<< HEAD
    runs-on: ubuntu-latest
=======
    runs-on: macos-10.15
>>>>>>> d476e4b1
    
    steps:
      - name: Checkout
        uses: actions/checkout@v2


      - uses: actions/download-artifact@master
        with:
          name: notebooks-for-fermi-${{ github.sha }}
          path: docs/notebooks

      - uses: actions/download-artifact@master
        with:
          name: notebooks-for-fast-${{ github.sha }}
          path: docs/notebooks

      - uses: actions/download-artifact@master
        with:
          name: notebooks-for-hal-${{ github.sha }}
          path: docs/notebooks

      - uses: actions/download-artifact@master
        with:
          name: notebooks-for-xspec-${{ github.sha }}
          path: docs/notebooks

      - uses: actions/download-artifact@master
        with:
          name: notebooks-for-multinest-${{ github.sha }}
          path: docs/notebooks

      - name: Check that all notebooks are there
        shell: bash -l {0}
        run: |

          ls docs/notebooks

          
          
      - uses: actions/upload-artifact@v2
        with:
          name: notebooks-for-${{ github.sha }}
          path: docs/notebooks
          

      - name: Sleep for 5 min
        uses: juliangruber/sleep-action@v1
        with:
          time: 5m



          
      - name: Trigger RTDs build
        uses: dfm/rtds-action@main
        with:
          webhook_url: ${{ secrets.RTDS_WEBHOOK_URL }}
          webhook_token: ${{ secrets.RTDS_WEBHOOK_TOKEN }}
          commit_ref: ${{ github.ref }}<|MERGE_RESOLUTION|>--- conflicted
+++ resolved
@@ -68,11 +68,7 @@
  
   hal_notebooks:
     name: "Build the HAL notebooks"
-<<<<<<< HEAD
-    runs-on: ubuntu-latest
-=======
     runs-on: macos-10.15
->>>>>>> d476e4b1
     steps:
       - name: Checkout
         uses: actions/checkout@v2
@@ -90,7 +86,7 @@
         with:
           auto-update-conda: true
           auto-activate-base: false
-          #mamba-version: "*"
+          mamba-version: "*"
           activate-environment: test_env
           python-version: ${{ matrix.python-version }}
           channels: conda-forge, threeml, defaults
@@ -155,11 +151,7 @@
 
   fermi_notebooks:
     name: "Build the Fermi notebooks"
-<<<<<<< HEAD
-    runs-on: ubuntu-latest
-=======
     runs-on: macos-10.15
->>>>>>> d476e4b1
     steps:
       - name: Checkout
         uses: actions/checkout@v2
@@ -177,7 +169,7 @@
         with:
           auto-update-conda: true
           auto-activate-base: false
-          #mamba-version: "*"
+          mamba-version: "*"
           activate-environment: test_env
           python-version: 3.7
           channels: conda-forge, fermi, threeml, defaults
@@ -254,11 +246,7 @@
           
   xspec_notebooks:
     name: "Build the XSPEC notebooks"
-<<<<<<< HEAD
-    runs-on: ubuntu-latest
-=======
     runs-on: macos-10.15
->>>>>>> d476e4b1
     steps:
       - name: Checkout
         uses: actions/checkout@v2
@@ -276,7 +264,7 @@
         with:
           auto-update-conda: true
           auto-activate-base: false
-          #mamba-version: "*"
+          mamba-version: "*"
           activate-environment: test_env
           python-version: ${{ matrix.python-version }}
           channels: conda-forge, threeml, xspecmodels, defaults
@@ -340,11 +328,7 @@
           path: docs/notebooks
   multinest_notebooks:
     name: "Build the multinest notebooks"
-<<<<<<< HEAD
-    runs-on: ubuntu-latest
-=======
     runs-on: macos-10.15
->>>>>>> d476e4b1
     steps:
       - name: Checkout
         uses: actions/checkout@v2
@@ -362,7 +346,7 @@
         with:
           auto-update-conda: true
           auto-activate-base: false
-          #mamba-version: "*"
+          mamba-version: "*"
           activate-environment: test_env
           python-version: ${{ matrix.python-version }}
           channels: conda-forge, threeml, defaults
@@ -439,11 +423,7 @@
   upload_notebooks:
     needs: [fast_notebooks, fermi_notebooks, hal_notebooks, xspec_notebooks, multinest_notebooks]
     name: "Upload notebooks and trigger RTD"
-<<<<<<< HEAD
-    runs-on: ubuntu-latest
-=======
     runs-on: macos-10.15
->>>>>>> d476e4b1
     
     steps:
       - name: Checkout
