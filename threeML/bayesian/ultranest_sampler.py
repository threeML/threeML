import logging
import os
from typing import Optional

import numpy as np
from astromodels import ModelAssertionViolation, use_astromodels_memoization
from threeML.bayesian.sampler_base import UnitCubeSampler
from threeML.config.config import threeML_config
from threeML.io.logging import setup_logger

try:

    import ultranest

except:

    has_ultranest = False

else:

    has_ultranest = True


try:

    # see if we have mpi and/or are using parallel

    from mpi4py import MPI

    if MPI.COMM_WORLD.Get_size() > 1:  # need parallel capabilities
        using_mpi = True

        comm = MPI.COMM_WORLD
        rank = comm.Get_rank()

    else:

        using_mpi = False
except:

    using_mpi = False


un_logger = logging.getLogger("ultranest")
un_logger.propagate = False

log = setup_logger(__name__)


class UltraNestSampler(UnitCubeSampler):
    def __init__(self, likelihood_model=None, data_list=None, **kwargs):

        assert has_ultranest, "You must install UltraNest to use this sampler"

        super(UltraNestSampler, self).__init__(likelihood_model, data_list, **kwargs)

    def setup(
        self,
        min_num_live_points: int = 400,
        dlogz: float = 0.5,
        chain_name: Optional[str] = None,
        resume: str = "overwrite",
        wrapped_params=None,
        stepsampler=None,
        use_mlfriends: bool = True,
        **kwargs,
    ):
        """
                set up the Ultranest sampler. Consult the documentation:

                https://johannesbuchner.github.io/UltraNest/ultranest.html?highlight=reactive#ultranest.integrator.ReactiveNestedSampler

                :param min_num_live_points: minimum number of live points throughout the run
                :type min_num_live_points: int
                :param dlogz: Target evidence uncertainty. This is the std between bootstrapped logz integrators.
                :type dlogz: float
                :param chain_name: where to store output files
                :type chain_name:
                :param resume:  ('resume', 'resume-similar', 'overwrite' or 'subfolder') –
        if ‘overwrite’, overwrite previous data.
        if ‘subfolder’, create a fresh subdirectory in log_dir.
        if ‘resume’ or True, continue previous run if available. Only works when dimensionality, transform or likelihood are consistent.
        if ‘resume-similar’, continue previous run if available. Only works when dimensionality and transform are consistent. If a likelihood difference is detected, the existing likelihoods are updated until the live point order differs. Otherwise, behaves like resume.
                :type resume: str
                :param wrapped_params:  (list of bools) – indicating whether this parameter wraps around (circular parameter).
                :type wrapped_params:
                :param stepsampler:
                :type stepsampler:
                :param use_mlfriends: Whether to use MLFriends+ellipsoidal+tellipsoidal region (better for multi-modal problems) or just ellipsoidal sampling (faster for high-dimensional, gaussian-like problems).
                :type use_mlfriends: bool
                :returns:

        """

        log.debug(
            f"Setup for UltraNest sampler: min_num_live_points:{min_num_live_points}, "
            f"chain_name:{chain_name}, dlogz: {dlogz}, wrapped_params: {wrapped_params}. "
            f"Other input: {kwargs}"
        )
        self._kwargs = {}
        self._kwargs["min_num_live_points"] = min_num_live_points
        self._kwargs["dlogz"] = dlogz
        self._kwargs["log_dir"] = chain_name
        self._kwargs["stepsampler"] = stepsampler
        self._kwargs["resume"] = resume

        self._wrapped_params = wrapped_params

        for k, v in kwargs.items():

            self._kwargs[k] = v

        self._use_mlfriends: bool = use_mlfriends

        self._is_setup: bool = True

    def sample(self, quiet=False):
        """
        sample using the UltraNest numerical integration method
        :rtype:

        :returns:

        """
        if not self._is_setup:

            log.info("You forgot to setup the sampler!")
            return

        loud = not quiet

        self._update_free_parameters()

        param_names = list(self._free_parameters.keys())

<<<<<<< HEAD
        chain_name = self._kwargs.pop('log_dir')

        loglike, ultranest_prior = self._construct_unitcube_posterior(return_copy=True)

        # UltraNest must be run parallel via an external method
=======
        loglike, ultranest_prior = self._construct_unitcube_posterior(return_copy=True)

        # We need to check if the MCMC
        # chains will have a place on
        # the disk to write and if not,
        # create one

        chain_name = self._kwargs.pop("log_dir")
        if chain_name is not None:
            mcmc_chains_out_dir = ""
            tmp = chain_name.split("/")
            for s in tmp[:-1]:
                mcmc_chains_out_dir += s + "/"

            if using_mpi:

                comm.Barrier()

                # if we are running in parallel and this is not the
                # first engine, then we want to wait and let everything finish

                if rank == 0:

                    # create mcmc chains directory only on first engine

                    if not os.path.exists(mcmc_chains_out_dir):
                        log.debug(f"Create {mcmc_chains_out_dir} for ultranest output")
                        os.makedirs(mcmc_chains_out_dir)



            else:

                if not os.path.exists(mcmc_chains_out_dir):
                    log.debug(f"Create {mcmc_chains_out_dir} for ultranest output")
                    os.makedirs(mcmc_chains_out_dir)

        # Multinest must be run parallel via an external method
>>>>>>> a1737c4c
        # see the demo in the examples folder!!

        if threeML_config["parallel"]["use_parallel"]:

            raise RuntimeError(
                "If you want to run ultranest in parallel you need to use an ad-hoc method"
            )

        else:

            resume = self._kwargs.pop("resume")

            sampler = ultranest.ReactiveNestedSampler(
                param_names,
                loglike,
                transform=ultranest_prior,
                log_dir=chain_name,
                vectorized=False,
                resume=resume,
                wrapped_params=self._wrapped_params,
            )

            if self._kwargs["stepsampler"] is not None:

                sampler.stepsampler = self._kwargs["stepsampler"]

            self._kwargs.pop("stepsampler")

            # use a different region class

            if not self._use_mlfriends:

                self._kwargs["region_class"] = ultranest.mlfriends.RobustEllipsoidRegion

            with use_astromodels_memoization(False):
                log.debug("Start ultranest run")
                sampler.run(show_status=loud, **self._kwargs)
                log.debug("Ultranest run done")

        process_fit = False

        if using_mpi:

            # if we are running in parallel and this is not the
            # first engine, then we want to wait and let everything finish

            comm.Barrier()

            if rank != 0:
                # these engines do not need to read
                process_fit = False

            else:

                process_fit = True



        else:

            process_fit = True

        if process_fit:

            results = sampler.results

            self._sampler = sampler

            ws = results["weighted_samples"]

            # Workaround to support older versions of ultranest
            try:
                wsamples = ws["v"]
                weights = ws["w"]
                logl = ws["L"]
            except KeyError:
                wsamples = ws["points"]
                weights = ws["weights"]
                logl = ws["logl"]

            # Get the log. likelihood values from the chain

            SQRTEPS = (float(np.finfo(np.float64).eps)) ** 0.5
            if abs(np.sum(weights) - 1.0) > SQRTEPS:  # same tol as in np.random.choice.
                raise ValueError("weights do not sum to 1")

            rstate = np.random

            N = len(weights)

            # make N subdivisions, and choose positions with a consistent random offset
            positions = (rstate.random() + np.arange(N)) / N

            idx = np.zeros(N, dtype=np.int)
            cumulative_sum = np.cumsum(weights)
            i, j = 0, 0
            while i < N:
                if positions[i] < cumulative_sum[j]:
                    idx[i] = j
                    i += 1
                else:
                    j += 1

            self._log_like_values = logl[idx]

            self._raw_samples = wsamples[idx]

            # now get the log probability

            self._log_probability_values = self._log_like_values + np.array(
                [self._log_prior(samples) for samples in self._raw_samples]
            )

            self._build_samples_dictionary()

            self._marginal_likelihood = sampler.results["logz"] / np.log(10.0)

            self._build_results()

            # Display results
            if loud:
                self._results.display()

            # now get the marginal likelihood

            return self.samples<|MERGE_RESOLUTION|>--- conflicted
+++ resolved
@@ -133,13 +133,13 @@
 
         param_names = list(self._free_parameters.keys())
 
-<<<<<<< HEAD
+
         chain_name = self._kwargs.pop('log_dir')
 
         loglike, ultranest_prior = self._construct_unitcube_posterior(return_copy=True)
 
         # UltraNest must be run parallel via an external method
-=======
+
         loglike, ultranest_prior = self._construct_unitcube_posterior(return_copy=True)
 
         # We need to check if the MCMC
@@ -178,7 +178,7 @@
                     os.makedirs(mcmc_chains_out_dir)
 
         # Multinest must be run parallel via an external method
->>>>>>> a1737c4c
+
         # see the demo in the examples folder!!
 
         if threeML_config["parallel"]["use_parallel"]:
