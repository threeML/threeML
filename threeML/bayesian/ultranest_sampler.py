import logging
import os
from typing import Optional

import numpy as np
from astromodels import ModelAssertionViolation, use_astromodels_memoization
from threeML.bayesian.sampler_base import UnitCubeSampler
from threeML.config.config import threeML_config
from threeML.io.logging import setup_logger

try:

    import ultranest

<<<<<<< HEAD
except ImportError:
=======
except:
>>>>>>> 3205c172

    has_ultranest = False

else:

    has_ultranest = True


try:

    # see if we have mpi and/or are using parallel

    from mpi4py import MPI

    if MPI.COMM_WORLD.Get_size() > 1:  # need parallel capabilities
        using_mpi = True

        comm = MPI.COMM_WORLD
        rank = comm.Get_rank()

    else:

        using_mpi = False

except ImportError:

    using_mpi = False


un_logger = logging.getLogger("ultranest")
un_logger.propagate = False

log = setup_logger(__name__)


class UltraNestSampler(UnitCubeSampler):
    def __init__(self, likelihood_model=None, data_list=None, **kwargs):

        assert has_ultranest, "You must install UltraNest to use this sampler"

        super(UltraNestSampler, self).__init__(likelihood_model, data_list, **kwargs)

    def setup(
        self,
        min_num_live_points: int = 400,
        dlogz: float = 0.5,
        chain_name: Optional[str] = None,
        resume: str = "overwrite",
        wrapped_params=None,
        stepsampler=None,
        use_mlfriends: bool = True,
        **kwargs,
    ):
        """
                set up the Ultranest sampler. Consult the documentation:

                https://johannesbuchner.github.io/UltraNest/ultranest.html?highlight=reactive#ultranest.integrator.ReactiveNestedSampler

                :param min_num_live_points: minimum number of live points throughout the run
                :type min_num_live_points: int
                :param dlogz: Target evidence uncertainty. This is the std between bootstrapped logz integrators.
                :type dlogz: float
                :param chain_name: where to store output files
                :type chain_name:
                :param resume:  ('resume', 'resume-similar', 'overwrite' or 'subfolder') –
        if ‘overwrite’, overwrite previous data.
        if ‘subfolder’, create a fresh subdirectory in log_dir.
        if ‘resume’ or True, continue previous run if available. Only works when dimensionality, transform or likelihood are consistent.
        if ‘resume-similar’, continue previous run if available. Only works when dimensionality and transform are consistent. If a likelihood difference is detected, the existing likelihoods are updated until the live point order differs. Otherwise, behaves like resume.
                :type resume: str
                :param wrapped_params:  (list of bools) – indicating whether this parameter wraps around (circular parameter).
                :type wrapped_params:
                :param stepsampler:
                :type stepsampler:
                :param use_mlfriends: Whether to use MLFriends+ellipsoidal+tellipsoidal region (better for multi-modal problems) or just ellipsoidal sampling (faster for high-dimensional, gaussian-like problems).
                :type use_mlfriends: bool
                :returns:

        """

        log.debug(
            f"Setup for UltraNest sampler: min_num_live_points:{min_num_live_points}, "
            f"chain_name:{chain_name}, dlogz: {dlogz}, wrapped_params: {wrapped_params}. "
            f"Other input: {kwargs}"
        )
        self._kwargs = {}
        self._kwargs["min_num_live_points"] = min_num_live_points
        self._kwargs["dlogz"] = dlogz
        self._kwargs["log_dir"] = chain_name
        self._kwargs["stepsampler"] = stepsampler
        self._kwargs["resume"] = resume

        self._wrapped_params = wrapped_params

        for k, v in kwargs.items():

            self._kwargs[k] = v

        self._use_mlfriends: bool = use_mlfriends

        self._is_setup: bool = True

    def sample(self, quiet=False):
        """
        sample using the UltraNest numerical integration method
        :rtype:

        :returns:

        """
        if not self._is_setup:

            log.info("You forgot to setup the sampler!")
            return

        loud = not quiet

        self._update_free_parameters()

        param_names = list(self._free_parameters.keys())

        loglike, ultranest_prior = self._construct_unitcube_posterior(return_copy=True)

        # We need to check if the MCMC
        # chains will have a place on
        # the disk to write and if not,
        # create one

        chain_name = self._kwargs.pop("log_dir")
        if chain_name is not None:
            mcmc_chains_out_dir = ""
            tmp = chain_name.split("/")
            for s in tmp[:-1]:
                mcmc_chains_out_dir += s + "/"

            if using_mpi:

                comm.Barrier()

                # if we are running in parallel and this is not the
                # first engine, then we want to wait and let everything finish

                if rank == 0:

                    # create mcmc chains directory only on first engine

                    if not os.path.exists(mcmc_chains_out_dir):
                        log.debug(f"Create {mcmc_chains_out_dir} for ultranest output")
                        os.makedirs(mcmc_chains_out_dir)



            else:

                if not os.path.exists(mcmc_chains_out_dir):
                    log.debug(f"Create {mcmc_chains_out_dir} for ultranest output")
                    os.makedirs(mcmc_chains_out_dir)

        # Multinest must be run parallel via an external method
        # see the demo in the examples folder!!

        if threeML_config["parallel"]["use_parallel"]:

            raise RuntimeError(
                "If you want to run ultranest in parallell you need to use an ad-hoc method"
            )

        else:

            resume = self._kwargs.pop("resume")

            sampler = ultranest.ReactiveNestedSampler(
                param_names,
                loglike,
                transform=ultranest_prior,
                log_dir=chain_name,
                vectorized=False,
                resume=resume,
                wrapped_params=self._wrapped_params,
            )

            if self._kwargs["stepsampler"] is not None:

                sampler.stepsampler = self._kwargs["stepsampler"]

            self._kwargs.pop("stepsampler")

            # use a different region class

            if not self._use_mlfriends:

                self._kwargs["region_class"] = ultranest.mlfriends.RobustEllipsoidRegion

            with use_astromodels_memoization(False):
                log.debug("Start ultranest run")
                sampler.run(show_status=loud, **self._kwargs)
                log.debug("Ultranest run done")

        process_fit = False

        if using_mpi:

            # if we are running in parallel and this is not the
            # first engine, then we want to wait and let everything finish

            comm.Barrier()

            if rank != 0:
                # these engines do not need to read
                process_fit = False

            else:

                process_fit = True



        else:

            process_fit = True

        if process_fit:

            results = sampler.results

            self._sampler = sampler

            ws = results["weighted_samples"]

            # Workaround to support older versions of ultranest
            try:
                wsamples = ws["v"]
                weights = ws["w"]
                logl = ws["L"]
            except KeyError:
                wsamples = ws["points"]
                weights = ws["weights"]
                logl = ws["logl"]

            # Get the log. likelihood values from the chain

            SQRTEPS = (float(np.finfo(np.float64).eps)) ** 0.5
            if abs(np.sum(weights) - 1.0) > SQRTEPS:  # same tol as in np.random.choice.
                raise ValueError("weights do not sum to 1")

            rstate = np.random

            N = len(weights)

            # make N subdivisions, and choose positions with a consistent random offset
            positions = (rstate.random() + np.arange(N)) / N

            idx = np.zeros(N, dtype=np.int)
            cumulative_sum = np.cumsum(weights)
            i, j = 0, 0
            while i < N:
                if positions[i] < cumulative_sum[j]:
                    idx[i] = j
                    i += 1
                else:
                    j += 1

            self._log_like_values = logl[idx]

            self._raw_samples = wsamples[idx]

            # now get the log probability

            self._log_probability_values = self._log_like_values + np.array(
                [self._log_prior(samples) for samples in self._raw_samples]
            )

            self._build_samples_dictionary()

            self._marginal_likelihood = sampler.results["logz"] / np.log(10.0)

            self._build_results()

            # Display results
            if loud:
                self._results.display()

            # now get the marginal likelihood

            return self.samples<|MERGE_RESOLUTION|>--- conflicted
+++ resolved
@@ -12,11 +12,7 @@
 
     import ultranest
 
-<<<<<<< HEAD
 except ImportError:
-=======
-except:
->>>>>>> 3205c172
 
     has_ultranest = False
 
