import math
import signal
import subprocess
import time
from typing import Optional
import warnings
from contextlib import contextmanager
import shutil
from pathlib import Path

from threeML.config.config import threeML_config
from threeML.io.logging import setup_logger
from threeML.utils.progress_bar import tqdm

import sys

log = setup_logger(__name__)

try:
    from subprocess import DEVNULL  # py3k
except ImportError:
    import os

    DEVNULL = open(os.devnull, "wb")

# Check whether we have a parallel system or not

has_parallel = False

try:

    from ipyparallel import Client

except ImportError:

    has_parallel = False

else:

    has_parallel = True


def get_base_prefix_compat() -> str:
    """Get base/real prefix, or sys.prefix if there is none."""
    return (
        getattr(sys, "base_prefix", None)
        or getattr(sys, "real_prefix", None)
        or sys.prefix
    )


def in_virtualenv() -> bool:
    return get_base_prefix_compat() != sys.prefix


class NoParallelEnvironment(UserWarning):
    pass


# Set up the warnings module to always display our custom warning (otherwise it would only be displayed once)
warnings.simplefilter("always", NoParallelEnvironment)


@contextmanager
def parallel_computation(
    profile: Optional[str] = None,
    start_cluster: bool = True,
    n_jobs: Optional[int] = None,
) -> None:
    """
    A context manager which turns on parallel execution temporarily

    :param profile: the profile to use, if different from the default
    :param start_cluster: True or False. Whether to start a new cluster. If False, try to use an existing one for the
    same profile
    :return:
    """

    # Memorize the state of the use-parallel config

    old_state = bool(threeML_config.parallel.use_parallel)

    old_profile = str(threeML_config.parallel.profile_name)

    # Set the use_parallel feature on, if available

    if has_parallel:

        threeML_config.parallel.use_parallel = True

    else:

        # No parallel environment available. Issue a warning and continue with serial computation

        log.warning(
            "You requested parallel computation, but no parallel environment is available. You need "
            "to install the ipyparallel package. Continuing with serial computation...",
        )

        threeML_config.parallel.use_parallel = False

    # Now use the specified profile (if any), otherwise the default one

    if profile is not None:

        threeML_config.parallel.profile_name = str(profile)

    # Here is where the content of the with parallel_computation statement gets
    # executed

    # See if we need to start the ipyparallel cluster first

    if start_cluster:

        # Get the command line together

        # First find out path of ipcluster

        # first let's see if we are in a virtaul env

        if in_virtualenv():

            ipcluster_path = Path(sys.prefix) / "bin" / "ipcluster"

            if not ipcluster_path.exists():

                log.warning(f"you are using the virtualenv {sys.prefix}")
                log.warning("but no ipcluster executable was found!")

                ipcluster_path = shutil.which("ipcluster")

                log.warning(f"using {ipcluster_path} instead")

        else:

            ipcluster_path = shutil.which("ipcluster")

        cmd_line = [str(ipcluster_path), "start"]

        if profile is not None:

            cmd_line.append(f"--profile={profile}")

        if n_jobs is not None:

            cmd_line.append(f"-n {n_jobs}")

        # Start process asynchronously with Popen, suppressing all output
        log.info("Starting ipyparallel cluster with this command line:")
        log.info(" ".join(cmd_line))

        ipycluster_process = subprocess.Popen(
            cmd_line, stdout=subprocess.DEVNULL, stderr=subprocess.STDOUT
        )

        rc = Client(profile=profile)
        # Wait for the engines to become available

        while True:

            try:

                view = rc[:]

<<<<<<< HEAD
            except Exception:
=======
            except Exception as e:
>>>>>>> 9104f769

                log.info("waiting on cluster to start")
                time.sleep(0.5)

                continue

            else:

                log.info(f"{len(view)} engines are active")

                break

        # Do whatever we need to do
        try:

            yield

        finally:

            # This gets executed in any case, even if there is an exception

            log.info("\nShutting down ipcluster...")

            ipycluster_process.send_signal(signal.SIGINT)

            ipycluster_process.wait()

    else:

        # Using an already started cluster

        yield

    # Revert back
    threeML_config.parallel.use_parallel = old_state

    threeML_config.parallel.profile_name = old_profile


def is_parallel_computation_active() -> bool:

    return bool(threeML_config.parallel.use_parallel)


if has_parallel:

    class ParallelClient(Client):
        def __init__(self, *args, **kwargs) -> None:
            """
            Wrapper around the IPython Client class, which forces the use of dill for object serialization

            :param args: same as IPython Client
            :param kwargs: same as IPython Client
            :return:
            """

            # Just a wrapper around the IPython Client class
            # forcing the use of dill for object serialization
            # (more robust, and allows for serialization of class
            # methods)

            if "profile" not in kwargs.keys():

                kwargs["profile"] = threeML_config.parallel.profile_name

            super(ParallelClient, self).__init__(*args, **kwargs)

            # This will propagate the use_dill to all running
            # engines
            _ = self.direct_view().use_dill()

        def get_number_of_engines(self):

            return len(self.direct_view())

        def _interactive_map(
            self, worker, items_to_process, ordered=True, chunk_size=None
        ):
            """
            Subdivide the work among the active engines, taking care of dividing it among them

            :param worker: the function to be applied
            :param items_to_process: the items to apply the function to
            :param ordered: whether to keep the order of output (default: True). Using False can be much faster, but
            you need to have a way to re-estabilish the order if you care about it, after the fact.
            :param chunk_size: determine how many items should an engine process before reporting back. Use None for
            an automatic choice.
            :return: a AsyncResult object
            """

            # Split the work evenly between the engines
            n_total_engines = self.get_number_of_engines()

            n_items = len(items_to_process)

            # Get a load-balanced view with the appropriate number of engines

            if n_items < n_total_engines:

                log.warning("More engines than items to process")

                # Limit the view to the needed engines

                lview = self.load_balanced_view(range(n_items))

                n_active_engines = n_items

                chunk_size = 1

            else:

                # Use all engines

                lview = self.load_balanced_view()

                n_active_engines = n_total_engines

                if chunk_size is None:

<<<<<<< HEAD
                    chunk_size = int(math.ceil(n_items / float(n_active_engines) / 20))
=======
                    chunk_size = int(
                        math.ceil(n_items / float(n_active_engines) / 20)
                    )
>>>>>>> 9104f769

            # We need this to keep the instance alive
            self._current_amr = lview.imap(
                worker,
                items_to_process,
                # chunksize=chunk_size,
                ordered=ordered,
            )

            return self._current_amr

        def execute_with_progress_bar(
            self, worker, items, chunk_size=None, name="progress"
        ):

            # Let's make a wrapper which will allow us to recover the order
            def wrapper(x):

                (id, item) = x

                return (id, worker(item))

            items_wrapped = [(i, item) for i, item in enumerate(items)]

            amr = self._interactive_map(
                wrapper, items_wrapped, ordered=False, chunk_size=chunk_size
            )

            results = []

            for i, res in enumerate(tqdm(amr, desc=name)):

                results.append(res)

            # Reorder the list according to the id
<<<<<<< HEAD
            return list(map(lambda x: x[1], sorted(results, key=lambda x: x[0])))
=======
            return list(
                map(lambda x: x[1], sorted(results, key=lambda x: x[0]))
            )
>>>>>>> 9104f769

else:

    # NO parallel environment available. Make a dumb object to avoid import problems, but this object will never
    # be really used because the context manager will not activate the parallel mode (see above)
    class ParallelClient(object):
        def __init__(self, *args, **kwargs):

            raise RuntimeError(
                "No parallel environment and attempted to use the ParallelClient class, which should "
                "never happen. Please open an issue at https://github.com/giacomov/3ML/issues"
            )<|MERGE_RESOLUTION|>--- conflicted
+++ resolved
@@ -1,18 +1,17 @@
 import math
+import shutil
 import signal
 import subprocess
+import sys
 import time
-from typing import Optional
 import warnings
 from contextlib import contextmanager
-import shutil
 from pathlib import Path
+from typing import Optional
 
 from threeML.config.config import threeML_config
 from threeML.io.logging import setup_logger
 from threeML.utils.progress_bar import tqdm
-
-import sys
 
 log = setup_logger(__name__)
 
@@ -162,11 +161,7 @@
 
                 view = rc[:]
 
-<<<<<<< HEAD
-            except Exception:
-=======
             except Exception as e:
->>>>>>> 9104f769
 
                 log.info("waiting on cluster to start")
                 time.sleep(0.5)
@@ -286,13 +281,9 @@
 
                 if chunk_size is None:
 
-<<<<<<< HEAD
-                    chunk_size = int(math.ceil(n_items / float(n_active_engines) / 20))
-=======
                     chunk_size = int(
                         math.ceil(n_items / float(n_active_engines) / 20)
                     )
->>>>>>> 9104f769
 
             # We need this to keep the instance alive
             self._current_amr = lview.imap(
@@ -328,13 +319,9 @@
                 results.append(res)
 
             # Reorder the list according to the id
-<<<<<<< HEAD
-            return list(map(lambda x: x[1], sorted(results, key=lambda x: x[0])))
-=======
             return list(
                 map(lambda x: x[1], sorted(results, key=lambda x: x[0]))
             )
->>>>>>> 9104f769
 
 else:
 
