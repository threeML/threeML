--- conflicted
+++ resolved
@@ -313,13 +313,7 @@
 
     spectrum.display()
     shape.display()
-<<<<<<< HEAD
     
-    
-@skip_if_hawc_is_not_available
-def test_hawc_display_residuals():
-=======
->>>>>>> 0734cf34
 
 
 @skip_if_hawc_is_not_available
@@ -549,6 +543,7 @@
     parameter_frame, like = jl.fit(compute_covariance=False)
 
     assert np.isclose(lm.HAWC_ComNorm.value, 1.02567968495, rtol=1e-2)
+
     
 @skip_if_hawc_is_not_available
 def test_hawc_get_number_of_data_points():
