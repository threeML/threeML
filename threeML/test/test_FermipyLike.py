import pytest

from threeML import *
from threeML.io.network import internet_connection_is_active

skip_if_internet_is_not_available = pytest.mark.skipif(
    not internet_connection_is_active(), reason="No active internet connection"
)

skip_if_fermipy_is_not_available = pytest.mark.skipif(
    not is_plugin_available("FermipyLike"), reason="No LAT environment installed"
)


@skip_if_internet_is_not_available
@skip_if_fermipy_is_not_available
#@pytest.mark.xfail
<<<<<<< HEAD
def test_FermipyLike_fromVO():
=======
def test_FermipyLike():
>>>>>>> cd368e11
    from threeML.plugins.FermipyLike import FermipyLike

    # Crab coordinates

    lat_catalog = FermiLATSourceCatalog()

    ra, dec, table = lat_catalog.search_around_source("Crab", radius=20.0)

    assert np.isclose(ra, 83.6330906247)
    assert np.isclose(dec, 22.0144947866)

    # This gets a 3ML model (a Model instance) from the table above, where every source
    # in the 3FGL becomes a Source instance. Note that by default all parameters of all
    # sources are fixed

    model = lat_catalog.get_model()

    assert model.get_number_of_point_sources() == 147

    # Let's free all the normalizations within 3 deg from the center
    model.free_point_sources_within_radius(3.0, normalization_only=True)

    assert len(model.free_parameters) == 5

    # but then let's fix the sync and the IC components of the Crab
    # (cannot fit them with just one day of data)
    # (these two methods are equivalent)
    model["Crab_IC.spectrum.main.Log_parabola.K"].fix = True
    model.Crab_synch.spectrum.main.shape.K.fix = True

    assert len(model.free_parameters) == 3

    # However, let's free the index of the Crab
    model.PSR_J0534p2200.spectrum.main.Super_cutoff_powerlaw.index.free = True

    assert len(model.free_parameters) == 4

    # Download data from Jan 01 2010 to Jan 2 2010

    tstart = "2010-01-01 00:00:00"
    tstop = "2010-01-08 00:00:00"

    # Note that this will understand if you already download these files, and will
    # not do it twice unless you change your selection or the outdir

    evfile, scfile = download_LAT_data(
        ra,
        dec,
        20.0,
        tstart,
        tstop,
        time_type="Gregorian",
        destination_directory="Crab_data",
    )

    # Configuration for Fermipy

    config = FermipyLike.get_basic_config(evfile=evfile, scfile=scfile, ra=ra, dec=dec)

    # Let's create an instance of the plugin
    # Note that here no processing is made, because fermipy still doesn't know
    # about the model you want to use

    LAT = FermipyLike("LAT", config)

    # The plugin modifies the configuration as needed to get the output files
    # in a unique place, which will stay the same as long as your selection does not change
    config.display()

    data = DataList(LAT)

    # Here is where the fermipy processing happens (the .setup method)
    jl = JointLikelihood(model, data)

    res = jl.fit()

@skip_if_internet_is_not_available
@skip_if_fermipy_is_not_available
def test_FermipyLike_fromDisk():
    from threeML.plugins.FermipyLike import FermipyLike

    # Crab coordinates

    lat_catalog = FermiPySourceCatalog("4FGL")

    ra, dec, table = lat_catalog.search_around_source("Crab", radius=20.0)

    assert np.isclose(ra, 83.6330906247)
    assert np.isclose(dec, 22.0144947866)

    # This gets a 3ML model (a Model instance) from the table above, where every source
    # in the 3FGL becomes a Source instance. Note that by default all parameters of all
    # sources are fixed

    model = lat_catalog.get_model()

    assert model.get_number_of_point_sources() == 130

    assert model.get_number_of_extended_sources() == 3

    assert set(model.extended_sources.keys() ) == set( ['Crab_IC', 'Sim_147', 'IC_443'] )

    # Let's free all the normalizations within 3 deg from the center
    model.free_point_sources_within_radius(3.0, normalization_only=True)
    model.free_extended_sources_within_radius(3.0, normalization_only=True)
    
    assert len(model.free_parameters) == 5
    
    # but then let's fix the sync and the IC components of the Crab
    # (cannot fit them with just one day of data)
    # (these two methods are equivalent)
    model["Crab_IC.spectrum.main.Log_parabola.K"].fix = True
    model.Crab_synch.spectrum.main.shape.K.fix = True

    assert len(model.free_parameters) == 3

    # However, let's free the index of the Crab
    model.PSR_J0534p2200.spectrum.main.Super_cutoff_powerlaw.index.free = True

    assert len(model.free_parameters) == 4

    # Download data from Jan 01 2010 to Jan 2 2010

    tstart = "2010-01-01 00:00:00"
    tstop = "2010-01-08 00:00:00"

    # Note that this will understand if you already download these files, and will
    # not do it twice unless you change your selection or the outdir

    evfile, scfile = download_LAT_data(
        ra,
        dec,
        20.0,
        tstart,
        tstop,
        time_type="Gregorian",
        destination_directory="Crab_data",
    )

    # Configuration for Fermipy

    config = FermipyLike.get_basic_config(evfile=evfile, scfile=scfile, ra=ra, dec=dec)

    # Let's create an instance of the plugin
    # Note that here no processing is made, because fermipy still doesn't know
    # about the model you want to use

    LAT = FermipyLike("LAT", config)

    # The plugin modifies the configuration as needed to get the output files
    # in a unique place, which will stay the same as long as your selection does not change
    config.display()

    data = DataList(LAT)

    # Here is where the fermipy processing happens (the .setup method)
    jl = JointLikelihood(model, data)

    res = jl.fit()<|MERGE_RESOLUTION|>--- conflicted
+++ resolved
@@ -15,11 +15,8 @@
 @skip_if_internet_is_not_available
 @skip_if_fermipy_is_not_available
 #@pytest.mark.xfail
-<<<<<<< HEAD
 def test_FermipyLike_fromVO():
-=======
-def test_FermipyLike():
->>>>>>> cd368e11
+
     from threeML.plugins.FermipyLike import FermipyLike
 
     # Crab coordinates
