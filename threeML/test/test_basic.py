from pathlib import Path

import numpy as np
import pytest
from threeML import *
from threeML.io.network import internet_connection_is_active
from threeML.io.uncertainty_formatter import uncertainty_formatter

skip_if_internet_is_not_available = pytest.mark.skipif(
    not internet_connection_is_active(), reason="No active internet connection"
)


def test_basic_analysis_results(fitted_joint_likelihood_bn090217206_nai):

    jl, fit_results, like_frame = fitted_joint_likelihood_bn090217206_nai

    jl.restore_best_fit()

    expected = [2.531028, -1.1831566000728451]

    assert np.allclose(fit_results["value"], expected, rtol=0.1)


def test_basic_analysis_get_errors(fitted_joint_likelihood_bn090217206_nai):

    jl, fit_results, like_frame = fitted_joint_likelihood_bn090217206_nai

    jl.restore_best_fit()

    err = jl.get_errors()

    assert np.allclose(err["negative_error"], [-0.197511, -0.0148], rtol=1e-1)


def test_basic_analysis_contour_1d(fitted_joint_likelihood_bn090217206_nai):

    jl, fit_results, like_frame = fitted_joint_likelihood_bn090217206_nai

    jl.restore_best_fit()

    powerlaw = jl.likelihood_model.bn090217206.spectrum.main.Powerlaw

    res = jl.get_contours(powerlaw.index, -1.3, -1.1, 20)

    expected_result = np.array(
        [
            -1.3,
            -1.28947368,
            -1.27894737,
            -1.26842105,
            -1.25789474,
            -1.24736842,
            -1.23684211,
            -1.22631579,
            -1.21578947,
            -1.20526316,
            -1.19473684,
            -1.18421053,
            -1.17368421,
            -1.16315789,
            -1.15263158,
            -1.14210526,
            -1.13157895,
            -1.12105263,
            -1.11052632,
            -1.1,
        ]
    )

    assert np.allclose(res[0], expected_result, rtol=0.1)


def test_basic_analysis_contour_2d(fitted_joint_likelihood_bn090217206_nai):

    jl, fit_results, like_frame = fitted_joint_likelihood_bn090217206_nai

    jl.restore_best_fit()

    powerlaw = jl.likelihood_model.bn090217206.spectrum.main.Powerlaw

    res = jl.get_contours(powerlaw.index, -1.25, -1.1, 30, powerlaw.K, 1.8, 3.4, 30)

    exp_p1, exp_p2 = (
        np.array(
            [
                -1.25,
                -1.24482759,
                -1.23965517,
                -1.23448276,
                -1.22931034,
                -1.22413793,
                -1.21896552,
                -1.2137931,
                -1.20862069,
                -1.20344828,
                -1.19827586,
                -1.19310345,
                -1.18793103,
                -1.18275862,
                -1.17758621,
                -1.17241379,
                -1.16724138,
                -1.16206897,
                -1.15689655,
                -1.15172414,
                -1.14655172,
                -1.14137931,
                -1.1362069,
                -1.13103448,
                -1.12586207,
                -1.12068966,
                -1.11551724,
                -1.11034483,
                -1.10517241,
                -1.1,
            ]
        ),
        np.array(
            [
                1.8,
                1.85517241,
                1.91034483,
                1.96551724,
                2.02068966,
                2.07586207,
                2.13103448,
                2.1862069,
                2.24137931,
                2.29655172,
                2.35172414,
                2.40689655,
                2.46206897,
                2.51724138,
                2.57241379,
                2.62758621,
                2.68275862,
                2.73793103,
                2.79310345,
                2.84827586,
                2.90344828,
                2.95862069,
                3.0137931,
                3.06896552,
                3.12413793,
                3.17931034,
                3.23448276,
                3.28965517,
                3.34482759,
                3.4,
            ]
        ),
    )

    assert np.allclose(res[0], exp_p1, rtol=0.1)
    assert np.allclose(res[1], exp_p2, rtol=0.1)


def test_basic_bayesian_analysis_results(
    completed_bn090217206_bayesian_analysis,
):

    bayes, samples = completed_bn090217206_bayesian_analysis

    expected = (2.3224550250817337, 2.73429304662902)

    res = bayes.results.get_equal_tailed_interval(
        "bn090217206.spectrum.main.Powerlaw.K"
    )

    assert np.allclose(res, expected, rtol=0.1)


def test_basic_analsis_multicomp_results(
    fitted_joint_likelihood_bn090217206_nai_multicomp,
):

    (
        jl,
        fit_results,
        like_frame,
    ) = fitted_joint_likelihood_bn090217206_nai_multicomp

    jl.restore_best_fit()

    expected = np.array([1.88098173e00, -1.20057690e00, 6.50915964e-06, 4.35643006e01])

    assert np.allclose(fit_results["value"].values, expected, rtol=0.1)


def test_basic_bayesian_analysis_results_multicomp(
    completed_bn090217206_bayesian_analysis_multicomp,
):

    bayes, samples = completed_bn090217206_bayesian_analysis_multicomp

    frame = bayes.results.get_data_frame()

    expected_central_values = np.array(
        [1.86699909e00, -1.19874605e00, 6.35591781e-06, 4.37783184e01]
    )
    expected_negative_errors = np.array(
<<<<<<< HEAD
        #        [-3.02301749e-01, -2.93259914e-02, -1.70958890e-06, -3.92505021e00]
        [-2.91662847e-01, -3.10753350e-02, -1.91482744e-06, -4.28729636e00]
=======
        [-2.91016381e-01, -3.29625316e-02, -1.59072260e-06, -4.83703088e00]
>>>>>>> 3205c172
    )
    expected_positive_errors = np.array(
        [3.50705889e-01, 3.53797125e-02, 2.41408813e-06, 4.29616142e+00]
    )

    assert np.allclose(frame["value"].values, expected_central_values, rtol=0.1)

    assert np.allclose(
        frame["negative_error"].values, expected_negative_errors, rtol=0.5
    )
    assert np.allclose(
        frame["positive_error"].values, expected_positive_errors, rtol=0.5
    )


@skip_if_internet_is_not_available
def test_gbm_workflow():

    import warnings

    warnings.simplefilter("ignore")

    gbm_catalog = FermiGBMBurstCatalog()
    gbm_catalog.query_sources("GRB080916009")

    grb_info = gbm_catalog.get_detector_information()["GRB080916009"]

    gbm_detectors = grb_info["detectors"]
    source_interval = grb_info["source"]["fluence"]
    background_interval = grb_info["background"]["full"]
    best_fit_model = grb_info["best fit model"]["fluence"]
    model = gbm_catalog.get_model(best_fit_model, "fluence")["GRB080916009"]

    dload = download_GBM_trigger_data("bn080916009", detectors=gbm_detectors)

    fluence_plugins = []
    time_series = {}

    for det in gbm_detectors:

        ts_cspec = TimeSeriesBuilder.from_gbm_cspec_or_ctime(
            det,
            cspec_or_ctime_file=dload[det]["cspec"],
            rsp_file=dload[det]["rsp"],
        )

        ts_cspec.set_background_interval(*background_interval.split(","))
        ts_cspec.save_background(f"{det}_bkg.h5", overwrite=True)

        ts_cspec.write_pha_from_binner(
            "test_write", start=0, stop=10, overwrite=True, force_rsp_write=True
        )

        ts_tte = TimeSeriesBuilder.from_gbm_tte(
            det,
            tte_file=dload[det]["tte"],
            rsp_file=dload[det]["rsp"],
            restore_background=f"{det}_bkg.h5",
        )

        time_series[det] = ts_tte

        ts_tte.set_active_time_interval(source_interval)

        ts_tte.view_lightcurve(-40, 100)

        fluence_plugin = ts_tte.to_spectrumlike()

        if det.startswith("b"):

            fluence_plugin.set_active_measurements("250-30000")

        else:

            fluence_plugin.set_active_measurements("9-900")

        fluence_plugin.rebin_on_background(1.0)

        fluence_plugins.append(fluence_plugin)

        ts_tte.create_time_bins(start=0, stop=10, method="constant", dt=1)

    # clean up
    p = Path(".")

    dl_files = p.glob("glg*080916009*")

    [x.unlink() for x in dl_files]

    dl_files = p.glob("test_write*")

    [x.unlink() for x in dl_files]

    dl_files = p.glob("*_bkg.h5")

    [x.unlink() for x in dl_files]


def test_uncertainty_formatter():

    assert "1.0 -2.0 +1.0" == uncertainty_formatter(1, -1, 2)

    assert "(1.0 +/- 1.0) x 10^3" == uncertainty_formatter(1e3, -1, 2)

    assert "1.0 -2.0 +0" == uncertainty_formatter(1, -1, np.nan)

    assert "1.0 +0 +1.0" == uncertainty_formatter(1, np.nan, 2)

    assert "1.0 +/- 0" == uncertainty_formatter(1, np.nan, np.nan)

    assert "1.0 -2.0 +inf" == uncertainty_formatter(1, -1, np.inf)

    assert "1.0 +inf +1.0" == uncertainty_formatter(1, np.inf, 2)

    assert "1.0 +/- inf" == uncertainty_formatter(1, np.inf, np.inf)<|MERGE_RESOLUTION|>--- conflicted
+++ resolved
@@ -79,7 +79,9 @@
 
     powerlaw = jl.likelihood_model.bn090217206.spectrum.main.Powerlaw
 
-    res = jl.get_contours(powerlaw.index, -1.25, -1.1, 30, powerlaw.K, 1.8, 3.4, 30)
+    res = jl.get_contours(
+        powerlaw.index, -1.25, -1.1, 30, powerlaw.K, 1.8, 3.4, 30
+    )
 
     exp_p1, exp_p2 = (
         np.array(
@@ -183,7 +185,9 @@
 
     jl.restore_best_fit()
 
-    expected = np.array([1.88098173e00, -1.20057690e00, 6.50915964e-06, 4.35643006e01])
+    expected = np.array(
+        [1.88098173e00, -1.20057690e00, 6.50915964e-06, 4.35643006e01]
+    )
 
     assert np.allclose(fit_results["value"].values, expected, rtol=0.1)
 
@@ -200,15 +204,10 @@
         [1.86699909e00, -1.19874605e00, 6.35591781e-06, 4.37783184e01]
     )
     expected_negative_errors = np.array(
-<<<<<<< HEAD
-        #        [-3.02301749e-01, -2.93259914e-02, -1.70958890e-06, -3.92505021e00]
-        [-2.91662847e-01, -3.10753350e-02, -1.91482744e-06, -4.28729636e00]
-=======
         [-2.91016381e-01, -3.29625316e-02, -1.59072260e-06, -4.83703088e00]
->>>>>>> 3205c172
     )
     expected_positive_errors = np.array(
-        [3.50705889e-01, 3.53797125e-02, 2.41408813e-06, 4.29616142e+00]
+        [3.50705889e-01, 3.53797125e-02, 2.41408813e-06, 4.29616142e00]
     )
 
     assert np.allclose(frame["value"].values, expected_central_values, rtol=0.1)
