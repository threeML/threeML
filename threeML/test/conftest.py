import os
import signal
import subprocess
import time
from pathlib import Path

import numpy as np
import numba as nb
import pytest
from astromodels import *
from astromodels import (
    Blackbody,
    Gaussian,
    Line,
    Log_uniform_prior,
    Model,
    PointSource,
    Powerlaw,
    Uniform_prior,
)

from threeML.bayesian.bayesian_analysis import BayesianAnalysis
from threeML.classicMLE.joint_likelihood import JointLikelihood
from threeML.data_list import DataList
from threeML.io.package_data import get_path_of_data_dir
from threeML.plugins.OGIPLike import OGIPLike
from threeML.plugins.PhotometryLike import PhotometryLike
from threeML.plugins.XYLike import XYLike
from threeML.utils.photometry import (
    get_photometric_filter_library,
    PhotometericObservation,
)
from threeML.plugins.UnbinnedPoissonLike import EventObservation
from threeML.plugins.XYLike import XYLike
from threeML.utils.numba_utils import VectorFloat64

from threeML.io.logging import debug_mode

np.random.seed(12345)

# useful for testing
debug_mode()

# Set up an ipyparallel cluster for the tests to use


@pytest.fixture(scope="session", autouse=True)
def setup_ipcluster():

    ipycluster_process = subprocess.Popen(["ipcluster", "start", "-n", "2"])

    time.sleep(10.0)

    yield ipycluster_process

    ipycluster_process.send_signal(signal.SIGINT)

    time.sleep(10.0)

    ipycluster_process.kill()


# This is run automatically before *every* test (autouse=True)
@pytest.fixture(scope="function", autouse=True)
def reset_random_seed():

    # Reset the random seed so the results of the tests using
    # random numbers are actually predictable
    np.random.seed(1234)

    # Suppress numpy warnings
    np.seterr(over="ignore", under="ignore", divide="ignore", invalid="ignore")


def get_grb_model(spectrum):

    triggerName = "bn090217206"
    ra = 204.9
    dec = -8.4

    GRB = PointSource(triggerName, ra, dec, spectral_shape=spectrum)

    model = Model(GRB)

    return model


def get_test_datasets_directory():

    return Path(get_path_of_data_dir(), "datasets").absolute()


def get_dataset():

    data_dir = Path(get_test_datasets_directory(), "bn090217206")

    obs_spectrum = Path(data_dir, "bn090217206_n6_srcspectra.pha{1}")
    bak_spectrum = Path(data_dir, "bn090217206_n6_bkgspectra.bak{1}")
    rsp_file = Path(data_dir, "bn090217206_n6_weightedrsp.rsp{1}")
    NaI6 = OGIPLike("NaI6", str(obs_spectrum), str(bak_spectrum), str(rsp_file))
    NaI6.set_active_measurements("10.0-30.0", "40.0-950.0")

    return NaI6


def get_dataset_det(det):

    data_dir = Path(get_test_datasets_directory(), "bn090217206")

    obs_spectrum = Path(data_dir, f"bn090217206_{det}_srcspectra.pha{{1}}")
    bak_spectrum = Path(data_dir, f"bn090217206_{det}_bkgspectra.bak{{1}}")
    rsp_file = Path(data_dir, f"bn090217206_{det}_weightedrsp.rsp{{1}}")
    p = OGIPLike(det, str(obs_spectrum), str(bak_spectrum), str(rsp_file))
    if det[0] == "b":
        p.set_active_measurements("250-25000")
    else:
        p.set_active_measurements("10.0-30.0", "40.0-950.0")

    return p


@pytest.fixture(scope="session")
def data_list_bn090217206_nai6():

    NaI6 = get_dataset()

    data_list = DataList(NaI6)

    return data_list


@pytest.fixture(scope="session")
def data_list_bn090217206_nai6_nai9_bgo1():

    p_list = []
    p_list.append(get_dataset_det("n6"))
    p_list.append(get_dataset_det("n9"))
    p_list.append(get_dataset_det("b1"))

    data_list = DataList(*p_list)

    return data_list


# This is going to be run every time a test need it, so the jl object
# is always "fresh"


@pytest.fixture(scope="function")
def joint_likelihood_bn090217206_nai(data_list_bn090217206_nai6):

    powerlaw = Powerlaw()

    model = get_grb_model(powerlaw)

    jl = JointLikelihood(model, data_list_bn090217206_nai6, verbose=False)

    return jl


# This is going to be run every time a test need it, so the jl object
# is always "fresh"


@pytest.fixture(scope="function")
def joint_likelihood_bn090217206_nai6_nai9_bgo1(
    data_list_bn090217206_nai6_nai9_bgo1,
):

    powerlaw = Powerlaw()

    model = get_grb_model(powerlaw)

    jl = JointLikelihood(model, data_list_bn090217206_nai6_nai9_bgo1, verbose=False)

    return jl


# No need to keep refitting, so we fit once (scope=session)
@pytest.fixture(scope="function")
def fitted_joint_likelihood_bn090217206_nai(joint_likelihood_bn090217206_nai):

    jl = joint_likelihood_bn090217206_nai

    fit_results, like_frame = jl.fit()

    return jl, fit_results, like_frame


# No need to keep refitting, so we fit once (scope=session)


@pytest.fixture(scope="function")
def fitted_joint_likelihood_bn090217206_nai6_nai9_bgo1(
    joint_likelihood_bn090217206_nai6_nai9_bgo1,
):

    jl = joint_likelihood_bn090217206_nai6_nai9_bgo1

    fit_results, like_frame = jl.fit()

    return jl, fit_results, like_frame


def set_priors(model):

    powerlaw = model.bn090217206.spectrum.main.Powerlaw

    powerlaw.index.prior = Uniform_prior(lower_bound=-5.0, upper_bound=5.0)
    powerlaw.K.prior = Log_uniform_prior(lower_bound=1.0, upper_bound=10)


def remove_priors(model):

    for parameter in model:

        parameter.prior = None


@pytest.fixture(scope="function")
def bayes_fitter(fitted_joint_likelihood_bn090217206_nai):
    jl, fit_results, like_frame = fitted_joint_likelihood_bn090217206_nai
    datalist = jl.data_list
    model = jl.likelihood_model

    jl.restore_best_fit()

    set_priors(model)

    bayes = BayesianAnalysis(model, datalist)

    return bayes


@pytest.fixture(scope="function")
def completed_bn090217206_bayesian_analysis(
    fitted_joint_likelihood_bn090217206_nai,
):

    jl, _, _ = fitted_joint_likelihood_bn090217206_nai

    jl.restore_best_fit()

    model = jl.likelihood_model
    data_list = jl.data_list
    powerlaw = jl.likelihood_model.bn090217206.spectrum.main.Powerlaw

    powerlaw.index.prior = Uniform_prior(lower_bound=-5.0, upper_bound=5.0)
    powerlaw.K.prior = Log_uniform_prior(lower_bound=1.0, upper_bound=10)

    bayes = BayesianAnalysis(model, data_list)

    bayes.set_sampler("emcee")
<<<<<<< HEAD
    bayes.sampler.setup(n_walkers=50, n_burn_in=50, n_iterations=100, seed=1234)
=======
    bayes.sampler.setup(n_walkers=50, n_burn_in=200,
                        n_iterations=500, seed=1234)
>>>>>>> 3205c172
    samples = bayes.sample()

    return bayes, samples


2


@pytest.fixture(scope="session")
def joint_likelihood_bn090217206_nai_multicomp(data_list_bn090217206_nai6):

    composite = Powerlaw() + Blackbody()

    model = get_grb_model(composite)

    jl = JointLikelihood(model, data_list_bn090217206_nai6, verbose=False)

    return jl


# No need to keep refitting, so we fit once (scope=session)
@pytest.fixture(scope="session")
def fitted_joint_likelihood_bn090217206_nai_multicomp(
    joint_likelihood_bn090217206_nai_multicomp,
):

    jl = joint_likelihood_bn090217206_nai_multicomp

    fit_results, like_frame = jl.fit()

    return jl, fit_results, like_frame


@pytest.fixture(scope="session")
def completed_bn090217206_bayesian_analysis_multicomp(
    fitted_joint_likelihood_bn090217206_nai_multicomp,
):

    jl, _, _ = fitted_joint_likelihood_bn090217206_nai_multicomp

    # This is necessary because other tests/functions might have messed up with the
    # model stored within
    jl.restore_best_fit()

    model = jl.likelihood_model
    data_list = jl.data_list
    spectrum = jl.likelihood_model.bn090217206.spectrum.main.shape

    spectrum.index_1.prior = Uniform_prior(lower_bound=-5.0, upper_bound=5.0)
    spectrum.K_1.prior = Log_uniform_prior(lower_bound=1.0, upper_bound=10)
    spectrum.K_2.prior = Log_uniform_prior(lower_bound=1e-20, upper_bound=10)
    spectrum.kT_2.prior = Log_uniform_prior(lower_bound=1e0, upper_bound=1e3)

    bayes = BayesianAnalysis(model, data_list)

    bayes.set_sampler("emcee")

<<<<<<< HEAD
    bayes.sampler.setup(n_walkers=50, n_burn_in=50, n_iterations=100, seed=1234)
=======
    bayes.sampler.setup(n_walkers=50, n_burn_in=500,
                        n_iterations=500, seed=1234)
>>>>>>> 3205c172

    samples = bayes.sample()

    return bayes, bayes.samples


x = np.linspace(0, 10, 50)

poiss_sig = np.array(
    [
        44,
        43,
        38,
        25,
        51,
        37,
        46,
        47,
        55,
        36,
        40,
        32,
        46,
        37,
        44,
        42,
        50,
        48,
        52,
        47,
        39,
        55,
        80,
        93,
        123,
        135,
        96,
        74,
        43,
        49,
        43,
        51,
        27,
        32,
        35,
        42,
        43,
        49,
        38,
        43,
        59,
        54,
        50,
        40,
        50,
        57,
        55,
        47,
        38,
        64,
    ]
)


@pytest.fixture(scope="session")
def xy_model_and_datalist():

    y = np.array(poiss_sig)

    xy = XYLike("test", x, y, poisson_data=True)

    fitfun = Line() + Gaussian()

    fitfun.b_1.bounds = (-10, 10.0)
    fitfun.a_1.bounds = (-100, 100.0)
    fitfun.F_2 = 60.0
    fitfun.F_2.bounds = (1e-3, 200.0)
    fitfun.mu_2 = 5.0
    fitfun.mu_2.bounds = (0.0, 100.0)
    fitfun.sigma_2.bounds = (1e-3, 10.0)

    model = Model(PointSource("fake", 0.0, 0.0, fitfun))

    data = DataList(xy)

    return model, data


@pytest.fixture(scope="session")
def xy_fitted_joint_likelihood(xy_model_and_datalist):

    model, data = xy_model_and_datalist

    jl = JointLikelihood(model, data)
    res_frame, like_frame = jl.fit()

    return jl, res_frame, like_frame


@pytest.fixture(scope="session")
def xy_completed_bayesian_analysis(xy_fitted_joint_likelihood):

    jl, _, _ = xy_fitted_joint_likelihood

    jl.restore_best_fit()

    model = jl.likelihood_model
    data = jl.data_list

    model.fake.spectrum.main.composite.a_1.set_uninformative_prior(Uniform_prior)
    model.fake.spectrum.main.composite.b_1.set_uninformative_prior(Uniform_prior)
    model.fake.spectrum.main.composite.F_2.set_uninformative_prior(Log_uniform_prior)
    model.fake.spectrum.main.composite.mu_2.set_uninformative_prior(Uniform_prior)
    model.fake.spectrum.main.composite.sigma_2.set_uninformative_prior(
        Log_uniform_prior
    )

    bs = BayesianAnalysis(model, data)

    bs.set_sampler("emcee")

    bs.sampler.setup(n_burn_in=100, n_iterations=100, n_walkers=20)

    samples = bs.sample()

    return bs, samples


@pytest.fixture(scope="function")
def test_directory():

    test_directory = Path("dummy_dir")

    test_directory.mkdir(parents=True, exist_ok=True)

    yield test_directory

    test_directory.rmdir()


@pytest.fixture(scope="function")
def test_file():

    test_file = Path("dummy_file")

    test_file.touch(exist_ok=True)

    yield test_file

    test_file.unlink()


@pytest.fixture(scope="session")
def threeML_filter_library():

    threeML_filter_library = get_photometric_filter_library()

    yield threeML_filter_library


@pytest.fixture(scope="session")
def photo_obs():

    photo_obs = PhotometericObservation.from_kwargs(
        g=(19.92, 0.1),
        r=(19.75, 0.1),
        i=(19.65, 0.1),
        z=(19.56, 0.1),
        J=(19.38, 0.1),
        H=(19.22, 0.1),
        K=(19.07, 0.1),
    )

    fn = Path("grond_observation.h5")

    photo_obs.to_hdf5(fn, overwrite=True)

    restored = PhotometericObservation.from_hdf5(fn)

    yield restored

    fn.unlink()


@pytest.fixture(scope="function")
def grond_plugin(threeML_filter_library, photo_obs):

    grond = PhotometryLike(
        "GROND",
        filters=threeML_filter_library.LaSilla.GROND,
        observation=photo_obs,
    )

    yield grond


@pytest.fixture(scope="function")
def photometry_data_model(grond_plugin):

    spec = Powerlaw()  # * XS_zdust() * XS_zdust()

    datalist = DataList(grond_plugin)

    model = Model(PointSource("grb", 0, 0, spectral_shape=spec))

    yield model, datalist


@nb.njit(fastmath=True, cache=True)
def poisson_generator(tstart, tstop, slope, intercept, seed=1234):
    """
    Non-homogeneous poisson process generator
    for a given max rate and time range, this function
    generates time tags sampled from the energy integrated
    lightcurve.
    """

    np.random.seed(seed)

    num_time_steps = 1000

    time_grid = np.linspace(tstart, tstop + 1.0, num_time_steps)

    tmp = intercept + slope * time_grid

    fmax = tmp.max()

    time = tstart
    arrival_times = VectorFloat64(0)
    arrival_times.append(tstart)

    while time < tstop:

        time = time - (1.0 / fmax) * np.log(np.random.rand())
        test = np.random.rand()

        p_test = (intercept + slope * time) / fmax

        if test <= p_test:
            arrival_times.append(time)

    return arrival_times.arr


@pytest.fixture(scope="session")
def event_time_series():

    events = poisson_generator(tstart=-10, tstop=60, slope=0, intercept=100, seed=1234)

    yield events


@pytest.fixture(scope="session")
def event_observation_contiguous():

    events = poisson_generator(tstart=0, tstop=10, slope=1.0, intercept=10, seed=1234)

    obs = EventObservation(events, exposure=10, start=0.0, stop=10.0)

    yield obs


@pytest.fixture(scope="session")
def event_observation_split():

    events = poisson_generator(tstart=0, tstop=2, slope=0.2, intercept=1, seed=1234)
    events = np.append(
        events,
        poisson_generator(tstart=30, tstop=40, slope=0.2, intercept=1, seed=1234),
    )

    obs = EventObservation(events, exposure=12, start=[0.0, 30.0], stop=[2.0, 40.0])

    yield obs<|MERGE_RESOLUTION|>--- conflicted
+++ resolved
@@ -4,8 +4,8 @@
 import time
 from pathlib import Path
 
+import numba as nb
 import numpy as np
-import numba as nb
 import pytest
 from astromodels import *
 from astromodels import (
@@ -22,19 +22,17 @@
 from threeML.bayesian.bayesian_analysis import BayesianAnalysis
 from threeML.classicMLE.joint_likelihood import JointLikelihood
 from threeML.data_list import DataList
+from threeML.io.logging import debug_mode
 from threeML.io.package_data import get_path_of_data_dir
 from threeML.plugins.OGIPLike import OGIPLike
 from threeML.plugins.PhotometryLike import PhotometryLike
-from threeML.plugins.XYLike import XYLike
-from threeML.utils.photometry import (
-    get_photometric_filter_library,
-    PhotometericObservation,
-)
 from threeML.plugins.UnbinnedPoissonLike import EventObservation
 from threeML.plugins.XYLike import XYLike
 from threeML.utils.numba_utils import VectorFloat64
-
-from threeML.io.logging import debug_mode
+from threeML.utils.photometry import (
+    PhotometericObservation,
+    get_photometric_filter_library,
+)
 
 np.random.seed(12345)
 
@@ -171,7 +169,9 @@
 
     model = get_grb_model(powerlaw)
 
-    jl = JointLikelihood(model, data_list_bn090217206_nai6_nai9_bgo1, verbose=False)
+    jl = JointLikelihood(
+        model, data_list_bn090217206_nai6_nai9_bgo1, verbose=False
+    )
 
     return jl
 
@@ -251,12 +251,9 @@
     bayes = BayesianAnalysis(model, data_list)
 
     bayes.set_sampler("emcee")
-<<<<<<< HEAD
-    bayes.sampler.setup(n_walkers=50, n_burn_in=50, n_iterations=100, seed=1234)
-=======
-    bayes.sampler.setup(n_walkers=50, n_burn_in=200,
-                        n_iterations=500, seed=1234)
->>>>>>> 3205c172
+    bayes.sampler.setup(
+        n_walkers=50, n_burn_in=200, n_iterations=500, seed=1234
+    )
     samples = bayes.sample()
 
     return bayes, samples
@@ -314,12 +311,9 @@
 
     bayes.set_sampler("emcee")
 
-<<<<<<< HEAD
-    bayes.sampler.setup(n_walkers=50, n_burn_in=50, n_iterations=100, seed=1234)
-=======
-    bayes.sampler.setup(n_walkers=50, n_burn_in=500,
-                        n_iterations=500, seed=1234)
->>>>>>> 3205c172
+    bayes.sampler.setup(
+        n_walkers=50, n_burn_in=500, n_iterations=500, seed=1234
+    )
 
     samples = bayes.sample()
 
@@ -429,10 +423,18 @@
     model = jl.likelihood_model
     data = jl.data_list
 
-    model.fake.spectrum.main.composite.a_1.set_uninformative_prior(Uniform_prior)
-    model.fake.spectrum.main.composite.b_1.set_uninformative_prior(Uniform_prior)
-    model.fake.spectrum.main.composite.F_2.set_uninformative_prior(Log_uniform_prior)
-    model.fake.spectrum.main.composite.mu_2.set_uninformative_prior(Uniform_prior)
+    model.fake.spectrum.main.composite.a_1.set_uninformative_prior(
+        Uniform_prior
+    )
+    model.fake.spectrum.main.composite.b_1.set_uninformative_prior(
+        Uniform_prior
+    )
+    model.fake.spectrum.main.composite.F_2.set_uninformative_prior(
+        Log_uniform_prior
+    )
+    model.fake.spectrum.main.composite.mu_2.set_uninformative_prior(
+        Uniform_prior
+    )
     model.fake.spectrum.main.composite.sigma_2.set_uninformative_prior(
         Log_uniform_prior
     )
@@ -567,7 +569,9 @@
 @pytest.fixture(scope="session")
 def event_time_series():
 
-    events = poisson_generator(tstart=-10, tstop=60, slope=0, intercept=100, seed=1234)
+    events = poisson_generator(
+        tstart=-10, tstop=60, slope=0, intercept=100, seed=1234
+    )
 
     yield events
 
@@ -575,7 +579,9 @@
 @pytest.fixture(scope="session")
 def event_observation_contiguous():
 
-    events = poisson_generator(tstart=0, tstop=10, slope=1.0, intercept=10, seed=1234)
+    events = poisson_generator(
+        tstart=0, tstop=10, slope=1.0, intercept=10, seed=1234
+    )
 
     obs = EventObservation(events, exposure=10, start=0.0, stop=10.0)
 
@@ -585,12 +591,18 @@
 @pytest.fixture(scope="session")
 def event_observation_split():
 
-    events = poisson_generator(tstart=0, tstop=2, slope=0.2, intercept=1, seed=1234)
+    events = poisson_generator(
+        tstart=0, tstop=2, slope=0.2, intercept=1, seed=1234
+    )
     events = np.append(
         events,
-        poisson_generator(tstart=30, tstop=40, slope=0.2, intercept=1, seed=1234),
-    )
-
-    obs = EventObservation(events, exposure=12, start=[0.0, 30.0], stop=[2.0, 40.0])
+        poisson_generator(
+            tstart=30, tstop=40, slope=0.2, intercept=1, seed=1234
+        ),
+    )
+
+    obs = EventObservation(
+        events, exposure=12, start=[0.0, 30.0], stop=[2.0, 40.0]
+    )
 
     yield obs