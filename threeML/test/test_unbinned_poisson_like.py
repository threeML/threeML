--- conflicted
+++ resolved
@@ -13,7 +13,9 @@
 from .conftest import event_observation_contiguous, event_observation_split
 
 
-def test_event_observation(event_observation_contiguous, event_observation_split):
+def test_event_observation(
+    event_observation_contiguous, event_observation_split
+):
 
     assert not event_observation_contiguous.is_multi_interval
 
@@ -30,7 +32,9 @@
     assert isinstance(event_observation_contiguous.start, float)
     assert isinstance(event_observation_contiguous.stop, float)
 
-    for a, b in zip(event_observation_split.start, event_observation_split.stop):
+    for a, b in zip(
+        event_observation_split.start, event_observation_split.stop
+    ):
 
         assert a < b
 
@@ -39,7 +43,9 @@
         EventObservation([0, 1, 2, 3], exposure=1, start=10, stop=1)
 
 
-def test_ubinned_poisson_full(event_observation_contiguous, event_observation_split):
+def test_ubinned_poisson_full(
+    event_observation_contiguous, event_observation_split
+):
 
     s = Line()
 
@@ -100,8 +106,4 @@
 
     ba.restore_median_fit()
 
-<<<<<<< HEAD
-    np.testing.assert_allclose([s.a.value, s.b.value], [2.0, 0.2], rtol=0.5)
-=======
-    np.testing.assert_allclose([s.a.value, s.b.value], [2., .2], rtol=10)
->>>>>>> 3205c172
+    np.testing.assert_allclose([s.a.value, s.b.value], [2.0, 0.2], rtol=10)