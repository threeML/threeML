import os
import os.path
import re

import astromodels
import numpy
from astromodels.utils.angular_distance import angular_distance
from astropy import units as u
from astropy.stats import circmean

from threeML.io.logging import setup_logger

log = setup_logger(__name__)

_trigger_name_match = re.compile("^GRB\d{9}$")


def _gbm_and_lle_valid_source_check(source):
    """
    checks if source name is valid for both GBM and LLE data

    :param source: source name
    :return: bool
    """

    warn_string = (
        "The trigger %s is not valid. Must be in the form GRB080916009" % source
    )

    match = _trigger_name_match.match(source)

    if match is None:

        log.warning(warn_string)

        answer = False

    else:

        answer = True

    return answer


#########


def _sanitize_fgl_name(fgl_name):
    swap = (
        fgl_name.replace(" ", "_").replace("+", "p").replace("-", "m").replace(".", "d")
    )

    if swap[0] in ["0", "1", "2", "3", "4", "5", "6", "7", "8", "9"]:
        swap = "_%s" % swap

    return swap


def _get_point_source_from_fgl(fgl_name, catalog_entry, fix=False):
    """
    Translate a spectrum from the nFGL into an astromodels point source
    """
    name = _sanitize_fgl_name(fgl_name)

    spectrum_type = catalog_entry["spectrum_type"]
    ra = float(catalog_entry["ra"])
    dec = float(catalog_entry["dec"])

    log.debug(f"source parameters for {fgl_name}")
    log.debug(catalog_entry)

    if spectrum_type == "PowerLaw":

        this_spectrum = astromodels.Powerlaw()

<<<<<<< HEAD
        this_source = astromodels.PointSource(
            name, ra=ra, dec=dec, spectral_shape=this_spectrum
        )
=======
        this_source = PointSource(name, ra=ra, dec=dec, spectral_shape=this_spectrum)
        this_spectrum.piv = float(catalog_entry["pivot_energy"]) * u.MeV
>>>>>>> 9104f769

        if "pl_index" in catalog_entry:
            this_spectrum.index = float(catalog_entry["pl_index"]) * -1
            this_spectrum.K = float(catalog_entry["pl_flux_density"]) / (
                u.cm ** 2 * u.s * u.MeV
            )
        else:
            this_spectrum.index = float(catalog_entry["dnde_index"]) * -1
            this_spectrum.K = float(catalog_entry["dnde"]) / (
                u.cm ** 2 * u.s * u.MeV
            )
        this_spectrum.index.fix = fix
<<<<<<< HEAD
        this_spectrum.K = float(catalog_entry["pl_flux_density"]) / (
            u.cm**2 * u.s * u.MeV
        )
=======
>>>>>>> 9104f769
        this_spectrum.K.fix = fix
        this_spectrum.K.bounds = (
            this_spectrum.K.value / 1000.0,
            this_spectrum.K.value * 1000,
        )

    elif spectrum_type == "LogParabola":

        this_spectrum = astromodels.Log_parabola()

<<<<<<< HEAD
        this_source = astromodels.PointSource(
            name, ra=ra, dec=dec, spectral_shape=this_spectrum
        )

        this_spectrum.alpha = float(catalog_entry["lp_index"]) * -1
=======
        this_source = PointSource(name, ra=ra, dec=dec, spectral_shape=this_spectrum)
        this_spectrum.piv = float(catalog_entry["pivot_energy"]) * u.MeV
        
        if "lp_index" in catalog_entry:
            this_spectrum.alpha = float(catalog_entry["lp_index"]) * -1
            this_spectrum.beta = float(catalog_entry["lp_beta"])
            this_spectrum.K = float(catalog_entry["lp_flux_density"]) / (
                u.cm ** 2 * u.s * u.MeV
            )
        
        else:
            K = float(catalog_entry["dnde"])
            this_spectrum.K.bounds = (K / 1000.0, K * 1000)
            this_spectrum.alpha = float(catalog_entry["dnde_index"]) * -1
            this_spectrum.beta = float(catalog_entry["beta"])
            this_spectrum.K = K / (u.cm ** 2 * u.s * u.MeV)
        
>>>>>>> 9104f769
        this_spectrum.alpha.fix = fix
        this_spectrum.beta.fix = fix
<<<<<<< HEAD
        this_spectrum.piv = float(catalog_entry["pivot_energy"]) * u.MeV
        this_spectrum.K = float(catalog_entry["lp_flux_density"]) / (
            u.cm**2 * u.s * u.MeV
        )
=======
>>>>>>> 9104f769
        this_spectrum.K.fix = fix
        this_spectrum.K.bounds = (
            this_spectrum.K.value / 1000.0,
            this_spectrum.K.value * 1000,
        )

    elif spectrum_type == "PLExpCutoff":

        this_spectrum = astromodels.Cutoff_powerlaw()

        this_source = astromodels.PointSource(
            name, ra=ra, dec=dec, spectral_shape=this_spectrum
        )

        this_spectrum.piv = float(catalog_entry["pivot_energy"]) * u.MeV
<<<<<<< HEAD
        this_spectrum.K = float(catalog_entry["plec_flux_density"]) / (
            u.cm**2 * u.s * u.MeV
        )
=======

        if "plec_index" in catalog_entry:
            this_spectrum.index = float(catalog_entry["plec_index"]) * -1
            this_spectrum.K = float(catalog_entry["plec_flux_density"]) / (
                u.cm ** 2 * u.s * u.MeV
            )
        else:
            this_spectrum.index = float(catalog_entry["dnde_index"]) * -1
            this_spectrum.K = float(catalog_entry["dnde"]) / (
                u.cm ** 2 * u.s * u.MeV
            )
        
        this_spectrum.xc = float(catalog_entry["cutoff"]) * u.MeV

        this_spectrum.index.fix = fix
>>>>>>> 9104f769
        this_spectrum.K.fix = fix
        this_spectrum.xc.fix = fix
        this_spectrum.K.bounds = (
            this_spectrum.K.value / 1000.0,
            this_spectrum.K.value * 1000,
        )
        
    elif (spectrum_type in ["PLSuperExpCutoff", "PLSuperExpCutoff2"] ) and ("plec_exp_factor_s" not in catalog_entry.keys()):
        # This is the new definition, from the 4FGL catalog.
        # Note that in version 19 of the 4FGL, cutoff spectra are designated as PLSuperExpCutoff
        # rather than PLSuperExpCutoff2 as in version , but the same parametrization is used.
<<<<<<< HEAD
        this_spectrum = astromodels.Super_cutoff_powerlaw()

        this_source = astromodels.PointSource(
            name, ra=ra, dec=dec, spectral_shape=this_spectrum
        )
        # new parameterization 4FGLDR3:
        if "plec_index_s" in catalog_entry.keys():
            d = float(catalog_entry["plec_exp_factor_s"])
            E0 = float(catalog_entry["pivot_energy"]) * u.MeV
            b = float(catalog_entry["plec_exp_index"])
=======
        
        this_spectrum = Super_cutoff_powerlaw()
        this_source = PointSource(name, ra=ra, dec=dec, spectral_shape=this_spectrum)

        if "plec_exp_factor" in catalog_entry:
            # OLD parameterization 4FGL which is in fermipy:
            a = float(catalog_entry["plec_exp_factor"])
            E0 = float(catalog_entry["pivot_energy"])
            b = float(catalog_entry["plec_exp_index"])
            K = float(catalog_entry["plec_flux_density"])
            i = float(catalog_entry["plec_index"])
        else:
            a = float(catalog_entry["expfactor"])
            E0 = float(catalog_entry["pivot_energy"])
            b = float(catalog_entry["exp_index"])
            K = float(catalog_entry["dnde"])
            i = float(catalog_entry["spectral_index"])

        conv = numpy.exp(a * E0 ** b)
        this_spectrum.index = -i
        this_spectrum.gamma = b
        this_spectrum.piv = E0 * u.MeV
        this_spectrum.K = ( conv * K / (u.cm ** 2 * u.s * u.MeV))
        this_spectrum.xc = a ** (-1.0 / b ) * u.MeV

        this_spectrum.K.fix = fix
        this_spectrum.K.bounds = (
            this_spectrum.K.value / 1000.0,
            this_spectrum.K.value * 1000,
        )
        this_spectrum.xc.fix = fix
        this_spectrum.index.fix = fix
        this_spectrum.gamma.fix = fix

    elif (spectrum_type == "PLSuperExpCutoff4") or ((spectrum_type == "PLSuperExpCutoff") and ("plec_index_s" in catalog_entry.keys() ) ):
        # new parameterization 4FGL-DR3. Still listed as PLSuperExpCutoff in VO.

        this_spectrum = Super_cutoff_powerlaw()
        this_source = PointSource(name, ra=ra, dec=dec, spectral_shape=this_spectrum)
        
        if "plec_index_s" in catalog_entry.keys():
            d  = float(catalog_entry["plec_exp_factor_s"])
            b  = float(catalog_entry["plec_exp_index"])
>>>>>>> 9104f769
            Gs = float(catalog_entry["plec_index_s"])
            K  = float(catalog_entry["plec_flux_density"])
            E0 = float(catalog_entry["pivot_energy"]) * u.MeV
            conv = numpy.exp(d/b ** 2)

<<<<<<< HEAD
            conv = numpy.exp(d / b**2)
            this_spectrum.index = d / b - Gs
            this_spectrum.index.fix = fix
            this_spectrum.gamma = d / b
            this_spectrum.gamma.fix = fix
            this_spectrum.piv = E0
            this_spectrum.K = (
                conv
                * float(catalog_entry["plec_flux_density"])
                / (u.cm**2 * u.s * u.MeV)
            )
            this_spectrum.xc = E0
        else:
            # OLD parameterization 4FGL which is in fermipy:
            a = float(catalog_entry["plec_exp_factor"])
            E0 = float(catalog_entry["pivot_energy"])
            b = float(catalog_entry["plec_exp_index"])

            conv = numpy.exp(a * E0**b)
            this_spectrum.index = float(catalog_entry["plec_index"]) * -1
            this_spectrum.index.fix = fix
            this_spectrum.gamma = b
            this_spectrum.gamma.fix = fix
            this_spectrum.piv = E0 * u.MeV
            this_spectrum.K = (
                conv
                * float(catalog_entry["plec_flux_density"])
                / (u.cm**2 * u.s * u.MeV)
            )
            this_spectrum.xc = a ** (-1.0 / b) * u.MeV
=======
        elif "plec_expfactors" in catalog_entry.keys():
            d  = float(catalog_entry["plec_expfactors"])
            b  = float(catalog_entry["plec_exp_index"])
            Gs = float(catalog_entry["plec_indexs"])
            K  = float(catalog_entry["plec_flux_density"])
            E0 = float(catalog_entry["pivot_energy"]) * u.MeV
            conv = numpy.exp(d/b ** 2)

        elif "expfactor" in catalog_entry.keys():
            d  = float(catalog_entry["expfactor"])
            b  = float(catalog_entry["exp_index"])
            Gs = float(catalog_entry["spectral_index"])
            K  = float(catalog_entry["dnde"])
            E0 = float(catalog_entry["pivot_energy_catalog"]) * u.MeV
            wrong_E0 = float(catalog_entry["pivot_energy"]) * u.MeV
            conv = 1
            
        else:
            raise NotImplementedError(
                "Spectrum type %s is not a valid 4FGL type" % spectrum_type
            )

        this_spectrum.index =  d/b - Gs
        #this_spectrum.gamma = d/b
        this_spectrum.gamma = b
        this_spectrum.piv = E0
        this_spectrum.xc =  E0*(b**2/d)**(1/b)

        if "expfactor" in catalog_entry.keys():
            conv = 1.0 / this_spectrum(wrong_E0)

        this_spectrum.K = ( conv * K / (u.cm ** 2 * u.s * u.MeV) )
>>>>>>> 9104f769

        this_spectrum.K.fix = fix
        this_spectrum.K.bounds = (
            this_spectrum.K.value / 1000.0,
            this_spectrum.K.value * 1000,
        )
        this_spectrum.xc.fix = fix
        this_spectrum.index.fix = fix
        this_spectrum.gamma.fix = fix

    else:

        log.error(f"Spectrum type {spectrum_type} is not a valid 4FGL type")

        raise NotImplementedError(
            f"Spectrum type {spectrum_type} is not a valid 4FGL type"
        )

    return this_source


def _get_extended_source_from_fgl(fgl_name, catalog_entry, fix=False):
    """
    Translate a spectrum from the nFGL into an astromodels extended source
    """

    name = _sanitize_fgl_name(fgl_name)

    spectrum_type = catalog_entry["spectrum_type"]
    ra = float(catalog_entry["ra"])
    dec = float(catalog_entry["dec"])

    if catalog_entry["spatial_function"] == "RadialDisk":
        this_shape = astromodels.Disk_on_sphere()
    elif catalog_entry["spatial_function"] == "RadialGaussian":
        this_shape = astromodels.Gaussian_on_sphere()
    elif catalog_entry["spatial_function"] == "SpatialMap":
        the_file = catalog_entry["spatial_filename"]
        if isinstance(the_file, bytes):
            the_file = the_file.decode("ascii")

        if "FERMIPY_DATA_DIR" not in os.environ:
            os.environ["FERMIPY_DATA_DIR"] = resource_dir("fermipy", "data")

        the_dir = os.path.join(os.path.expandvars(catalog_entry["extdir"]), "Templates")

        the_template = os.path.join(the_dir, the_file)

        # this_shape(fits_file=the_template)

        this_shape = astromodels.SpatialTemplate_2D(fits_file=the_template)

    else:
        log.error(
            "Spatial_Function {} not implemented yet"
            % catalog_entry["Spatial_Function"]
        )
        raise NotImplementedError()

    if spectrum_type == "PowerLaw":

        this_spectrum = astromodels.Powerlaw()

        this_source = astromodels.ExtendedSource(
            name, spatial_shape=this_shape, spectral_shape=this_spectrum
        )

        this_spectrum.index = float(catalog_entry["pl_index"]) * -1
        this_spectrum.index.fix = fix
        this_spectrum.K = float(catalog_entry["pl_flux_density"]) / (
            u.cm**2 * u.s * u.MeV
        )
        this_spectrum.K.fix = fix
        this_spectrum.K.bounds = (
            this_spectrum.K.value / 1000.0,
            this_spectrum.K.value * 1000,
        )
        this_spectrum.piv = float(catalog_entry["pivot_energy"]) * u.MeV

    elif spectrum_type == "LogParabola":

        this_spectrum = astromodels.Log_parabola()

        this_source = astromodels.ExtendedSource(
            name, spatial_shape=this_shape, spectral_shape=this_spectrum
        )

        this_spectrum.alpha = float(catalog_entry["lp_index"]) * -1
        this_spectrum.alpha.fix = fix
        this_spectrum.beta = float(catalog_entry["lp_beta"])
        this_spectrum.beta.fix = fix
        this_spectrum.piv = float(catalog_entry["pivot_energy"]) * u.MeV
        this_spectrum.K = float(catalog_entry["lp_flux_density"]) / (
            u.cm**2 * u.s * u.MeV
        )
        this_spectrum.K.fix = fix
        this_spectrum.K.bounds = (
            this_spectrum.K.value / 1000.0,
            this_spectrum.K.value * 1000,
        )

    elif spectrum_type == "PLExpCutoff":

        this_spectrum = astromodels.Cutoff_powerlaw()

        this_source = astromodels.ExtendedSource(
            name, spatial_shape=this_shape, spectral_shape=this_spectrum
        )

        this_spectrum.index = float(catalog_entry["plec_index"]) * -1
        this_spectrum.index.fix = fix
        this_spectrum.piv = float(catalog_entry["pivot_energy"]) * u.MeV
        this_spectrum.K = float(catalog_entry["plec_flux_density"]) / (
            u.cm**2 * u.s * u.MeV
        )
        this_spectrum.K.fix = fix
        this_spectrum.K.bounds = (
            this_spectrum.K.value / 1000.0,
            this_spectrum.K.value * 1000,
        )
        this_spectrum.xc = float(catalog_entry["cutoff"]) * u.MeV
        this_spectrum.xc.fix = fix

    elif spectrum_type in ["PLSuperExpCutoff", "PLSuperExpCutoff2"]:
        # This is the new definition, from the 4FGL catalog.
        # Note that in version 19 of the 4FGL, cutoff spectra are designated as PLSuperExpCutoff
        # rather than PLSuperExpCutoff2 as in version , but the same parametrization is used.
        this_spectrum = astromodels.Super_cutoff_powerlaw()

        this_source = astromodels.ExtendedSource(
            name, spatial_shape=this_shape, spectral_shape=this_spectrum
        )

        # new parameterization 4FGLDR3:
        if "plec_index_s" in catalog_entry.keys():
            d = float(catalog_entry["plec_exp_factor_s"])
            E0 = float(catalog_entry["pivot_energy"]) * u.MeV
            b = float(catalog_entry["plec_exp_index"])
            Gs = float(catalog_entry["plec_index_s"])

            conv = numpy.exp(d / b**2)
            this_spectrum.index = d / b - Gs
            this_spectrum.index.fix = fix
            this_spectrum.gamma = d / b
            this_spectrum.gamma.fix = fix
            this_spectrum.piv = E0
            this_spectrum.K = (
                conv
                * float(catalog_entry["plec_flux_density"])
                / (u.cm**2 * u.s * u.MeV)
            )
            this_spectrum.xc = E0
        else:
            # OLD parameterization 4FGL which is in fermipy:
            a = float(catalog_entry["plec_exp_factor"])
            E0 = float(catalog_entry["pivot_energy"])
            b = float(catalog_entry["plec_exp_index"])

            conv = numpy.exp(a * E0**b)
            this_spectrum.index = float(catalog_entry["plec_index"]) * -1
            this_spectrum.index.fix = fix
            this_spectrum.gamma = b
            this_spectrum.gamma.fix = fix
            this_spectrum.piv = E0 * u.MeV
            this_spectrum.K = (
                conv
                * float(catalog_entry["plec_flux_density"])
                / (u.cm**2 * u.s * u.MeV)
            )
            this_spectrum.xc = a ** (-1.0 / b) * u.MeV

        this_spectrum.K.fix = fix
        this_spectrum.K.bounds = (
            this_spectrum.K.value / 1000.0,
            this_spectrum.K.value * 1000,
        )
        this_spectrum.xc.fix = fix

    else:
        log.error("Spectrum type %s is not a valid 4FGL type" % spectrum_type)
        raise NotImplementedError()

    if catalog_entry["spatial_function"] == "RadialDisk":

        this_shape.lon0 = ra * u.degree
        this_shape.lon0.fix = True
        this_shape.lat0 = dec * u.degree
        this_shape.lat0.fix = True
        this_shape.radius = catalog_entry["Model_SemiMajor"] * u.degree
        this_shape.radius.fix = True
        this_shape.radius.bounds = (
            0,
            catalog_entry["Model_SemiMajor"],
        ) * u.degree

    elif catalog_entry["spatial_function"] == "RadialGaussian":

        # factor 1/1.36 is the conversion from 68% containment radius to sigma
        # Max of sigma/radius is used for get_boundaries().

        this_shape.lon0 = ra * u.degree
        this_shape.lon0.fix = True
        this_shape.lat0 = dec * u.degree
        this_shape.lat0.fix = True
        this_shape.sigma = catalog_entry["model_semimajor"] / 1.36 * u.degree
        this_shape.sigma.fix = True
        this_shape.sigma.bounds = (
            0,
            catalog_entry["model_semimajor"] / 1.36,
        ) * u.degree

    return this_source


class ModelFromFGL(astromodels.Model):
    def __init__(self, ra_center, dec_center, *sources):

        self._ra_center = float(ra_center)
        self._dec_center = float(dec_center)

        super(ModelFromFGL, self).__init__(*sources)

    def free_point_sources_within_radius(self, radius, normalization_only=True):
        """
        Free the parameters for the point sources within the given radius of the center of the search cone

        :param radius: radius in degree
        :param normalization_only: if True, frees only the normalization of the source (default: True)
        :return: none
        """
        self._free_or_fix_ps(True, radius, normalization_only)

    def fix_point_sources_within_radius(self, radius, normalization_only=True):
        """
        Fixes the parameters for the point sources within the given radius of the center of the search cone

        :param radius: radius in degree
        :param normalization_only: if True, fixes only the normalization of the source (default: True)
        :return: none
        """
        self._free_or_fix_ps(False, radius, normalization_only)

    def _free_or_fix_ps(self, free, radius, normalization_only):

        for src_name in self.point_sources:

            src = self.point_sources[src_name]

            this_d = angular_distance(
                self._ra_center,
                self._dec_center,
                src.position.ra.value,
                src.position.dec.value,
            )

            if this_d <= radius:

                if normalization_only:

                    src.spectrum.main.shape.K.free = free

                else:

                    for par in src.spectrum.main.shape.parameters:

                        if par == "piv":  # don't free pivot energy
                            continue

                        src.spectrum.main.shape.parameters[par].free = free

    def free_extended_sources_within_radius(self, radius, normalization_only=True):
        """
        Free the parameters for the point sources within the given radius of the center of the search cone

        :param radius: radius in degree
        :param normalization_only: if True, frees only the normalization of the source (default: True)
        :return: none
        """
        self._free_or_fix_ext(True, radius, normalization_only)

    def fix_extended_sources_within_radius(self, radius, normalization_only=True):
        """
        Fixes the parameters for the point sources within the given radius of the center of the search cone

        :param radius: radius in degree
        :param normalization_only: if True, fixes only the normalization of the source (default: True)
        :return: none
        """
        self._free_or_fix_ext(False, radius, normalization_only)

    def _free_or_fix_ext(self, free, radius, normalization_only):

        for src_name in self.extended_sources:

            src = self.extended_sources[src_name]

            try:
                ra, dec = (
                    src.spatial_shape.lon0.value,
                    src.spatial_shape.lat0.value,
                )

            except Exception:

                (ra_min, ra_max), (
                    dec_min,
                    dec_max,
                ) = src.spatial_shape.get_boundaries()
                ra = circmean([ra_min, ra_max] * u.deg).value
                dec = circmean([dec_min, dec_max] * u.deg).value

            this_d = angular_distance(
                self._ra_center,
                self._dec_center,
                ra,
                dec,
            )

            if this_d <= radius:

                if normalization_only:

                    src.spectrum.main.shape.K.free = free

                else:

                    for par in src.spectrum.main.shape.parameters:

                        if par == "piv":  # don't free pivot energy
                            continue

                        src.spectrum.main.shape.parameters[par].free = free<|MERGE_RESOLUTION|>--- conflicted
+++ resolved
@@ -47,7 +47,10 @@
 
 def _sanitize_fgl_name(fgl_name):
     swap = (
-        fgl_name.replace(" ", "_").replace("+", "p").replace("-", "m").replace(".", "d")
+        fgl_name.replace(" ", "_")
+        .replace("+", "p")
+        .replace("-", "m")
+        .replace(".", "d")
     )
 
     if swap[0] in ["0", "1", "2", "3", "4", "5", "6", "7", "8", "9"]:
@@ -73,32 +76,25 @@
 
         this_spectrum = astromodels.Powerlaw()
 
-<<<<<<< HEAD
         this_source = astromodels.PointSource(
             name, ra=ra, dec=dec, spectral_shape=this_spectrum
         )
-=======
-        this_source = PointSource(name, ra=ra, dec=dec, spectral_shape=this_spectrum)
         this_spectrum.piv = float(catalog_entry["pivot_energy"]) * u.MeV
->>>>>>> 9104f769
 
         if "pl_index" in catalog_entry:
             this_spectrum.index = float(catalog_entry["pl_index"]) * -1
             this_spectrum.K = float(catalog_entry["pl_flux_density"]) / (
-                u.cm ** 2 * u.s * u.MeV
+                u.cm**2 * u.s * u.MeV
             )
         else:
             this_spectrum.index = float(catalog_entry["dnde_index"]) * -1
             this_spectrum.K = float(catalog_entry["dnde"]) / (
-                u.cm ** 2 * u.s * u.MeV
+                u.cm**2 * u.s * u.MeV
             )
         this_spectrum.index.fix = fix
-<<<<<<< HEAD
         this_spectrum.K = float(catalog_entry["pl_flux_density"]) / (
             u.cm**2 * u.s * u.MeV
         )
-=======
->>>>>>> 9104f769
         this_spectrum.K.fix = fix
         this_spectrum.K.bounds = (
             this_spectrum.K.value / 1000.0,
@@ -109,40 +105,27 @@
 
         this_spectrum = astromodels.Log_parabola()
 
-<<<<<<< HEAD
         this_source = astromodels.PointSource(
             name, ra=ra, dec=dec, spectral_shape=this_spectrum
         )
-
-        this_spectrum.alpha = float(catalog_entry["lp_index"]) * -1
-=======
-        this_source = PointSource(name, ra=ra, dec=dec, spectral_shape=this_spectrum)
         this_spectrum.piv = float(catalog_entry["pivot_energy"]) * u.MeV
-        
+
         if "lp_index" in catalog_entry:
             this_spectrum.alpha = float(catalog_entry["lp_index"]) * -1
             this_spectrum.beta = float(catalog_entry["lp_beta"])
             this_spectrum.K = float(catalog_entry["lp_flux_density"]) / (
-                u.cm ** 2 * u.s * u.MeV
-            )
-        
+                u.cm**2 * u.s * u.MeV
+            )
+
         else:
             K = float(catalog_entry["dnde"])
             this_spectrum.K.bounds = (K / 1000.0, K * 1000)
             this_spectrum.alpha = float(catalog_entry["dnde_index"]) * -1
             this_spectrum.beta = float(catalog_entry["beta"])
-            this_spectrum.K = K / (u.cm ** 2 * u.s * u.MeV)
-        
->>>>>>> 9104f769
+            this_spectrum.K = K / (u.cm**2 * u.s * u.MeV)
+
         this_spectrum.alpha.fix = fix
         this_spectrum.beta.fix = fix
-<<<<<<< HEAD
-        this_spectrum.piv = float(catalog_entry["pivot_energy"]) * u.MeV
-        this_spectrum.K = float(catalog_entry["lp_flux_density"]) / (
-            u.cm**2 * u.s * u.MeV
-        )
-=======
->>>>>>> 9104f769
         this_spectrum.K.fix = fix
         this_spectrum.K.bounds = (
             this_spectrum.K.value / 1000.0,
@@ -158,53 +141,39 @@
         )
 
         this_spectrum.piv = float(catalog_entry["pivot_energy"]) * u.MeV
-<<<<<<< HEAD
-        this_spectrum.K = float(catalog_entry["plec_flux_density"]) / (
-            u.cm**2 * u.s * u.MeV
-        )
-=======
 
         if "plec_index" in catalog_entry:
             this_spectrum.index = float(catalog_entry["plec_index"]) * -1
             this_spectrum.K = float(catalog_entry["plec_flux_density"]) / (
-                u.cm ** 2 * u.s * u.MeV
+                u.cm**2 * u.s * u.MeV
             )
         else:
             this_spectrum.index = float(catalog_entry["dnde_index"]) * -1
             this_spectrum.K = float(catalog_entry["dnde"]) / (
-                u.cm ** 2 * u.s * u.MeV
-            )
-        
+                u.cm**2 * u.s * u.MeV
+            )
+
         this_spectrum.xc = float(catalog_entry["cutoff"]) * u.MeV
 
         this_spectrum.index.fix = fix
->>>>>>> 9104f769
         this_spectrum.K.fix = fix
         this_spectrum.xc.fix = fix
         this_spectrum.K.bounds = (
             this_spectrum.K.value / 1000.0,
             this_spectrum.K.value * 1000,
         )
-        
-    elif (spectrum_type in ["PLSuperExpCutoff", "PLSuperExpCutoff2"] ) and ("plec_exp_factor_s" not in catalog_entry.keys()):
+
+    elif (spectrum_type in ["PLSuperExpCutoff", "PLSuperExpCutoff2"]) and (
+        "plec_exp_factor_s" not in catalog_entry.keys()
+    ):
         # This is the new definition, from the 4FGL catalog.
         # Note that in version 19 of the 4FGL, cutoff spectra are designated as PLSuperExpCutoff
         # rather than PLSuperExpCutoff2 as in version , but the same parametrization is used.
-<<<<<<< HEAD
+
         this_spectrum = astromodels.Super_cutoff_powerlaw()
-
         this_source = astromodels.PointSource(
             name, ra=ra, dec=dec, spectral_shape=this_spectrum
         )
-        # new parameterization 4FGLDR3:
-        if "plec_index_s" in catalog_entry.keys():
-            d = float(catalog_entry["plec_exp_factor_s"])
-            E0 = float(catalog_entry["pivot_energy"]) * u.MeV
-            b = float(catalog_entry["plec_exp_index"])
-=======
-        
-        this_spectrum = Super_cutoff_powerlaw()
-        this_source = PointSource(name, ra=ra, dec=dec, spectral_shape=this_spectrum)
 
         if "plec_exp_factor" in catalog_entry:
             # OLD parameterization 4FGL which is in fermipy:
@@ -220,12 +189,12 @@
             K = float(catalog_entry["dnde"])
             i = float(catalog_entry["spectral_index"])
 
-        conv = numpy.exp(a * E0 ** b)
+        conv = numpy.exp(a * E0**b)
         this_spectrum.index = -i
         this_spectrum.gamma = b
         this_spectrum.piv = E0 * u.MeV
-        this_spectrum.K = ( conv * K / (u.cm ** 2 * u.s * u.MeV))
-        this_spectrum.xc = a ** (-1.0 / b ) * u.MeV
+        this_spectrum.K = conv * K / (u.cm**2 * u.s * u.MeV)
+        this_spectrum.xc = a ** (-1.0 / b) * u.MeV
 
         this_spectrum.K.fix = fix
         this_spectrum.K.bounds = (
@@ -236,22 +205,199 @@
         this_spectrum.index.fix = fix
         this_spectrum.gamma.fix = fix
 
-    elif (spectrum_type == "PLSuperExpCutoff4") or ((spectrum_type == "PLSuperExpCutoff") and ("plec_index_s" in catalog_entry.keys() ) ):
+    elif (spectrum_type == "PLSuperExpCutoff4") or (
+        (spectrum_type == "PLSuperExpCutoff")
+        and ("plec_index_s" in catalog_entry.keys())
+    ):
         # new parameterization 4FGL-DR3. Still listed as PLSuperExpCutoff in VO.
 
-        this_spectrum = Super_cutoff_powerlaw()
-        this_source = PointSource(name, ra=ra, dec=dec, spectral_shape=this_spectrum)
-        
+        this_spectrum = astromodels.Super_cutoff_powerlaw()
+        this_source = astromodels.PointSource(
+            name, ra=ra, dec=dec, spectral_shape=this_spectrum
+        )
+
         if "plec_index_s" in catalog_entry.keys():
-            d  = float(catalog_entry["plec_exp_factor_s"])
-            b  = float(catalog_entry["plec_exp_index"])
->>>>>>> 9104f769
+            d = float(catalog_entry["plec_exp_factor_s"])
+            b = float(catalog_entry["plec_exp_index"])
             Gs = float(catalog_entry["plec_index_s"])
-            K  = float(catalog_entry["plec_flux_density"])
+            K = float(catalog_entry["plec_flux_density"])
             E0 = float(catalog_entry["pivot_energy"]) * u.MeV
-            conv = numpy.exp(d/b ** 2)
-
-<<<<<<< HEAD
+            conv = numpy.exp(d / b**2)
+
+        elif "plec_expfactors" in catalog_entry.keys():
+            d = float(catalog_entry["plec_expfactors"])
+            b = float(catalog_entry["plec_exp_index"])
+            Gs = float(catalog_entry["plec_indexs"])
+            K = float(catalog_entry["plec_flux_density"])
+            E0 = float(catalog_entry["pivot_energy"]) * u.MeV
+            conv = numpy.exp(d / b**2)
+
+        elif "expfactor" in catalog_entry.keys():
+            d = float(catalog_entry["expfactor"])
+            b = float(catalog_entry["exp_index"])
+            Gs = float(catalog_entry["spectral_index"])
+            K = float(catalog_entry["dnde"])
+            E0 = float(catalog_entry["pivot_energy_catalog"]) * u.MeV
+            wrong_E0 = float(catalog_entry["pivot_energy"]) * u.MeV
+            conv = 1
+
+        else:
+            raise NotImplementedError(
+                "Spectrum type %s is not a valid 4FGL type" % spectrum_type
+            )
+
+        this_spectrum.index = d / b - Gs
+        # this_spectrum.gamma = d/b
+        this_spectrum.gamma = b
+        this_spectrum.piv = E0
+        this_spectrum.xc = E0 * (b**2 / d) ** (1 / b)
+
+        if "expfactor" in catalog_entry.keys():
+            conv = 1.0 / this_spectrum(wrong_E0)
+
+        this_spectrum.K = conv * K / (u.cm**2 * u.s * u.MeV)
+
+        this_spectrum.K.fix = fix
+        this_spectrum.K.bounds = (
+            this_spectrum.K.value / 1000.0,
+            this_spectrum.K.value * 1000,
+        )
+        this_spectrum.xc.fix = fix
+        this_spectrum.index.fix = fix
+        this_spectrum.gamma.fix = fix
+
+    else:
+
+        log.error(f"Spectrum type {spectrum_type} is not a valid 4FGL type")
+
+        raise NotImplementedError(
+            f"Spectrum type {spectrum_type} is not a valid 4FGL type"
+        )
+
+    return this_source
+
+
+def _get_extended_source_from_fgl(fgl_name, catalog_entry, fix=False):
+    """
+    Translate a spectrum from the nFGL into an astromodels extended source
+    """
+
+    name = _sanitize_fgl_name(fgl_name)
+
+    spectrum_type = catalog_entry["spectrum_type"]
+    ra = float(catalog_entry["ra"])
+    dec = float(catalog_entry["dec"])
+
+    if catalog_entry["spatial_function"] == "RadialDisk":
+        this_shape = astromodels.Disk_on_sphere()
+    elif catalog_entry["spatial_function"] == "RadialGaussian":
+        this_shape = astromodels.Gaussian_on_sphere()
+    elif catalog_entry["spatial_function"] == "SpatialMap":
+        the_file = catalog_entry["spatial_filename"]
+        if isinstance(the_file, bytes):
+            the_file = the_file.decode("ascii")
+
+        if "FERMIPY_DATA_DIR" not in os.environ:
+            os.environ["FERMIPY_DATA_DIR"] = resource_dir("fermipy", "data")
+
+        the_dir = os.path.join(
+            os.path.expandvars(catalog_entry["extdir"]), "Templates"
+        )
+
+        the_template = os.path.join(the_dir, the_file)
+
+        # this_shape(fits_file=the_template)
+
+        this_shape = astromodels.SpatialTemplate_2D(fits_file=the_template)
+
+    else:
+        log.error(
+            "Spatial_Function {} not implemented yet"
+            % catalog_entry["Spatial_Function"]
+        )
+        raise NotImplementedError()
+
+    if spectrum_type == "PowerLaw":
+
+        this_spectrum = astromodels.Powerlaw()
+
+        this_source = astromodels.ExtendedSource(
+            name, spatial_shape=this_shape, spectral_shape=this_spectrum
+        )
+
+        this_spectrum.index = float(catalog_entry["pl_index"]) * -1
+        this_spectrum.index.fix = fix
+        this_spectrum.K = float(catalog_entry["pl_flux_density"]) / (
+            u.cm**2 * u.s * u.MeV
+        )
+        this_spectrum.K.fix = fix
+        this_spectrum.K.bounds = (
+            this_spectrum.K.value / 1000.0,
+            this_spectrum.K.value * 1000,
+        )
+        this_spectrum.piv = float(catalog_entry["pivot_energy"]) * u.MeV
+
+    elif spectrum_type == "LogParabola":
+
+        this_spectrum = astromodels.Log_parabola()
+
+        this_source = astromodels.ExtendedSource(
+            name, spatial_shape=this_shape, spectral_shape=this_spectrum
+        )
+
+        this_spectrum.alpha = float(catalog_entry["lp_index"]) * -1
+        this_spectrum.alpha.fix = fix
+        this_spectrum.beta = float(catalog_entry["lp_beta"])
+        this_spectrum.beta.fix = fix
+        this_spectrum.piv = float(catalog_entry["pivot_energy"]) * u.MeV
+        this_spectrum.K = float(catalog_entry["lp_flux_density"]) / (
+            u.cm**2 * u.s * u.MeV
+        )
+        this_spectrum.K.fix = fix
+        this_spectrum.K.bounds = (
+            this_spectrum.K.value / 1000.0,
+            this_spectrum.K.value * 1000,
+        )
+
+    elif spectrum_type == "PLExpCutoff":
+
+        this_spectrum = astromodels.Cutoff_powerlaw()
+
+        this_source = astromodels.ExtendedSource(
+            name, spatial_shape=this_shape, spectral_shape=this_spectrum
+        )
+
+        this_spectrum.index = float(catalog_entry["plec_index"]) * -1
+        this_spectrum.index.fix = fix
+        this_spectrum.piv = float(catalog_entry["pivot_energy"]) * u.MeV
+        this_spectrum.K = float(catalog_entry["plec_flux_density"]) / (
+            u.cm**2 * u.s * u.MeV
+        )
+        this_spectrum.K.fix = fix
+        this_spectrum.K.bounds = (
+            this_spectrum.K.value / 1000.0,
+            this_spectrum.K.value * 1000,
+        )
+        this_spectrum.xc = float(catalog_entry["cutoff"]) * u.MeV
+        this_spectrum.xc.fix = fix
+
+    elif spectrum_type in ["PLSuperExpCutoff", "PLSuperExpCutoff2"]:
+        # This is the new definition, from the 4FGL catalog.
+        # Note that in version 19 of the 4FGL, cutoff spectra are designated as PLSuperExpCutoff
+        # rather than PLSuperExpCutoff2 as in version , but the same parametrization is used.
+        this_spectrum = astromodels.Super_cutoff_powerlaw()
+
+        this_source = astromodels.ExtendedSource(
+            name, spatial_shape=this_shape, spectral_shape=this_spectrum
+        )
+
+        # new parameterization 4FGLDR3:
+        if "plec_index_s" in catalog_entry.keys():
+            d = float(catalog_entry["plec_exp_factor_s"])
+            E0 = float(catalog_entry["pivot_energy"]) * u.MeV
+            b = float(catalog_entry["plec_exp_index"])
+            Gs = float(catalog_entry["plec_index_s"])
+
             conv = numpy.exp(d / b**2)
             this_spectrum.index = d / b - Gs
             this_spectrum.index.fix = fix
@@ -282,210 +428,6 @@
                 / (u.cm**2 * u.s * u.MeV)
             )
             this_spectrum.xc = a ** (-1.0 / b) * u.MeV
-=======
-        elif "plec_expfactors" in catalog_entry.keys():
-            d  = float(catalog_entry["plec_expfactors"])
-            b  = float(catalog_entry["plec_exp_index"])
-            Gs = float(catalog_entry["plec_indexs"])
-            K  = float(catalog_entry["plec_flux_density"])
-            E0 = float(catalog_entry["pivot_energy"]) * u.MeV
-            conv = numpy.exp(d/b ** 2)
-
-        elif "expfactor" in catalog_entry.keys():
-            d  = float(catalog_entry["expfactor"])
-            b  = float(catalog_entry["exp_index"])
-            Gs = float(catalog_entry["spectral_index"])
-            K  = float(catalog_entry["dnde"])
-            E0 = float(catalog_entry["pivot_energy_catalog"]) * u.MeV
-            wrong_E0 = float(catalog_entry["pivot_energy"]) * u.MeV
-            conv = 1
-            
-        else:
-            raise NotImplementedError(
-                "Spectrum type %s is not a valid 4FGL type" % spectrum_type
-            )
-
-        this_spectrum.index =  d/b - Gs
-        #this_spectrum.gamma = d/b
-        this_spectrum.gamma = b
-        this_spectrum.piv = E0
-        this_spectrum.xc =  E0*(b**2/d)**(1/b)
-
-        if "expfactor" in catalog_entry.keys():
-            conv = 1.0 / this_spectrum(wrong_E0)
-
-        this_spectrum.K = ( conv * K / (u.cm ** 2 * u.s * u.MeV) )
->>>>>>> 9104f769
-
-        this_spectrum.K.fix = fix
-        this_spectrum.K.bounds = (
-            this_spectrum.K.value / 1000.0,
-            this_spectrum.K.value * 1000,
-        )
-        this_spectrum.xc.fix = fix
-        this_spectrum.index.fix = fix
-        this_spectrum.gamma.fix = fix
-
-    else:
-
-        log.error(f"Spectrum type {spectrum_type} is not a valid 4FGL type")
-
-        raise NotImplementedError(
-            f"Spectrum type {spectrum_type} is not a valid 4FGL type"
-        )
-
-    return this_source
-
-
-def _get_extended_source_from_fgl(fgl_name, catalog_entry, fix=False):
-    """
-    Translate a spectrum from the nFGL into an astromodels extended source
-    """
-
-    name = _sanitize_fgl_name(fgl_name)
-
-    spectrum_type = catalog_entry["spectrum_type"]
-    ra = float(catalog_entry["ra"])
-    dec = float(catalog_entry["dec"])
-
-    if catalog_entry["spatial_function"] == "RadialDisk":
-        this_shape = astromodels.Disk_on_sphere()
-    elif catalog_entry["spatial_function"] == "RadialGaussian":
-        this_shape = astromodels.Gaussian_on_sphere()
-    elif catalog_entry["spatial_function"] == "SpatialMap":
-        the_file = catalog_entry["spatial_filename"]
-        if isinstance(the_file, bytes):
-            the_file = the_file.decode("ascii")
-
-        if "FERMIPY_DATA_DIR" not in os.environ:
-            os.environ["FERMIPY_DATA_DIR"] = resource_dir("fermipy", "data")
-
-        the_dir = os.path.join(os.path.expandvars(catalog_entry["extdir"]), "Templates")
-
-        the_template = os.path.join(the_dir, the_file)
-
-        # this_shape(fits_file=the_template)
-
-        this_shape = astromodels.SpatialTemplate_2D(fits_file=the_template)
-
-    else:
-        log.error(
-            "Spatial_Function {} not implemented yet"
-            % catalog_entry["Spatial_Function"]
-        )
-        raise NotImplementedError()
-
-    if spectrum_type == "PowerLaw":
-
-        this_spectrum = astromodels.Powerlaw()
-
-        this_source = astromodels.ExtendedSource(
-            name, spatial_shape=this_shape, spectral_shape=this_spectrum
-        )
-
-        this_spectrum.index = float(catalog_entry["pl_index"]) * -1
-        this_spectrum.index.fix = fix
-        this_spectrum.K = float(catalog_entry["pl_flux_density"]) / (
-            u.cm**2 * u.s * u.MeV
-        )
-        this_spectrum.K.fix = fix
-        this_spectrum.K.bounds = (
-            this_spectrum.K.value / 1000.0,
-            this_spectrum.K.value * 1000,
-        )
-        this_spectrum.piv = float(catalog_entry["pivot_energy"]) * u.MeV
-
-    elif spectrum_type == "LogParabola":
-
-        this_spectrum = astromodels.Log_parabola()
-
-        this_source = astromodels.ExtendedSource(
-            name, spatial_shape=this_shape, spectral_shape=this_spectrum
-        )
-
-        this_spectrum.alpha = float(catalog_entry["lp_index"]) * -1
-        this_spectrum.alpha.fix = fix
-        this_spectrum.beta = float(catalog_entry["lp_beta"])
-        this_spectrum.beta.fix = fix
-        this_spectrum.piv = float(catalog_entry["pivot_energy"]) * u.MeV
-        this_spectrum.K = float(catalog_entry["lp_flux_density"]) / (
-            u.cm**2 * u.s * u.MeV
-        )
-        this_spectrum.K.fix = fix
-        this_spectrum.K.bounds = (
-            this_spectrum.K.value / 1000.0,
-            this_spectrum.K.value * 1000,
-        )
-
-    elif spectrum_type == "PLExpCutoff":
-
-        this_spectrum = astromodels.Cutoff_powerlaw()
-
-        this_source = astromodels.ExtendedSource(
-            name, spatial_shape=this_shape, spectral_shape=this_spectrum
-        )
-
-        this_spectrum.index = float(catalog_entry["plec_index"]) * -1
-        this_spectrum.index.fix = fix
-        this_spectrum.piv = float(catalog_entry["pivot_energy"]) * u.MeV
-        this_spectrum.K = float(catalog_entry["plec_flux_density"]) / (
-            u.cm**2 * u.s * u.MeV
-        )
-        this_spectrum.K.fix = fix
-        this_spectrum.K.bounds = (
-            this_spectrum.K.value / 1000.0,
-            this_spectrum.K.value * 1000,
-        )
-        this_spectrum.xc = float(catalog_entry["cutoff"]) * u.MeV
-        this_spectrum.xc.fix = fix
-
-    elif spectrum_type in ["PLSuperExpCutoff", "PLSuperExpCutoff2"]:
-        # This is the new definition, from the 4FGL catalog.
-        # Note that in version 19 of the 4FGL, cutoff spectra are designated as PLSuperExpCutoff
-        # rather than PLSuperExpCutoff2 as in version , but the same parametrization is used.
-        this_spectrum = astromodels.Super_cutoff_powerlaw()
-
-        this_source = astromodels.ExtendedSource(
-            name, spatial_shape=this_shape, spectral_shape=this_spectrum
-        )
-
-        # new parameterization 4FGLDR3:
-        if "plec_index_s" in catalog_entry.keys():
-            d = float(catalog_entry["plec_exp_factor_s"])
-            E0 = float(catalog_entry["pivot_energy"]) * u.MeV
-            b = float(catalog_entry["plec_exp_index"])
-            Gs = float(catalog_entry["plec_index_s"])
-
-            conv = numpy.exp(d / b**2)
-            this_spectrum.index = d / b - Gs
-            this_spectrum.index.fix = fix
-            this_spectrum.gamma = d / b
-            this_spectrum.gamma.fix = fix
-            this_spectrum.piv = E0
-            this_spectrum.K = (
-                conv
-                * float(catalog_entry["plec_flux_density"])
-                / (u.cm**2 * u.s * u.MeV)
-            )
-            this_spectrum.xc = E0
-        else:
-            # OLD parameterization 4FGL which is in fermipy:
-            a = float(catalog_entry["plec_exp_factor"])
-            E0 = float(catalog_entry["pivot_energy"])
-            b = float(catalog_entry["plec_exp_index"])
-
-            conv = numpy.exp(a * E0**b)
-            this_spectrum.index = float(catalog_entry["plec_index"]) * -1
-            this_spectrum.index.fix = fix
-            this_spectrum.gamma = b
-            this_spectrum.gamma.fix = fix
-            this_spectrum.piv = E0 * u.MeV
-            this_spectrum.K = (
-                conv
-                * float(catalog_entry["plec_flux_density"])
-                / (u.cm**2 * u.s * u.MeV)
-            )
-            this_spectrum.xc = a ** (-1.0 / b) * u.MeV
 
         this_spectrum.K.fix = fix
         this_spectrum.K.bounds = (
@@ -586,7 +528,9 @@
 
                         src.spectrum.main.shape.parameters[par].free = free
 
-    def free_extended_sources_within_radius(self, radius, normalization_only=True):
+    def free_extended_sources_within_radius(
+        self, radius, normalization_only=True
+    ):
         """
         Free the parameters for the point sources within the given radius of the center of the search cone
 
@@ -596,7 +540,9 @@
         """
         self._free_or_fix_ext(True, radius, normalization_only)
 
-    def fix_extended_sources_within_radius(self, radius, normalization_only=True):
+    def fix_extended_sources_within_radius(
+        self, radius, normalization_only=True
+    ):
         """
         Fixes the parameters for the point sources within the given radius of the center of the search cone
 
