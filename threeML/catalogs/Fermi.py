import numpy
from VirtualObservatoryCatalog import VirtualObservatoryCatalog
from astropy.time import Time

from astromodels import *
from astromodels.utils.angular_distance import angular_distance

from threeML.exceptions.custom_exceptions import custom_warnings
from threeML.config.config import threeML_config

<<<<<<< HEAD

class FermiGBMBurstCatalog(VirtualObservatoryCatalog):
=======
>>>>>>> 5b299c5d

class InvalidTrigger(RuntimeError):
    pass


class InvalidUTC(RuntimeError):
    pass


class FermiGBMBurstCatalog(VirtualObservatoryCatalog):
    def __init__(self):
        super(FermiGBMBurstCatalog, self).__init__('fermigbrst',
                                                   threeML_config['catalogs']['Fermi']['GBM burst catalog'],
                                                   'Fermi/GBM burst catalog')
<<<<<<< HEAD
=======

        self._gbm_detector_lookup = np.array(['n0', 'n1', 'n2', 'n3', 'n4', 'n5', 'n6',
                                              'n7', 'n8', 'n9', 'na', 'nb', 'b0', 'b1'])

        self._available_models = ('band', 'comp', 'plaw', 'sbpl')

        self._grabbed_all_data = False
>>>>>>> 5b299c5d

    def apply_format(self, table):
        new_table = table['name',
                          'ra', 'dec',
                          'trigger_time',
                          't90',
                          'Search_Offset',
        ]

        new_table['ra'].format = '5.3f'
        new_table['dec'].format = '5.3f'

        return new_table.group_by('Search_Offset')

    def search_trigger_name(self, *trigger_names):
        """
        Find the information on the given trigger names.
        First run will be slow. Subsequent runs are very fast

        :param trigger_names: trigger numbers (str) e.g. '080916009' or 'bn080916009' or 'GRB080916009'
        :return:
        """

        # If we have not downloaded the entire table
        # then we must do so.

        # check the trigger names

        _valid_trigger_args = ['080916008', 'bn080916009', 'GRB080916009']

        for trigger in trigger_names:

            assert type(trigger) == str, "The trigger %s is not valid. Must be in the form %s" % (trigger,
                                                                                                  ', or '.join(
                                                                                                          _valid_trigger_args))

            test = trigger.split('bn')

            assert len(test) == 2, "The trigger %s is not valid. Must be in the form %s" % (test,
                                                                                            ', or '.join(
                                                                                                    _valid_trigger_args))

            trigger = test[-1]

            assert len(trigger) == 9, "The trigger %s is not valid. Must be in the form %s" % (trigger,
                                                                                               ', or '.join(
                                                                                                       _valid_trigger_args))

            for trial in trigger:

                try:

                    int(trial)

                except(ValueError):

                    raise InvalidTrigger(
                            "The trigger %s is not valid. Must be in the form %s" % (trigger,
                                                                                     ', or '.join(_valid_trigger_args)))

        if not self._grabbed_all_data:

            self._all_table = self.cone_search(0, 0, 360)

            self._completed_table = self._last_query_results

            self._grabbed_all_data = True

        n_entries = self._completed_table.shape[0]

        idx = np.zeros(n_entries, dtype=bool)

        for name in trigger_names:

            condition = self._completed_table.trigger_name == name

            idx = np.logical_or(idx, condition)

        self._last_query_results = self._completed_table[idx]

        return self._all_table[np.asarray(idx)].group_by('trigger_time')

    def search_t90(self, t90_greater=None, t90_less=None):
        """
        search for GBM GRBs by their T90 values.

        Example:
            T90s >= 2 -> search_t90(t90_greater=2)
            T90s <= 10 -> search_t90(t90_less=10)
            2 <= T90s <= 10 search_t90(t90_greater, t90_less=10)

        :param t90_greater: value for T90s greater
        :param t90_less: value for T90s less
        :return:
        """

        assert t90_greater is not None or t90_less is not None, 'You must specify either the greater or less argument'

        if not self._grabbed_all_data:

            self._all_table = self.cone_search(0, 0, 360)

            self._completed_table = self._last_query_results

            self._grabbed_all_data = True

        n_entries = self._completed_table.shape[0]

        # Create a dummy index first

        idx = np.ones(n_entries, dtype=bool)

        # find the entries greater
        if t90_greater is not None:

            idx_tmp = self._completed_table.t90 >= t90_greater

            idx = np.logical_and(idx, idx_tmp)

        # find the entries less
        if t90_less is not None:

            idx_tmp = self._completed_table.t90 <= t90_less

            idx = np.logical_and(idx, idx_tmp)

        # save this look up
        self._last_query_results = self._completed_table[idx]

        return self._all_table[np.asarray(idx)].group_by('trigger_time')

    def search_energy_flux(self, flux_greater=None, flux_less=None, model='band', interval='peak'):
        """
        Search for GRBs via the energy flux (erg/s/cm2) of a given catalog model for agiven interval:
        peak or fluence.

        :param flux_greater: find fluxes greater than this value
        :param flux_less: find fluxes less than this value
        :param model: spectral model from which flux is derived
        :param interval: interval of flux: peak or fluence
        :return: table of results
        """

        assert flux_greater is not None or flux_less is not None, 'You must specify either the greater or less argument'

        assert interval in ['fluence', 'peak'], 'interval must be either peak or fluence'

        # check the model name and the interval selection
        model = model.lower()

        assert model in self._available_models, 'model is not in catalog. available choices are %s' % (', ').join(
                self._available_models)

        interval_dict = {'peak': 'pflx', 'fluence': 'flnc'}

        flux_string = "%s_%s_ergflux" % (interval_dict[interval], model)

        if not self._grabbed_all_data:

            self._all_table = self.cone_search(0, 0, 360)

            self._completed_table = self._last_query_results

            self._grabbed_all_data = True

        n_entries = self._completed_table.shape[0]

        # Create a dummy index first

        idx = np.ones(n_entries, dtype=bool)

        # find the entries greater
        if flux_greater is not None:

            idx_tmp = self._completed_table[flux_string] >= flux_greater

            idx = np.logical_and(idx, idx_tmp)

        # find the entries less
        if flux_less is not None:

            idx_tmp = self._completed_table[flux_string] <= flux_less

            idx = np.logical_and(idx, idx_tmp)

        # save this look up
        self._last_query_results = self._completed_table[idx]

        return self._all_table[np.asarray(idx)].group_by('trigger_time')

    def search_mjd(self, mjd_start, mjd_stop):
        """
        search for triggers in a range of MJD

        :param mjd_start: start of MJD range
        :param mjd_stop:  stop of MJD range
        :return: table of results
        """

        assert mjd_start < mjd_stop, "start must come before stop"

        if not self._grabbed_all_data:

            self._all_table = self.cone_search(0, 0, 360)

            self._completed_table = self._last_query_results

            self._grabbed_all_data = True

        n_entries = self._completed_table.shape[0]

        idx = np.logical_and(mjd_start <= self._completed_table.trigger_time,
                             self._completed_table.trigger_time <= mjd_stop)

        # save this look up
        self._last_query_results = self._completed_table[idx]

        return self._all_table[np.asarray(idx)].group_by('trigger_time')

    def search_utc(self, utc_start, utc_stop):
        """
        Search for triggers in a range of UTC values. UTC time must be specified
         in the as follows '1999-01-01T00:00:00.123456789' '2010-01-01T00:00:00'
        :param utc_start: start of UTC interval
        :param utc_stop: stop of UTC interval
        :return:
        """

        # use astropy to read the UTC format
        try:
            utc_start, utc_stop = Time([utc_start, utc_stop], format='isot', scale='utc')

        except(ValueError):

            raise InvalidUTC(
                    "one of %s, %s is not a valid UTC string. Exmaple: '1999-01-01T00:00:00.123456789' or '2010-01-01T00:00:00'" % (
                        utc_start, utc_stop))

        # convert the UTC format to MJD and use the MJD search
        return self.search_mjd(utc_start.mjd, utc_stop.mjd)

    def search_model_parameters(self, model='band', parameter='epeak', parameter_greater=None, parameter_less=None,
                                interval='peak'):
        """
        Search on a given model parameter within the defined limits.


        Example:

        search_model_parameters(self,model='band',parameters='ep',parameter_greater=10,parameter_less=300, interval='peak')

        will return GRBs with a peak flux epeak between 10-300 keV.


        The models and their parameters are:

        band:
            k: normalization
            ep: vFv energy peak
            alpha: alpha index
            beta: beta index
        comp:
            k: normalization
            ep: vFv energy peak
            index: power low index
        plaw:
            k: normalization
            index: power law index
        sbpl:
            k: normalization
            energy_break: break energy
            energy_scale: energy scaling
            alpha: alpha index
            beta: beta index

        :param model:
        :param parameter:
        :param parameter_greater:
        :param parameter_less:
        :param interval:
        :return:
        """

        assert parameter_greater is not None or parameter_less is not None, 'You must specify either the greater or less argument'

        assert interval in ['fluence', 'peak'], 'interval must be either peak or fluence'

        # check the model name and the interval selection
        model = model.lower()

        assert model in self._available_models, 'model is not in catalog. available choices are %s' % (', ').join(
                self._available_models)

        interval_dict = {'peak': 'pflx', 'fluence': 'flnc'}

        param_dict = {'band': {
            'k'    : 'ampl',
            'ep'   : 'epeak',
            'alpha': 'alpha',
            'beta' : 'beta'},
            'comp'          : {
                'k'    : 'ampl',
                'ep'   : 'epeak',
                'index': 'index'},
            'plaw'          : {
                'k'    : 'ampl',
                'index': 'index'},
            'sbpl'          : {
                'k'           : 'ampl',
                'energy_break': 'brken',
                'energy_scale': 'brksc',
                'alpha'       : 'indx1',
                'beta'        : 'indx2'}}

        assert parameter in param_dict[model].keys(), "parameter %s is not in %s" % (
        parameter, ' ,'.join(param_dict[model].keys()))

        search_string = '%s_%s_%s' % (interval_dict[interval], model, param_dict[model][parameter])

        if not self._grabbed_all_data:

            self._all_table = self.cone_search(0, 0, 360)

            self._completed_table = self._last_query_results

            self._grabbed_all_data = True

        n_entries = self._completed_table.shape[0]

        # Create a dummy index first

        idx = np.ones(n_entries, dtype=bool)

        # find the entries greater
        if parameter_greater is not None:

            idx_tmp = self._completed_table[search_string] >= parameter_greater

            idx = np.logical_and(idx, idx_tmp)

        # find the entries less
        if parameter_less is not None:

            idx_tmp = self._completed_table[search_string] <= parameter_less

            idx = np.logical_and(idx, idx_tmp)

        # save this look up
        self._last_query_results = self._completed_table[idx]

        return self._all_table[np.asarray(idx)].group_by('trigger_time')





    def get_detector_information(self):
        """
        Return the detectors used for spectral analysis as well as their background
        intervals. Peak flux and fluence intervals are also returned as well as best fit models

        :return: detector information dictionary
        """

        assert self._last_query_results is not None, "You have to run a query before getting detector information"

        # Loop over the table and build a source for each entry
        sources = {}

        for name, row in self._last_query_results.T.iteritems():

            # First we want to get the the detectors used in the SCAT file

            idx = np.array(map(int, row['scat_detector_mask']), dtype=bool)
            detector_selection = self._gbm_detector_lookup[idx]

            # Now we want to know the background intervals

            lo_start = row['back_interval_low_start']
            lo_stop = row['back_interval_low_stop']
            hi_start = row['back_interval_high_start']
            hi_stop = row['back_interval_high_stop']

            # the GBM plugin accepts these as strings

            pre_bkg = "%f-%f" % (lo_start, lo_stop)
            post_bkg = "%f-%f" % (hi_start, hi_stop)
            full_bkg = "%s,%s" % (pre_bkg, post_bkg)

            background_dict = {'pre': pre_bkg, 'post': post_bkg, 'full': full_bkg}

            # now we want the fluence interval and peak flux intervals

            # first the fluence

            start_flu = row['t90_start']
            stop_flu = row['t90_start'] + row['t90']

            interval_fluence = "%f-%f" % (start_flu, stop_flu)

            # peak flux

            start_pk = row['pflx_spectrum_start']
            stop_pk = row['pflx_spectrum_stop']

            interval_pk = "%f-%f" % (start_pk, stop_pk)

            # build the dictionary
            spectrum_dict = {'fluence': interval_fluence, 'peak': interval_pk}

            trigger = row['trigger_name']

            # get the best fit model in the fluence and peak intervals

            best_fit_peak = row['pflx_best_fitting_model'].split('_')[-1]

            best_fit_fluence = row['flnc_best_fitting_model'].split('_')[-1]

            best_dict = {'fluence': best_fit_fluence, 'peak': best_fit_peak}

            sources[name] = {'source'   : spectrum_dict, 'background': background_dict, 'trigger': trigger,
                             'detectors': detector_selection, 'best fit model': best_dict}


        return sources

    def get_duration_information(self):
        """
        Return the T90 and T50 information

        :return: duration dictionary
        """

        assert self._last_query_results is not None, "You have to run a query before getting detector information"

        # Loop over the table and build a source for each entry
        sources = {}

        for name, row in self._last_query_results.T.iteritems():

            # T90
            start_t90 = row['t90_start']
            t90 = row['t90']
            t90_err = row['t90_error']

            # T50
            start_t50 = row['t50_start']
            t50 = row['t50']
            t50_err = row['t50_error']

            sources[name] = {'T90': {'value': t90, 'err': t90_err, 'start': start_t90},
                             'T50': {'value': t50, 'err': t50_err, 'start': start_t50}}

        return sources

    def get_model(self, model='band', interval='fluence'):
        """
        Return the fitted model from the Fermi GBM catalog in 3ML Model form.
        You can choose band, comp, plaw, or sbpl models corresponding to the models
        fitted in the GBM catalog. The interval for the fit can be the 'fluence' or
        'peak' interval

        :param model: one of 'band' (default), 'comp', 'plaw', 'sbpl'
        :param interval: 'peak' or 'fluence' (default)
        :return: a dictionary of 3ML likelihood models that can be fitted
        """

        # check the model name and the interval selection
        model = model.lower()

        assert model in self._available_models, 'model is not in catalog. available choices are %s' % (', ').join(
                self._available_models)

        available_intervals = {'fluence': 'flnc', 'peak': 'pflx'}

        assert interval in available_intervals.keys(), 'interval not recognized. choices are %s' % (
            ' ,'.join(available_intervals.keys()))

        sources = {}
        lh_model = None

        for name, row in self._last_query_results.T.iteritems():

            ra = row['ra']
            dec = row['dec']

            # get the proper 3ML model

            if model == 'band':

                lh_model = self._build_band(name, ra, dec, row, available_intervals[interval])

            if model == 'comp':

                lh_model = self._build_cpl(name, ra, dec, row, available_intervals[interval])

            if model == 'plaw':

                lh_model = self._build_powerlaw(name, ra, dec, row, available_intervals[interval])

            if model == 'sbpl':

                lh_model = self._build_sbpl(name, ra, dec, row, available_intervals[interval])

            # the assertion above should never let us get here
            if lh_model is None:

                raise RuntimeError("We should never get here. This is a bug")

            # return the model

            sources[name] = lh_model

        return sources

    @staticmethod
    def _build_band(name, ra, dec, row, interval):
        """
        builds a band function from the Fermi GBM catalog

        :param name: GRB name
        :param ra: GRB ra
        :param dec: GRB de
        :param row: VO table row
        :param interval: interval type for parameters
        :return: 3ML likelihood model
        """

        # construct the primary string

        primary_string = "%s_band_" % interval

        # get the parameters
        epeak = row[primary_string + 'epeak']
        alpha = row[primary_string + 'alpha']
        beta = row[primary_string + 'beta']
        amp = row[primary_string + 'ampl']

        band = Band()

        if amp < 0.:
            amp = 0.

        band.K = amp

        if epeak < band.xp.min_value:

            band.xp.min_value = epeak

        band.xp = epeak

        # The GBM catalog has some extreme alpha values

        if alpha < band.alpha.min_value:

            band.alpha.min_value = alpha

        elif alpha > band.alpha.max_value:

            band.alpha.max_value = alpha

        band.alpha = alpha

        # The GBM catalog has some extreme beta values

        if beta < band.beta.min_value:

            band.beta.min_value = beta

        elif beta > band.beta.max_value:

            band.beta.max_value = beta

        band.beta = beta

        # build the model
        ps = PointSource(name, ra, dec, spectral_shape=band)

        model = Model(ps)

        return model

    @staticmethod
    def _build_cpl(name, ra, dec, row, interval):
        """
        builds a cpl function from the Fermi GBM catalog

        :param name: GRB name
        :param ra: GRB ra
        :param dec: GRB de
        :param row: VO table row
        :param interval: interval type for parameters
        :return: 3ML likelihood model
        """

        primary_string = "%s_comp_" % interval

        epeak = row[primary_string + 'epeak']
        index = row[primary_string + 'index']
        pivot = row[primary_string + 'pivot']
        amp = row[primary_string + 'ampl']

        # need to correct epeak to e cut
        ecut = epeak / (2 - index)

        cpl = Cutoff_powerlaw()

        if amp < 0.:
            amp = 0.

        cpl.K = amp

        if ecut < cpl.xc.min_value:

            cpl.xc.min_value = ecut

        cpl.xc = ecut

        cpl.piv = pivot

        if index < cpl.index.min_value:

            cpl.index.min_value = index

        elif index > cpl.index.max_value:

            cpl.index.max_value = index

        cpl.index = index

        ps = PointSource(name, ra, dec, spectral_shape=cpl)

        model = Model(ps)

        return model

    @staticmethod
    def _build_powerlaw(name, ra, dec, row, interval):
        """
        builds a pl function from the Fermi GBM catalog

        :param name: GRB name
        :param ra: GRB ra
        :param dec: GRB de
        :param row: VO table row
        :param interval: interval type for parameters
        :return: 3ML likelihood model
        """

        primary_string = "%s_plaw_" % interval

        index = row[primary_string + 'index']
        pivot = row[primary_string + 'pivot']
        amp = row[primary_string + 'ampl']

        pl = Powerlaw()

        if amp < 0.:
            amp = 0.

        pl.K = amp
        pl.piv = pivot
        pl.index = index

        ps = PointSource(name, ra, dec, spectral_shape=pl)

        model = Model(ps)

        return model

    @staticmethod
    def _build_sbpl(name, ra, dec, row, interval):
        """
        builds a sbpl function from the Fermi GBM catalog

        :param name: GRB name
        :param ra: GRB ra
        :param dec: GRB de
        :param row: VO table row
        :param interval: interval type for parameters
        :return: 3ML likelihood model
        """

        primary_string = "%s_sbpl_" % interval

        alpha = row[primary_string + 'indx1']
        beta = row[primary_string + 'indx2']
        amp = row[primary_string + 'ampl']
        break_scale = row[primary_string + 'brksc']
        break_energy = row[primary_string + 'brken']
        pivot = row[primary_string + 'pivot']

        sbpl = SmoothlyBrokenPowerLaw()

        if amp < 0.:
            amp = 0.

        sbpl.K = amp
        sbpl.pivot = pivot

        # The GBM catalog has some extreme alpha values

        if break_energy < sbpl.break_energy.min_value:

            sbpl.break_energy.min_value = break_energy

        sbpl.break_energy = break_energy

        if alpha < sbpl.alpha.min_value:

            sbpl.alpha.min_value = alpha

        elif alpha > sbpl.alpha.max_value:

            sbpl.alpha.max_value = alpha

        sbpl.alpha = alpha

        # The GBM catalog has some extreme beta values

        if beta < sbpl.beta.min_value:

            sbpl.beta.min_value = beta

        elif beta > sbpl.beta.max_value:

            sbpl.beta.max_value = beta

        sbpl.beta = beta
        sbpl.break_scale = break_scale

        sbpl.break_scale.free = True

        ps = PointSource(name, ra, dec, spectral_shape=sbpl)

        model = Model(ps)

        return model


#########

threefgl_types = {
    'agn'  : 'other non-blazar active galaxy',
    'bcu'  : 'active galaxy of uncertain type',
    'bin'  : 'binary',
    'bll'  : 'BL Lac type of blazar',
    'css'  : 'compact steep spectrum quasar',
    'fsrq' : 'FSRQ type of blazar',
    'gal'  : 'normal galaxy (or part)',
    'glc'  : 'globular cluster',
    'hmb'  : 'high-mass binary',
    'nlsy1': 'narrow line Seyfert 1',
    'nov'  : 'nova',
    'PSR'  : 'pulsar, identified by pulsations',
    'psr'  : 'pulsar, no pulsations seen in LAT yet',
    'pwn'  : 'pulsar wind nebula',
    'rdg'  : 'radio galaxy',
    'sbg'  : 'starburst galaxy',
    'sey'  : 'Seyfert galaxy',
    'sfr'  : 'star-forming region',
    'snr'  : 'supernova remnant',
    'spp'  : 'special case - potential association with SNR or PWN',
    'ssrq' : 'soft spectrum radio quasar',
    ''     : 'unknown'
}


def _sanitize_3fgl_name(fgl_name):
    swap = fgl_name.replace(" ", "_").replace("+", "p").replace("-", "m").replace(".", "d")

    if swap[0] in ['0', '1', '2', '3', '4', '5', '6', '7', '8', '9']:
        swap = "_%s" % swap

    return swap


def _get_point_source_from_3fgl(fgl_name, catalog_entry, fix=False):
    """
    Translate a spectrum from the 3FGL into an astromodels spectrum
    """

    name = _sanitize_3fgl_name(fgl_name)

    spectrum_type = catalog_entry['spectrum_type']
    ra = float(catalog_entry['ra'])
    dec = float(catalog_entry['dec'])

    if spectrum_type == 'PowerLaw':

        this_spectrum = Powerlaw()

        this_source = PointSource(name, ra=ra, dec=dec, spectral_shape=this_spectrum)

        this_spectrum.index = float(catalog_entry['powerlaw_index']) * -1
        this_spectrum.index.fix = fix
        this_spectrum.K = float(catalog_entry['flux_density']) / (u.cm ** 2 * u.s * u.MeV)
        this_spectrum.K.fix = fix
        this_spectrum.K.bounds = (this_spectrum.K.value / 1000.0, this_spectrum.K.value * 1000)
        this_spectrum.piv = float(catalog_entry['pivot_energy']) * u.MeV

    elif spectrum_type == 'LogParabola':

        this_spectrum = Log_parabola()

        this_source = PointSource(name, ra=ra, dec=dec, spectral_shape=this_spectrum)

        this_spectrum.alpha = float(catalog_entry['spectral_index']) * -1
        this_spectrum.alpha.fix = fix
        this_spectrum.beta = float(catalog_entry['beta'])
        this_spectrum.beta.fix = fix
        this_spectrum.piv = float(catalog_entry['pivot_energy']) * u.MeV
        this_spectrum.K = float(catalog_entry['flux_density']) / (u.cm ** 2 * u.s * u.MeV)
        this_spectrum.K.fix = fix
        this_spectrum.K.bounds = (this_spectrum.K.value / 1000.0, this_spectrum.K.value * 1000)

    elif spectrum_type == 'PLExpCutoff':

        this_spectrum = Cutoff_powerlaw()

        this_source = PointSource(name, ra=ra, dec=dec, spectral_shape=this_spectrum)

        this_spectrum.index = float(catalog_entry['spectral_index']) * -1
        this_spectrum.index.fix = fix
        this_spectrum.piv = float(catalog_entry['pivot_energy']) * u.MeV
        this_spectrum.K = float(catalog_entry['flux_density']) / (u.cm ** 2 * u.s * u.MeV)
        this_spectrum.K.fix = fix
        this_spectrum.K.bounds = (this_spectrum.K.value / 1000.0, this_spectrum.K.value * 1000)
        this_spectrum.xc = float(catalog_entry['cutoff']) * u.MeV
        this_spectrum.xc.fix = fix

    elif spectrum_type == 'PLSuperExpCutoff':

        this_spectrum = Super_cutoff_powerlaw()

        this_source = PointSource(name, ra=ra, dec=dec, spectral_shape=this_spectrum)

        this_spectrum.index = float(catalog_entry['spectral_index']) * -1
        this_spectrum.index.fix = fix
        this_spectrum.gamma = float(catalog_entry['exp_index'])
        this_spectrum.gamma.fix = fix
        this_spectrum.piv = float(catalog_entry['pivot_energy']) * u.MeV
        this_spectrum.K = float(catalog_entry['flux_density']) / (u.cm ** 2 * u.s * u.MeV)
        this_spectrum.K.fix = fix
        this_spectrum.K.bounds = (this_spectrum.K.value / 1000.0, this_spectrum.K.value * 1000)
        this_spectrum.xc = float(catalog_entry['cutoff']) * u.MeV
        this_spectrum.xc.fix = fix

    else:

        raise NotImplementedError("Spectrum type %s is not a valid 3FGL type" % spectrum_type)

    return this_source


class ModelFrom3FGL(Model):
    def __init__(self, ra_center, dec_center, *sources):

        self._ra_center = float(ra_center)
        self._dec_center = float(dec_center)

        super(ModelFrom3FGL, self).__init__(*sources)

    def free_point_sources_within_radius(self, radius, normalization_only=True):
        """
        Free the parameters for the point sources within the given radius of the center of the search cone

        :param radius: radius in degree
        :param normalization_only: if True, frees only the normalization of the source (default: True)
        :return: none
        """
        self._free_or_fix(True, radius, normalization_only)

    def fix_point_sources_within_radius(self, radius, normalization_only=True):
        """
        Fixes the parameters for the point sources within the given radius of the center of the search cone

        :param radius: radius in degree
        :param normalization_only: if True, fixes only the normalization of the source (default: True)
        :return: none
        """
        self._free_or_fix(False, radius, normalization_only)

    def _free_or_fix(self, free, radius, normalization_only):

        for src_name in self.point_sources:

            src = self.point_sources[src_name]

            this_d = angular_distance(self._ra_center, self._dec_center, src.position.ra.value, src.position.dec.value)

            if this_d <= radius:

                if normalization_only:

                    src.spectrum.main.shape.K.free = free

                else:

                    for par in src.spectrum.main.parameters:

                        src.spectrum.main.parameters[par].free = free


class FermiLATSourceCatalog(VirtualObservatoryCatalog):
    def __init__(self):

        super(FermiLATSourceCatalog, self).__init__('fermilpsc',
                                                    threeML_config['catalogs']['Fermi']['LAT FGL'],
                                                    'Fermi/LAT source catalog')

    def apply_format(self, table):

        def translate(key):
            if (key.lower() == 'psr'):
                return threefgl_types[key]
            else:
                return threefgl_types[key.lower()]

        # Translate the 3 letter code to a more informative category, according
        # to the dictionary above

        table['source_type'] = numpy.array(map(translate, table['source_type']))

        new_table = table['name',
                          'source_type',
                          'ra', 'dec',
                          'assoc_name_1',
                          'tevcat_assoc',
                          'Search_Offset']

        return new_table.group_by('Search_Offset')

    def get_model(self, use_association_name=True):

        assert self._last_query_results is not None, "You have to run a query before getting a model"

        # Loop over the table and build a source for each entry
        sources = []

        for name, row in self._last_query_results.T.iteritems():

            if name[-1] == 'e':
                # Extended source
                custom_warnings.warn("Source %s is extended, support for extended source is not here yet. I will ignore"
                                     "it" % name)

            # If there is an association and use_association is True, use that name, otherwise the 3FGL name
            if row['assoc_name_1'] != '' and use_association_name:

                this_name = row['assoc_name_1']

                # The crab is the only source which is present more than once in the 3FGL

                if this_name == "Crab":

                    if name[-1] == 'i':

                        this_name = "Crab_IC"

                    elif name[-1] == "s":

                        this_name = "Crab_synch"

                    else:

                        this_name = "Crab_pulsar"

            else:

                this_name = name

            # By default all sources are fixed. The user will free the one he/she will need

            this_source = _get_point_source_from_3fgl(this_name, row, fix=True)

            sources.append(this_source)

        return ModelFrom3FGL(self.ra_center, self.dec_center, *sources)


class FermiLLEBurstCatalog(VirtualObservatoryCatalog):
    def __init__(self):
        super(FermiLLEBurstCatalog, self).__init__('fermille',
                                                   threeML_config['catalogs']['Fermi']['LLE catalog'],
                                                   'Fermi/LLE catalog')

        self._grabbed_all_data = False

    def apply_format(self, table):
        new_table = table['name',
                          'ra', 'dec',
                          'trigger_time',
                          'trigger_type',
                          'Search_Offset',
        ]

        new_table['ra'].format = '5.3f'
        new_table['dec'].format = '5.3f'

        return new_table.group_by('Search_Offset')

    def search_trigger_name(self, *trigger_names):
        """
        Find the information on the given trigger names.
        First run will be slow. Subsequent runs are very fast

        :param trigger_names: trigger numbers (str) e.g. '080916009' or 'bn080916009' or 'GRB080916009'
        :return:
        """

        # If we have not downloaded the entire table
        # then we must do so.

        # check the trigger names

        _valid_trigger_args = ['bn080916009']

        for trigger in trigger_names:

            assert type(trigger) == str, "The trigger %s is not valid. Must be in the form %s" % (trigger,
                                                                                                  ', or '.join(
                                                                                                          _valid_trigger_args))

            test = trigger.split('bn')

            assert len(test) == 2, "The trigger %s is not valid. Must be in the form %s" % (test,
                                                                                            ', or '.join(
                                                                                                    _valid_trigger_args))

            trigger = test[-1]

            assert len(trigger) == 9, "The trigger %s is not valid. Must be in the form %s" % (trigger,
                                                                                               ', or '.join(
                                                                                                       _valid_trigger_args))

            for trial in trigger:

                try:

                    int(trial)

                except(ValueError):

                    raise InvalidTrigger(
                            "The trigger %s is not valid. Must be in the form %s" % (trigger,
                                                                                     ', or '.join(_valid_trigger_args)))

        if not self._grabbed_all_data:

            self._all_table = self.cone_search(0, 0, 360)

            self._completed_table = self._last_query_results

            self._grabbed_all_data = True

        n_entries = self._completed_table.shape[0]

        idx = np.zeros(n_entries, dtype=bool)

        for name in trigger_names:

            condition = self._completed_table.trigger_name == name

            idx = np.logical_or(idx, condition)

        self._last_query_results = self._completed_table[idx]

        return self._all_table[np.asarray(idx)].group_by('trigger_time')

    def search_mjd(self, mjd_start, mjd_stop):
        """
        search for triggers in a range of MJD

        :param mjd_start: start of MJD range
        :param mjd_stop:  stop of MJD range
        :return: table of results
        """

        assert mjd_start < mjd_stop, "start must come before stop"

        if not self._grabbed_all_data:

            self._all_table = self.cone_search(0, 0, 360)

            self._completed_table = self._last_query_results

            self._grabbed_all_data = True

        n_entries = self._completed_table.shape[0]

        idx = np.logical_and(mjd_start <= self._completed_table.trigger_time,
                             self._completed_table.trigger_time <= mjd_stop)

        # save this look up
        self._last_query_results = self._completed_table[idx]

        return self._all_table[np.asarray(idx)].group_by('trigger_time')

    def search_utc(self, utc_start, utc_stop):
        """
        Search for triggers in a range of UTC values. UTC time must be specified
         in the as follows '1999-01-01T00:00:00.123456789' '2010-01-01T00:00:00'
        :param utc_start: start of UTC interval
        :param utc_stop: stop of UTC interval
        :return:
        """

        # use astropy to read the UTC format

        try:
            utc_start, utc_stop = Time([utc_start, utc_stop], format='isot', scale='utc')

        except(ValueError):

            raise InvalidUTC(
                    "one of %s, %s are not a valid UTC strings. Exmaple: '1999-01-01T00:00:00.123456789' or '2010-01-01T00:00:00'" % (
                        utc_start, utc_stop))

        # convert the UTC format to MJD and use the MJD search
        return self.search_mjd(utc_start.mjd, utc_stop.mjd)<|MERGE_RESOLUTION|>--- conflicted
+++ resolved
@@ -1,6 +1,5 @@
 import numpy
 from VirtualObservatoryCatalog import VirtualObservatoryCatalog
-from astropy.time import Time
 
 from astromodels import *
 from astromodels.utils.angular_distance import angular_distance
@@ -8,12 +7,6 @@
 from threeML.exceptions.custom_exceptions import custom_warnings
 from threeML.config.config import threeML_config
 
-<<<<<<< HEAD
-
-class FermiGBMBurstCatalog(VirtualObservatoryCatalog):
-=======
->>>>>>> 5b299c5d
-
 class InvalidTrigger(RuntimeError):
     pass
 
@@ -23,12 +16,11 @@
 
 
 class FermiGBMBurstCatalog(VirtualObservatoryCatalog):
+
     def __init__(self):
         super(FermiGBMBurstCatalog, self).__init__('fermigbrst',
                                                    threeML_config['catalogs']['Fermi']['GBM burst catalog'],
                                                    'Fermi/GBM burst catalog')
-<<<<<<< HEAD
-=======
 
         self._gbm_detector_lookup = np.array(['n0', 'n1', 'n2', 'n3', 'n4', 'n5', 'n6',
                                               'n7', 'n8', 'n9', 'na', 'nb', 'b0', 'b1'])
@@ -36,7 +28,6 @@
         self._available_models = ('band', 'comp', 'plaw', 'sbpl')
 
         self._grabbed_all_data = False
->>>>>>> 5b299c5d
 
     def apply_format(self, table):
         new_table = table['name',
