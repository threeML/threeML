--- conflicted
+++ resolved
@@ -244,21 +244,6 @@
 
             self._astropy_table = self._fermipy_catalog.table
 
-<<<<<<< HEAD
-            # remove multi-dimensional columns
-            for column in list(self._astropy_table.columns):
-
-                if (("_History" in column) or ("_Band" in column)) or (
-                    column == "param_values"
-                ):
-
-                    self._astropy_table.remove_column(column)
-
-            # remove duplicate columns
-            if "Extended" in list(self._astropy_table.columns) and "extended" in list(
-                self._astropy_table.columns
-            ):
-=======
             #Stupid but necessary: Remove catalog values if we're reading in a pre-fit ROI.
             catalog_columns = ["GLAT", "GLON", "RAJ2000", "DEJ2000"]
             prefit_columns = ["glat", "glon", "ra", "dec"]
@@ -272,7 +257,6 @@
 
             #remove duplicate columns
             if "Extended" in list(self._astropy_table.columns) and  "extended" in list(self._astropy_table.columns):
->>>>>>> 9104f769
                 self._astropy_table.remove_column("Extended")
 
             self._astropy_table.convert_bytestring_to_unicode()
@@ -282,15 +266,6 @@
             #self._vo_dataframe = self._astropy_table[names].to_pandas()
             ### Comment the following
             self._vo_dataframe = self._astropy_table.to_pandas()
-<<<<<<< HEAD
-            self._vo_dataframe.rename(columns=str.lower, inplace=True)
-
-            rename_dict = {
-                "spectrumtype": "spectrum_type",
-                "raj2000": "ra",
-                "dej2000": "dec",
-                "source_name": "name",
-=======
 
             if ("Pivot_Energy" in self._astropy_table.columns) and ("pivot_energy" in self._astropy_table.columns):
                 self._vo_dataframe.rename(columns = {"Pivot_Energy":"pivot_energy_catalog"}, inplace=True)
@@ -303,35 +278,9 @@
                 "dej2000":        "dec",
                 "name":    "name_fermipy",
                 "source_name":    "name",
->>>>>>> 9104f769
                 "plec_expfactor": "plec_exp_factor",
             }
 
-<<<<<<< HEAD
-            self._vo_dataframe.rename(columns=rename_dict, inplace=True)
-
-            self._vo_dataframe["source_type"] = (
-                self._vo_dataframe["class1"] + self._vo_dataframe["class2"]
-            )
-
-            self._vo_dataframe["assoc_name"] = numpy.where(
-                (self._vo_dataframe["assoc1"] != ""),
-                self._vo_dataframe["assoc1"],
-                self._vo_dataframe["assoc2"],
-            )
-
-            self._vo_dataframe["tevcat_assoc"] = numpy.where(
-                (self._vo_dataframe["assoc_gam1"] != ""),
-                self._vo_dataframe["assoc_gam1"],
-                self._vo_dataframe["assoc_gam2"],
-            )
-
-            self._vo_dataframe["tevcat_assoc"] = numpy.where(
-                (self._vo_dataframe["tevcat_assoc"] != ""),
-                self._vo_dataframe["tevcat_assoc"],
-                self._vo_dataframe["assoc_gam3"],
-            )
-=======
             if "class1" in self._vo_dataframe.columns:
 
                 self._vo_dataframe["source_type"] = self._vo_dataframe["class1"] + self._vo_dataframe["class2"]
@@ -363,7 +312,6 @@
                     self._vo_dataframe["assoc_gam3"] )
             else:
                 self._vo_dataframe["tevcat_assoc"] = ""
->>>>>>> 9104f769
 
     # overwrite cone_search function to use existing table.
     def cone_search(self, ra, dec, radius):
