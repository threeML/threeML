--- conflicted
+++ resolved
@@ -260,13 +260,9 @@
             ### Comment the following
             self._vo_dataframe = self._astropy_table.to_pandas()
 
-<<<<<<< HEAD
-=======
-            
             if ("Pivot_Energy" in self._astropy_table.columns) and ("pivot_energy" in self._astropy_table.columns):
                 self._vo_dataframe.rename(columns = {"Pivot_Energy":"pivot_energy_catalog"}, inplace=True)
 
->>>>>>> 39775efe
             self._vo_dataframe.rename(columns = str.lower, inplace=True)
 
             rename_dict = {
