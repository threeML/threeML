--- conflicted
+++ resolved
@@ -10,11 +10,6 @@
 
 from threeML.io.logging import invalid_plugin_name, setup_logger
 
-<<<<<<< HEAD
-from threeML.io.logging import setup_logger
-
-=======
->>>>>>> 3205c172
 log = setup_logger(__name__)
 # def set_external_property(method):
 #     """
