--- conflicted
+++ resolved
@@ -33,11 +33,7 @@
 
 class TimeSeries(object):
     def __init__(self, start_time, stop_time, n_channels, native_quality=None,
-<<<<<<< HEAD
                  first_channel=1, ra=None, dec=None, mission=None, instrument=None, verbose=True, edges=None):
-=======
-                 first_channel=1, ra=None, dec=None, mission=None, instrument=None, verbose=True):
->>>>>>> ebcb6796
         """
         The EventList is a container for event data that is tagged in time and in PHA/energy. It handles event selection,
         temporal polynomial fitting, temporal binning, and exposure calculations (in subclasses). Once events are selected
@@ -69,15 +65,9 @@
         # we haven't made selections yet
 
         self._time_intervals = None
-
+        self._poly_intervals = None
         self._counts = None
         self._exposure = None
-<<<<<<< HEAD
-
-        # polynomial info
-        self._poly_intervals = None
-=======
->>>>>>> ebcb6796
         self._poly_counts = None
         self._poly_count_err = None
         self._poly_selected_counts= None
@@ -85,7 +75,7 @@
 
         # ebounds for objects w/o a response
         self._edges  = edges
-        
+
         if native_quality is not None:
             assert len(
                 native_quality) == n_channels, "the native quality has length %d but you specified there were %d channels" % (
@@ -375,17 +365,10 @@
                             t1, t2, self._stop_time, t1, self._stop_time))
 
                     t2 = self._stop_time  # - 1.
-<<<<<<< HEAD
 
                 new_intervals.append('%f-%f' % (t1, t2))
 
 
-=======
-
-                new_intervals.append('%f-%f' % (t1, t2))
-
-
->>>>>>> ebcb6796
                 self._poly_selected_counts.append(self.count_per_channel_over_interval(t1,t2))
                 self._poly_exposure += self.exposure_over_interval(t1,t2)
 
@@ -476,13 +459,10 @@
             rate_err = None
 
             exposure = self._exposure
-<<<<<<< HEAD
-
-
-=======
->>>>>>> ebcb6796
-
-            
+
+
+
+
         if self._native_quality is None:
 
             quality = np.zeros_like(counts, dtype=int)
@@ -504,7 +484,7 @@
         container_dict['rate error'] = rate_err
 
         container_dict['edges'] = self._edges
-        
+
         # check to see if we already have a quality object
 
         if isinstance(quality, Quality):
@@ -716,6 +696,7 @@
 
     def restore_fit(self, filename):
 
+
         filename_sanitized = sanitize_filename(filename)
 
         with HDFStore(filename_sanitized) as store:
@@ -762,7 +743,6 @@
 
         self._poly_fit_exists = True
 
-<<<<<<< HEAD
 
         # we must go thru and collect the polynomial exposure and counts
         # so that they be extracted if needed
@@ -777,8 +757,6 @@
             self._poly_exposure += self.exposure_over_interval(t1,t2)
 
         self._poly_selected_counts = np.sum(self._poly_selected_counts, axis=0)
-=======
->>>>>>> ebcb6796
         if self._time_selection_exists:
             self.set_active_time_intervals(*self._time_intervals.to_string().split(','))
 
