from __future__ import division

import copy
import warnings
from builtins import map, object, range, str
from operator import attrgetter, itemgetter
from pathlib import Path
from typing import Optional

import astropy.io.fits as pyfits
import astropy.units as u
import matplotlib.cm as cm
import matplotlib.pyplot as plt
import numba as nb
import numpy as np
from matplotlib.colors import SymLogNorm
from past.utils import old_div

from threeML.exceptions.custom_exceptions import custom_warnings
from threeML.io.file_utils import (file_existing_and_readable,
                                   fits_file_existing_and_readable,
                                   sanitize_filename)
from threeML.io.fits_file import FITSExtension, FITSFile
from threeML.io.logging import setup_logger
<<<<<<< HEAD
from threeML.utils.time_interval import TimeInterval, TimeIntervalSet
=======
from threeML.io.package_data import get_path_of_data_file
from threeML.utils.time_interval import TimeInterval, TimeIntervalSet

plt.style.use(str(get_path_of_data_file("threeml.mplstyle")))

>>>>>>> 8957b064

log = setup_logger(__name__)


class NoCoverageIntervals(RuntimeError):
    pass


class NonContiguousCoverageIntervals(RuntimeError):
    pass


class NoMatrixForInterval(RuntimeError):
    pass


class IntervalOfInterestNotCovered(RuntimeError):
    pass


class GapInCoverageIntervals(RuntimeError):
    pass


class InstrumentResponse(object):
    def __init__(self, matrix, ebounds, monte_carlo_energies, coverage_interval=None):
        """

        Generic response class that accepts a full matrix, detector energy boundaries (ebounds) and monte carlo energies,
        and an optional coverage interval which indicates which time interval the matrix applies to.

        If there are n_channels in the detector, and the monte carlo energies are n_mc_energies, then the matrix must
        be n_channels x n_mc_energies.

        Therefore, an OGIP style RSP from a file is not required if the matrix,
        ebounds, and mc channels exist.


        :param matrix: an n_channels x n_mc_energies response matrix representing both effective area and
        energy dispersion effects
        :param ebounds: the energy boundaries of the detector channels (size n_channels + 1)
        :param monte_carlo_energies: the energy boundaries of the monte carlo channels (size n_mc_energies + 1)
        :param coverage_interval: the time interval to which the matrix refers to (if available, None by default)
        :type coverage_interval: TimeInterval
        """

        # we simply store all the variables to the class

        self._matrix = np.array(matrix, float)
        self._matrix_transpose = self._matrix.T
        # Make sure there are no nans or inf
        assert np.all(np.isfinite(self._matrix)), "Infinity or nan in matrix"

        self._ebounds = np.array(ebounds, float)

        self._mc_energies = np.array(monte_carlo_energies)

        self._integral_function = None

        # Store the time interval
        if coverage_interval is not None:

            assert isinstance(
                coverage_interval, TimeInterval
            ), "The coverage interval must be a TimeInterval instance"

            self._coverage_interval = coverage_interval

        else:

            self._coverage_interval = None

        # Safety checks
        assert self._matrix.shape == (
            self._ebounds.shape[0] - 1,
            self._mc_energies.shape[0] - 1,
        ), "Matrix has the wrong shape. Got %s, expecting %s" % (
            self._matrix.shape,
            [self._ebounds.shape[0] - 1, self._mc_energies.shape[0] - 1],
        )

        if self._mc_energies.max() < self._ebounds.max():

            log.warning(
                "Maximum MC energy (%s) is smaller "
                "than maximum EBOUNDS energy (%s)"
                % (self._mc_energies.max(), self.ebounds.max()),
                # RuntimeWarning,
            )

        if self._mc_energies.min() > self._ebounds.min():

            log.warning(
                "Minimum MC energy (%s) is larger than "
                "minimum EBOUNDS energy (%s)"
                % (self._mc_energies.min(), self._ebounds.min()),
                #   RuntimeWarning,
            )

    # This will be overridden by subclasses
    @property
    def rsp_filename(self):
        """
        Returns the name of the RSP/RMF file from which the response has been loaded
        """

        return None

    # This will be overridden by subclasses
    @property
    def arf_filename(self):
        """
        Returns the name of the ARF file (or None if there is none)
        """

        return None

    @property
    def first_channel(self):

        # This is needed to write to PHA files. We use always 1 (and consistently we always use 1 in the MATRIX files
        # too, to avoid confusion (and because XSpec default is 1)

        return 1

    @property
    def coverage_interval(self):
        """
        Returns the time interval that this matrix is applicable to. None if it wasn't defined and the matrix is
        applicable everywhere

        :return time_interval: the time interval
        :type time_interval : TimeInterval
        """

        return self._coverage_interval

    @property
    def matrix(self):
        """
        Return the matrix representing the response

        :return matrix: response matrix
        :type matrix: np.ndarray
        """
        return self._matrix

    def replace_matrix(self, new_matrix):
        """
        Replace the read matrix with a new one of the same shape

        :return: none
        """

        assert new_matrix.shape == self._matrix.shape

        self._matrix = new_matrix
        self._matrix_transpose = self._matrix.T

    @property
    def ebounds(self):
        """

        Returns the ebounds of the RSP.

        :return:
        """
        return self._ebounds

    @property
    def monte_carlo_energies(self):
        """
        Returns the boundaries of the Monte Carlo bins (true energy bins)

        :return: array
        """

        return self._mc_energies

    def set_function(self, integral_function=None):
        """
        Set the function to be used for the convolution

        :param integral_function: a function f = f(e1,e2) which returns the integral of the model between e1 and e2
        :type integral_function: callable
        """

        self._integral_function = integral_function

    def convolve(self, precalc_fluxes: Optional[np.array] = None) -> np.ndarray:
        """
        Convolve the source flux with the response
        :param precalc_fluxes: The precalulated flux. If this is None, the
        flux gets calculated here.
        """
        if precalc_fluxes is None:
<<<<<<< HEAD
            try:
                fluxes = self._integral_function(
                    # self._mc_energies[:-1], self._mc_energies[1:]
                )
            except(TypeError):

                fluxes = self._integral_function(
                    self._mc_energies[:-1], self._mc_energies[1:]
                )

=======
            fluxes = self._integral_function(
                # self._mc_energies[:-1], self._mc_energies[1:]
            )
>>>>>>> 8957b064
        else:
            fluxes = precalc_fluxes

        # Sometimes some channels have 0 lenths, or maybe they start at 0, where
        # many functions (like a power law) are not defined. In the response these
        # channels have usually a 0, but unfortunately for a computer
        # inf * zero != zero. Thus, let's force this. We avoid checking this situation
        # in details because this would have a HUGE hit on performances

        idx = np.isfinite(fluxes)
        fluxes[~idx] = 0

        folded_counts = np.dot(fluxes, self._matrix_transpose)

        return folded_counts

    def energy_to_channel(self, energy):
        """Finds the channel containing the provided energy.
        NOTE: returns the channel index (starting at zero),
        not the channel number (likely starting from 1).

        If you ask for a energy lower than the minimum ebounds, 0 will be returned
        If you ask for a energy higher than the maximum ebounds, the last channel index will be returned
        """

        # Get the index of the first ebounds upper bound larger than energy
        # (but never go below zero or above the last channel)
        idx = min(
            max(0, np.searchsorted(self._ebounds, energy) -
                1), len(self._ebounds) - 1
        )

        return idx

    def plot_matrix(self):

        fig, ax = plt.subplots()

        idx_mc = 0
        idx_eb = 0

        # Some times the lower edges may be zero, so we skip them

        if self._mc_energies[0] == 0:
            idx_mc = 1

        if self._ebounds[0] == 0:
            idx_eb = 1

        # ax.imshow(image[idx_eb:, idx_mc:], extent=(self._ebounds[idx_eb],
        #                                            self._ebounds[-1],
        #                                            self._mc_energies[idx_mc],
        #                                            self._mc_energies[-1]),
        #           aspect='equal',
        #           cmap=cm.BrBG_r,
        #           origin='lower',
        #           norm=SymLogNorm(1.0, 1.0, vmin=self._matrix.min(), vmax=self._matrix.max()))

        # Find minimum non-zero element
        vmin = self._matrix[self._matrix > 0].min()

        cmap = copy.deepcopy(cm.ocean)

        cmap.set_under("gray")

        mappable = ax.pcolormesh(
            self._mc_energies[idx_mc:],
            self._ebounds[idx_eb:],
            self._matrix,
            cmap=cmap,
            norm=SymLogNorm(1.0, 1.0, vmin=vmin, vmax=self._matrix.max()),
        )

        ax.set_xscale("log")
        ax.set_yscale("log")

        fig.colorbar(mappable, label="cm$^{2}$")

        # if show_energy is not None:
        #    ener_val = Quantity(show_energy).to(self.reco_energy.unit).value
        #    ax.hlines(ener_val, 0, 200200, linestyles='dashed')

        ax.set_xlabel("True energy (keV)")
        ax.set_ylabel("Reco energy (keV)")

        return fig

    def to_fits(self, filename, telescope_name, instrument_name, overwrite=False):
        """
        Write the current matrix into a OGIP FITS file

        :param filename : the name of the FITS file to be created
        :type filename : str
        :param telescope_name : a name for the telescope/experiment which this matrix applies to
        :param instrument_name : a name for the instrument which this matrix applies to
        :param overwrite: True or False, whether to overwrite or not the output file
        :return: None
        """

        filename: Path = sanitize_filename(filename, abspath=True)

        fits_file = RSP(
            self.monte_carlo_energies,
            self.ebounds,
            self.matrix,
            telescope_name,
            instrument_name,
        )

        fits_file.writeto(filename, overwrite=overwrite)

    @classmethod
    def create_dummy_response(cls, ebounds, monte_carlo_energies):
        """
        Creates a dummy identity response of the shape of the ebounds and mc energies

        :param ebounds: the energy boundaries of the detector channels (size n_channels + 1)
        :param monte_carlo_energies: the energy boundaries of the monte carlo channels (size n_mc_energies + 1)
        :return: InstrumentResponse
        """

        # create the dummy matrix

        dummy_matrix = np.eye(
            ebounds.shape[0] - 1, monte_carlo_energies.shape[0] - 1)

        return cls(dummy_matrix, ebounds, monte_carlo_energies)


class OGIPResponse(InstrumentResponse):
    def __init__(self, rsp_file, arf_file=None):
        """

        :param rsp_file:
        :param arf_file:
        """

        # Now make sure that the response file exist

        rsp_file: Path = sanitize_filename(rsp_file)

        assert fits_file_existing_and_readable(rsp_file), (
            f"OGIPResponse file {rsp_file} not existing or not " "readable"
        )

        # Check if we are dealing with a .rsp2 file (containing more than
        # one response). This is checked by looking for the syntax
        # [responseFile]{[responseNumber]}

        if "{" in str(rsp_file):

            tokens = str(rsp_file).split("{")
            rsp_file: Path = sanitize_filename(tokens[0])
            rsp_number = int(tokens[-1].split("}")[0].replace(" ", ""))

        else:

            rsp_number = 1

        self._rsp_file: Path = rsp_file

        # Read the response
        with pyfits.open(rsp_file) as f:

            try:

                # This is usually when the response file contains only the energy dispersion

                data = f["MATRIX", rsp_number].data
                header = f["MATRIX", rsp_number].header

                if arf_file is None:
                    log.warning(
                        "The response is in an extension called MATRIX, which usually means you also "
                        "need an ancillary file (ARF) which you didn't provide. You should refer to the "
                        "documentation  of the instrument and make sure you don't need an ARF."
                    )

            except Exception as e:
                log.warning(
                    "The default choice for MATRIX extension failed:"
                    + repr(e)
                    + "available: "
                    + " ".join([repr(e.header.get("EXTNAME")) for e in f])
                )

                # Other detectors might use the SPECRESP MATRIX name instead, usually when the response has been
                # already convoluted with the effective area

                # Note that here we are not catching any exception, because
                # we have to fail if we cannot read the matrix

                data = f["SPECRESP MATRIX", rsp_number].data
                header = f["SPECRESP MATRIX", rsp_number].header

            # These 3 operations must be executed when the file is still open

            matrix = self._read_matrix(data, header)

            ebounds = self._read_ebounds(f["EBOUNDS"])

            mc_channels = self._read_mc_channels(data)

        # Now, if there is information on the coverage interval, let's use it

        header_start = header.get("TSTART", None)
        header_stop = header.get("TSTOP", None)

        if header_start is not None and header_stop is not None:

            super(OGIPResponse, self).__init__(
                matrix=matrix,
                ebounds=ebounds,
                monte_carlo_energies=mc_channels,
                coverage_interval=TimeInterval(header_start, header_stop),
            )

        else:

            super(OGIPResponse, self).__init__(
                matrix=matrix, ebounds=ebounds, monte_carlo_energies=mc_channels
            )

        # Read the ARF if there is any
        # NOTE: this has to happen *after* calling the parent constructor

        if arf_file is not None and str(arf_file).lower() != "none":

            self._read_arf_file(arf_file)

        else:

            self._arf_file = None

    @staticmethod
    def _are_contiguous(arr1, arr2):

        return np.allclose(arr1[1:], arr2[:-1])

    def _read_ebounds(self, ebounds_extension):
        """
        reads the ebounds from an OGIP response

        :param ebounds_extension: an RSP ebounds extension
        :return:
        """

        e_min = ebounds_extension.data.field("E_MIN").astype(float)
        e_max = ebounds_extension.data.field("E_MAX").astype(float)

        assert self._are_contiguous(
            e_min, e_max), "EBOUNDS channel are not contiguous!"

        # The returned array must have the edges of the intervals. Doing so reduces the amount of memory used
        # by 1/2
        ebounds = np.append(e_min, [e_max[-1]])

        return ebounds

    def _read_mc_channels(self, data):
        """
        reads the mc_channels from an OGIP response

        :param data: data from a RSP MATRIX
        :return:
        """

        # Check for proper channels
        energ_lo = data.field("ENERG_LO").astype(float)
        energ_hi = data.field("ENERG_HI").astype(float)

        assert self._are_contiguous(
            energ_lo, energ_hi
        ), "Monte carlo channels are not contiguous"

        # The returned array must have the edges of the intervals. Doing so reduces the amount of memory used
        # by 1/2
        mc_channels = np.append(energ_lo, [energ_hi[-1]])

        return mc_channels

    @property
    def first_channel(self):
        """
        The first channel of the channel array. Corresponds to
        TLMIN keyword in FITS files

        :return: first channel
        """
        return int(self._first_channel)

    def _read_matrix(self, data, header, column_name="MATRIX"):

        n_channels = header.get("DETCHANS")

        assert (
            n_channels is not None
        ), "Matrix is improperly formatted. No DETCHANS keyword."

        # The header contains a keyword which tells us the first legal channel. It is TLMIN of the F_CHAN column
        # NOTE: TLMIN keywords start at 1, so TLMIN1 is the minimum legal value for the first column. So we need
        # to add a +1 because of course the numbering of lists (data.columns.names) starts at 0

        f_chan_column_pos = data.columns.names.index("F_CHAN") + 1

        try:
            tlmin_fchan = header["TLMIN%i" % f_chan_column_pos]

        except (KeyError):
            log.warning(
                "No TLMIN keyword found. This DRM does not follow OGIP standards. Assuming TLMIN=1"
            )
            tlmin_fchan = 1

        # Store the first channel as a property
        self._first_channel = tlmin_fchan

        rsp = np.zeros([data.shape[0], n_channels], float)

        n_grp = data.field("N_GRP")  # type: np.ndarray

        # The numbering of channels could start at 0, or at some other number (usually 1). Of course the indexing
        # of arrays starts at 0. So let's offset the F_CHAN column to account for that

        f_chan = data.field("F_CHAN") - tlmin_fchan  # type: np.ndarray
        n_chan = data.field("N_CHAN")  # type: np.ndarray

        # In certain matrices where compression has not been used, n_grp, f_chan and n_chan are not array columns,
        # but simple scalars. Expand then their dimensions so that we don't need to customize the code below.
        # However, if the columns are variable-length arrays, then they do have ndmin = 1 but have dtype 'object'.
        # In that case we don't want to add a dimension, as they are essentially a list of arrays.

        if n_grp.ndim == 1 and data.field("N_CHAN").dtype != np.object:
            n_grp = np.expand_dims(n_grp, 1)

        if f_chan.ndim == 1 and data.field("N_CHAN").dtype != np.object:
            f_chan = np.expand_dims(f_chan, 1)

        if n_chan.ndim == 1 and data.field("N_CHAN").dtype != np.object:
            n_chan = np.expand_dims(n_chan, 1)

        matrix = data.field(column_name)

        for i, row in enumerate(data):

            m_start = 0

            for j in range(np.squeeze(n_grp[i])):

                # This np.squeeze call is needed because some files (for example from Fermi/GBM) contains a vector
                # column for n_chan, even though all elements are of size 1
                this_n_chan = int(np.squeeze(n_chan[i][j]))
                this_f_chan = int(np.squeeze(f_chan[i][j]))

                rsp[i, this_f_chan: this_f_chan + this_n_chan] = matrix[i][
                    m_start: m_start + this_n_chan
                ]

                m_start += this_n_chan

        return rsp.T

    @property
    def rsp_filename(self) -> Path:
        """
        Returns the name of the RSP/RMF file from which the response has been loaded
        """

        return self._rsp_file

    @property
    def arf_filename(self):
        """
        Returns the name of the ARF file (or None if there is none)
        """

        return self._arf_file

    def _read_arf_file(self, arf_file: str):
        """
        read an arf file and apply it to the current_matrix

        :param arf_file:
        :param current_matrix:
        :param current_mc_channels:
        :return:
        """

        arf_file: Path = sanitize_filename(arf_file)

        self._arf_file = arf_file

        assert fits_file_existing_and_readable(arf_file), (
            f"Ancillary file {arf_file} not existing or not " "readable"
        )

        with pyfits.open(arf_file) as f:

            data = f["SPECRESP"].data

        arf = data.field("SPECRESP")

        # Check that arf and rmf have same dimensions

        if arf.shape[0] != self.matrix.shape[1]:
            raise IOError(
                "The ARF and the RMF file does not have the same number of channels"
            )

        # Check that the ENERG_LO and ENERG_HI for the RMF and the ARF
        # are the same

        energ_lo = data.field("ENERG_LO")
        energ_hi = data.field("ENERG_HI")

        assert self._are_contiguous(
            energ_lo, energ_hi
        ), "Monte carlo energies in ARF are not contiguous!"

        arf_mc_channels = np.append(energ_lo, [energ_hi[-1]])

        # Declare the mc channels different if they differ by more than 1%

        idx = self.monte_carlo_energies > 0

        diff = old_div(
            (self.monte_carlo_energies[idx] - arf_mc_channels[idx]),
            self.monte_carlo_energies[idx],
        )

        if diff.max() > 0.01:
            raise IOError(
                "The ARF and the RMF have one or more MC channels which differ by more than 1%"
            )

        # Multiply ARF and RMF

        matrix = self.matrix * arf

        # Override the matrix with the one multiplied by the arf
        self.replace_matrix(matrix)


class InstrumentResponseSet(object):
    """
    A set of responses

    """

    def __init__(self, matrix_list, exposure_getter, counts_getter, reference_time=0.0):
        """

        :param matrix_list:
        :type matrix_list : list[InstrumentResponse]
        :param exposure_getter : a function returning the exposure between t1 and t2
        :param counts_getter : a function returning the number of counts between t1 and t2
        :param reference_time : a reference time to be added to the specifications of the intervals used in the
        weight_by_* methods. Use this if you want to express the time intervals in time units from the reference_time,
        instead of "absolute" time. For GRBs, this is the trigger time. NOTE: if you use a reference time, the
        counts_getter and the exposure_getter must accept times relative to the reference time.
        """

        # Store list of matrices

        self._matrix_list = list(matrix_list)  # type: list[InstrumentResponse]

        # Create the corresponding list of coverage intervals

        self._coverage_intervals = TimeIntervalSet(
            [x.coverage_interval for x in self._matrix_list]
        )

        # Make sure that all matrices have coverage interval set

        if None in self._coverage_intervals:

            raise NoCoverageIntervals(
                "You need to specify the coverage interval for all matrices in the matrix_list"
            )

        # Remove from the list matrices that cover intervals of zero duration (yes, the GBM publishes those too,
        # one example is in data/ogip_test_gbm_b0.rsp2)
        to_be_removed = []
        for i, interval in enumerate(self._coverage_intervals):

            if interval.duration == 0:

                # Remove it
                with custom_warnings.catch_warnings():

                    custom_warnings.simplefilter("always", RuntimeWarning)

                    log.warning(
                        "Removing matrix %s (numbering starts at zero) because it has a coverage of "
                        "zero seconds" % i,
                        # RuntimeWarning,
                    )

                to_be_removed.append(i)

        # Actually remove them
        if len(to_be_removed) > 0:

            [self._matrix_list.pop(index) for index in to_be_removed]
            [self._coverage_intervals.pop(index) for index in to_be_removed]

        # Order the matrices by time

        idx = self._coverage_intervals.argsort()

        # It is possible that there is only one coverage interval (these are published by GBM e.g. GRB090819607)
        # so we need to be sure that the array is a least 1D

        self._coverage_intervals = TimeIntervalSet(
            np.atleast_1d(itemgetter(*idx)(self._coverage_intervals))
        )
        self._matrix_list = np.atleast_1d(itemgetter(*idx)(self._matrix_list))
        # Now make sure that the coverage intervals are contiguous (i.e., there are no gaps)
        if not self._coverage_intervals.is_contiguous():

            raise NonContiguousCoverageIntervals(
                "The provided responses have coverage intervals which are not contiguous!"
            )

        # Apply the reference time shift, if any
        self._coverage_intervals -= reference_time

        # Store callable

        self._exposure_getter = exposure_getter  # type: callable

        self._counts_getter = counts_getter  # type: callable

        # Store reference time

        self._reference_time = float(reference_time)

    @property
    def reference_time(self):

        return self._reference_time

    def __getitem__(self, item):

        return self._matrix_list[item]

    def __len__(self):

        return len(self._matrix_list)

    @classmethod
    def from_rsp2_file(
        cls,
        rsp2_file,
        exposure_getter,
        counts_getter,
        reference_time=0.0,
        half_shifted=True,
    ):

        # This assumes the Fermi/GBM rsp2 file format

        # make the rsp file proper
        rsp_file = sanitize_filename(rsp2_file)

        assert file_existing_and_readable(rsp_file), (
            "OGIPResponse file %s not existing or not readable" % rsp_file
        )

        # Will fill up the list of matrices
        list_of_matrices = []

        # Read the response
        with pyfits.open(rsp_file) as f:

            n_responses = f["PRIMARY"].header["DRM_NUM"]

            # we will read all the matrices and save them
            for rsp_number in range(1, n_responses + 1):

                this_response = OGIPResponse(
                    str(rsp2_file) + "{%i}" % rsp_number)

                list_of_matrices.append(this_response)

        if half_shifted:

            # Now the GBM format has a strange feature: the matrix, instead of covering from TSTART to TSTOP, covers
            # from (TSTART + TSTOP) / 2.0 of the previous matrix to the (TSTART + TSTOP) / 2.0 of itself.
            # So let's adjust the coverage intervals accordingly

            if len(list_of_matrices) > 1:

                for i, this_matrix in enumerate(list_of_matrices):

                    if i == 0:

                        # The first matrix covers from its TSTART to its half time

                        this_matrix._coverage_interval = TimeInterval(
                            this_matrix.coverage_interval.start_time,
                            this_matrix.coverage_interval.half_time,
                        )

                    else:

                        # Any other matrix covers from the half time of the previous matrix to its half time
                        # However, the previous matrix has been already processed, so we use its stop time which
                        # has already begun the half time of what it was before processing

                        prev_matrix = list_of_matrices[i - 1]

                        this_matrix._coverage_interval = TimeInterval(
                            prev_matrix.coverage_interval.stop_time,
                            this_matrix.coverage_interval.half_time,
                        )

        return InstrumentResponseSet(
            list_of_matrices, exposure_getter, counts_getter, reference_time
        )

    # I didn't re-implement this at the moment
    # def _display_response_weighting(self, weights, tstarts, tstops):
    #
    #     fig, ax = plt.subplots()
    #
    #     # plot the time intervals
    #
    #     ax.hlines(min(weights) - .1, tstarts, tstops, color='red', label='selected intervals')
    #
    #     ax.hlines(np.median(weights), self._true_rsp_intervals[0], self._true_rsp_intervals[1], color='green',
    #               label='true rsp intervals')
    #
    #     ax.hlines(max(self._weight) + .1, self._matrix_start, self._matrix_stop, color='blue',
    #               label='rsp header intervals')
    #
    #     mean_true_rsp_time = np.mean(self._true_rsp_intervals.T, axis=1)
    #
    #     ax.plot(mean_true_rsp_time, self._weight, '+k', label='weight')

    def weight_by_exposure(self, *intervals):

        return self._get_weighted_matrix("exposure", *intervals)

    def weight_by_counts(self, *intervals):

        return self._get_weighted_matrix("counts", *intervals)

    def _get_weighted_matrix(self, switch, *intervals):

        assert len(intervals) > 0, "You have to provide at least one interval"

        intervals_set = TimeIntervalSet.from_strings(*intervals)

        # Compute a set of weights for each interval
        weights = np.zeros(len(self._matrix_list))

        for interval in intervals_set:

            weights += self._weight_response(interval, switch)

        # Normalize to 1
        weights /= np.sum(weights)

        # Weight matrices
        matrix = np.dot(
            np.array(
                list(map(attrgetter("matrix"), self._matrix_list))).T, weights.T
        ).T

        # Now generate the instance of the response

        # get EBOUNDS from the first matrix
        ebounds = self._matrix_list[0].ebounds

        # Get mc channels from the first matrix
        mc_channels = self._matrix_list[0].monte_carlo_energies

        matrix_instance = InstrumentResponse(matrix, ebounds, mc_channels)

        return matrix_instance

    def _weight_response(self, interval_of_interest, switch):
        """

        :param interval_start : start time of the interval
        :param interval_stop : stop time of the interval
        :param switch: either 'counts' or 'exposure'

        """

        #######################
        # NOTE: the weights computed here are *not* normalized to one so that they can be combined if there is
        # more than one interval
        #######################

        # Now mark all responses which overlap with the interval of interest
        # NOTE: this is a mask of the same length as _matrix_list and _coverage_intervals

        matrices_mask = [
            c_i.overlaps_with(interval_of_interest) for c_i in self._coverage_intervals
        ]

        # Check that we have at least one matrix

        if not np.any(matrices_mask):

            raise NoMatrixForInterval(
                "Could not find any matrix applicable to %s\n Have intervals:%s"
                % (
                    interval_of_interest,
                    ", ".join([str(interval)
                               for interval in self._coverage_intervals]),
                )
            )

        # Compute the weights

        weights = np.empty_like(self._matrix_list, float)

        # These "effective intervals" are how much of the coverage interval is really used for each matrix
        # NOTE: the length of effective_intervals list *will not be* the same as the weight mask or the matrix_list.
        # There are as many effective intervals as matrices with weight > 0

        effective_intervals = []

        for i, matrix in enumerate(self._matrix_list):

            if matrices_mask[i]:

                # A matrix of interest
                this_coverage_interval = self._coverage_intervals[i]

                # See how much it overlaps with the interval of interest
                this_effective_interval = this_coverage_interval.intersect(
                    interval_of_interest
                )

                effective_intervals.append(this_effective_interval)

                # Now compute the weight

                if switch == "counts":

                    # Weight according to the number of events
                    weights[i] = self._counts_getter(
                        this_effective_interval.start_time,
                        this_effective_interval.stop_time,
                    )

                elif switch == "exposure":

                    # Weight according to the exposure
                    weights[i] = self._exposure_getter(
                        this_effective_interval.start_time,
                        this_effective_interval.stop_time,
                    )

            else:

                # Uninteresting matrix
                weights[i] = 0.0

        # if all weights are zero, there is something clearly wrong with the exposure or the counts computation
        assert (
            np.sum(weights) > 0
        ), "All weights are zero. There must be a bug in the exposure or counts computation"

        # Check that the first matrix with weight > 0 has an effective interval starting at the beginning of
        # the interval of interest (otherwise it means that part of the interval of interest is not covered!)

        if effective_intervals[0].start_time != interval_of_interest.start_time:

            raise IntervalOfInterestNotCovered(
                "The interval of interest (%s) is not covered by %s"
                % (interval_of_interest, effective_intervals[0])
            )

        # Check that the last matrix with weight > 0 has an effective interval starting at the beginning of
        # the interval of interest (otherwise it means that part of the interval of interest is not covered!)

        if effective_intervals[-1].stop_time != interval_of_interest.stop_time:
            raise IntervalOfInterestNotCovered(
                "The interval of interest (%s) is not covered by %s"
                % (interval_of_interest, effective_intervals[0])
            )

        # Lastly, check that there is no interruption in coverage (bad time intervals are *not* supported)
        all_tstarts = np.array([x.start_time for x in effective_intervals])
        all_tstops = np.array([x.stop_time for x in effective_intervals])

        if not np.all((all_tstops[:-1] == all_tstarts[1:])):

            raise GapInCoverageIntervals(
                "Gap in coverage! Bad time intervals are not supported!"
            )

        return weights

    @property
    def ebounds(self):

        return self._matrix_list[0].ebounds

    @property
    def monte_carlo_energies(self):

        return self._matrix_list[0].monte_carlo_energies


####################################################################################
# The following classes are used to create OGIP-compliant response files
# (at the moment only RMF are supported)


class EBOUNDS(FITSExtension):

    _HEADER_KEYWORDS = (
        ("EXTNAME", "EBOUNDS", "Extension name"),
        ("HDUCLASS", "OGIP    ", "format conforms to OGIP standard"),
        ("HDUVERS", "1.1.0   ", "Version of format (OGIP memo CAL/GEN/92-002a)"),
        (
            "HDUDOC",
            "OGIP memos CAL/GEN/92-002 & 92-002a",
            "Documents describing the forma",
        ),
        ("HDUVERS1", "1.0.0   ", "Obsolete - included for backwards compatibility"),
        ("HDUVERS2", "1.1.0   ", "Obsolete - included for backwards compatibility"),
        ("CHANTYPE", "PI", "Channel type"),
        ("CONTENT", "OGIPResponse Matrix", "File content"),
        ("HDUCLAS1", "RESPONSE", "Extension contains response data  "),
        ("HDUCLAS2", "EBOUNDS ", "Extension contains EBOUNDS"),
        ("TLMIN1", 1, "Minimum legal channel number"),
    )

    def __init__(self, energy_boundaries):
        """
        Represents the EBOUNDS extension of a response matrix FITS file

        :param energy_boundaries: lower bound of channel energies (in keV)
        """

        n_channels = len(energy_boundaries) - 1

        data_tuple = (
            ("CHANNEL", list(range(1, n_channels + 1))),
            ("E_MIN", energy_boundaries[:-1] * u.keV),
            ("E_MAX", energy_boundaries[1:] * u.keV),
        )

        super(EBOUNDS, self).__init__(data_tuple, self._HEADER_KEYWORDS)


class MATRIX(FITSExtension):
    """
    Represents the MATRIX extension of a response FITS file following the OGIP format

    :param mc_energies_lo: lower bound of MC energies (in keV)
    :param mc_energies_hi: hi bound of MC energies (in keV)
    :param channel_energies_lo: lower bound of channel energies (in keV)
    :param channel_energies_hi: hi bound of channel energies (in keV
    :param matrix: the redistribution matrix, representing energy dispersion effects
    """

    _HEADER_KEYWORDS = [
        ("EXTNAME", "MATRIX", "Extension name"),
        ("HDUCLASS", "OGIP    ", "format conforms to OGIP standard"),
        ("HDUVERS", "1.1.0   ", "Version of format (OGIP memo CAL/GEN/92-002a)"),
        (
            "HDUDOC",
            "OGIP memos CAL/GEN/92-002 & 92-002a",
            "Documents describing the forma",
        ),
        ("HDUVERS1", "1.0.0   ", "Obsolete - included for backwards compatibility"),
        ("HDUVERS2", "1.1.0   ", "Obsolete - included for backwards compatibility"),
        ("HDUCLAS1", "RESPONSE", "dataset relates to spectral response"),
        ("HDUCLAS2", "RSP_MATRIX", "dataset is a spectral response matrix"),
        ("HDUCLAS3", "REDIST", "dataset represents energy dispersion only"),
        ("CHANTYPE", "PI ", "Detector Channel Type in use (PHA or PI)"),
        ("DETCHANS", None, "Number of channels"),
        ("FILTER", "", "Filter used"),
        ("TLMIN4", 1, "Minimum legal channel number"),
    ]

    def __init__(self, mc_energies, channel_energies, matrix):

        n_mc_channels = len(mc_energies) - 1
        n_channels = len(channel_energies) - 1

        assert matrix.shape == (
            n_channels,
            n_mc_channels,
        ), "Matrix has the wrong shape. Should be %i x %i, got %i x %i" % (
            n_channels,
            n_mc_channels,
            matrix.shape[0],
            matrix.shape[1],
        )

        ones = np.ones(n_mc_channels, np.int16)

        # We need to format the matrix as a list of n_mc_channels rows of n_channels length

        data_tuple = (
            ("ENERG_LO", mc_energies[:-1] * u.keV),
            ("ENERG_HI", mc_energies[1:] * u.keV),
            ("N_GRP", ones),
            ("F_CHAN", ones),
            ("N_CHAN", np.ones(n_mc_channels, np.int16) * n_channels),
            ("MATRIX", matrix.T),
        )

        super(MATRIX, self).__init__(data_tuple, self._HEADER_KEYWORDS)

        # Update DETCHANS
        self.hdu.header.set("DETCHANS", n_channels)


class SPECRESP_MATRIX(MATRIX):
    """
    Represents the SPECRESP_MATRIX extension of a response FITS file following the OGIP format

    :param mc_energies_lo: lower bound of MC energies (in keV)
    :param mc_energies_hi: hi bound of MC energies (in keV)
    :param channel_energies_lo: lower bound of channel energies (in keV)
    :param channel_energies_hi: hi bound of channel energies (in keV
    :param matrix: the redistribution matrix, representing energy dispersion effects and effective area information
    """

    def __init__(self, mc_energies, channel_energies, matrix):

        # This is essentially exactly the same as MATRIX, but with a different extension name

        super(SPECRESP_MATRIX, self).__init__(
            mc_energies, channel_energies, matrix)

        # Change the extension name
        self.hdu.header.set("EXTNAME", "SPECRESP MATRIX")
        self.hdu.header.set("HDUCLAS3", "FULL")


class RMF(FITSFile):
    """
    A RMF file, the OGIP format for a matrix representing energy dispersion effects.

    """

    def __init__(self, mc_energies, ebounds, matrix, telescope_name, instrument_name):

        # Make sure that the provided iterables are of the right type for the FITS format

        mc_energies = np.array(mc_energies, np.float32)

        ebounds = np.array(ebounds, np.float32)

        # Create EBOUNDS extension
        ebounds_ext = EBOUNDS(ebounds)

        # Create MATRIX extension
        matrix_ext = MATRIX(mc_energies, ebounds, matrix)

        # Set telescope and instrument name
        matrix.hdu.header.set("TELESCOP", telescope_name)
        matrix.hdu.header.set("INSTRUME", instrument_name)

        # Create FITS file
        super(RMF, self).__init__(fits_extensions=[ebounds_ext, matrix_ext])


class RSP(FITSFile):
    """
    A response file, the OGIP format for a matrix representing both energy dispersion effects and effective area,
    in the same matrix.

    """

    def __init__(self, mc_energies, ebounds, matrix, telescope_name, instrument_name):

        # Make sure that the provided iterables are of the right type for the FITS format

        mc_energies = np.array(mc_energies, np.float32)

        ebounds = np.array(ebounds, np.float32)

        # Create EBOUNDS extension
        ebounds_ext = EBOUNDS(ebounds)

        # Create MATRIX extension
        matrix_ext = SPECRESP_MATRIX(mc_energies, ebounds, matrix)

        # Set telescope and instrument name
        matrix_ext.hdu.header.set("TELESCOP", telescope_name)
        matrix_ext.hdu.header.set("INSTRUME", instrument_name)

        # Create FITS file
        super(RSP, self).__init__(fits_extensions=[ebounds_ext, matrix_ext])<|MERGE_RESOLUTION|>--- conflicted
+++ resolved
@@ -22,15 +22,12 @@
                                    sanitize_filename)
 from threeML.io.fits_file import FITSExtension, FITSFile
 from threeML.io.logging import setup_logger
-<<<<<<< HEAD
-from threeML.utils.time_interval import TimeInterval, TimeIntervalSet
-=======
+
 from threeML.io.package_data import get_path_of_data_file
 from threeML.utils.time_interval import TimeInterval, TimeIntervalSet
 
 plt.style.use(str(get_path_of_data_file("threeml.mplstyle")))
 
->>>>>>> 8957b064
 
 log = setup_logger(__name__)
 
@@ -227,7 +224,7 @@
         flux gets calculated here.
         """
         if precalc_fluxes is None:
-<<<<<<< HEAD
+
             try:
                 fluxes = self._integral_function(
                     # self._mc_energies[:-1], self._mc_energies[1:]
@@ -238,11 +235,7 @@
                     self._mc_energies[:-1], self._mc_energies[1:]
                 )
 
-=======
-            fluxes = self._integral_function(
-                # self._mc_energies[:-1], self._mc_energies[1:]
-            )
->>>>>>> 8957b064
+
         else:
             fluxes = precalc_fluxes
 
