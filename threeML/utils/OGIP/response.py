--- conflicted
+++ resolved
@@ -293,13 +293,7 @@
         return idx
 
     def plot_matrix(self) -> plt.Figure:
-<<<<<<< HEAD
         """ """
-=======
-        """
-
-        """
->>>>>>> 3205c172
 
         fig, ax = plt.subplots()
 
