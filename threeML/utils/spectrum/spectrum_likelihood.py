from builtins import object
import copy

import numpy as np

from threeML.exceptions.custom_exceptions import custom_warnings
from threeML.utils.statistics.likelihood_functions import half_chi2
from threeML.utils.statistics.likelihood_functions import (
    poisson_log_likelihood_ideal_bkg,
)
from threeML.utils.statistics.likelihood_functions import (
    poisson_observed_gaussian_background,
)
from threeML.utils.statistics.likelihood_functions import (
    poisson_observed_poisson_background,
)


# These classes provide likelihood evaluation to SpectrumLike and children

_known_noise_models = {}


class BinnedStatistic(object):
    def __init__(self, spectrum_plugin):
        """
        
        A class to hold the likelihood call and randomization of spectrum counts
        
        :param spectrum_plugin: the spectrum plugin to call
        """

        self._spectrum_plugin = spectrum_plugin

<<<<<<< HEAD

=======
>>>>>>> b645579d
    def get_current_value(self):
        RuntimeError("must be implemented in subclass")

    def get_randomized_source_counts(self, source_model_counts):
        return None

    def get_randomized_source_errors(self):
        return None

    def get_randomized_background_counts(self):
        return None

    def get_randomized_background_errors(self):
        return None


class GaussianObservedStatistic(BinnedStatistic):
    def get_current_value(self):
        chi2_ = half_chi2(
            self._spectrum_plugin.current_observed_counts,
            self._spectrum_plugin.current_observed_count_errors,
            self._spectrum_plugin.get_model(),
        )

        assert np.all(np.isfinite(chi2_))

        return np.sum(chi2_) * (-1), None

    def get_randomized_source_counts(self, source_model_counts):
        idx = self._spectrum_plugin.observed_count_errors > 0

        randomized_source_counts = np.zeros_like(source_model_counts)

        randomized_source_counts[idx] = np.random.normal(
            loc=source_model_counts[idx],
            scale=self._spectrum_plugin.observed_count_errors[idx],
        )

        # Issue a warning if the generated background is less than zero, and fix it by placing it at zero

        idx = randomized_source_counts < 0  # type: np.ndarray

        negative_source_n = np.sum(idx)

        if negative_source_n > 0:
            custom_warnings.warn(
                "Generated source has negative counts "
                "in %i channels. Fixing them to zero" % (negative_source_n)
            )

            randomized_source_counts[idx] = 0

        return randomized_source_counts

    def get_randomized_source_errors(self):
        return self._spectrum_plugin.observed_count_errors


class PoissonObservedIdealBackgroundStatistic(BinnedStatistic):
    def get_current_value(self):
        # In this likelihood the background becomes part of the model, which means that
        # the uncertainty in the background is completely neglected

        model_counts = self._spectrum_plugin.get_model()

        loglike, _ = poisson_log_likelihood_ideal_bkg(
            self._spectrum_plugin.current_observed_counts,
            self._spectrum_plugin.current_scaled_background_counts,
            model_counts,
        )

        return np.sum(loglike), None

    def get_randomized_source_counts(self, source_model_counts):
        # Randomize expectations for the source
        # we want the unscalled background counts

        # TODO: check with giacomo if this is correct!

        randomized_source_counts = np.random.poisson(
            source_model_counts + self._spectrum_plugin._background_counts
        )

        return randomized_source_counts

    def get_randomized_background_counts(self):
        # No randomization for the background in this case

        randomized_background_counts = self._spectrum_plugin._background_counts

        return randomized_background_counts


class PoissonObservedModeledBackgroundStatistic(BinnedStatistic):
    def get_current_value(self):
        # In this likelihood the background becomes part of the model, which means that
        # the uncertainty in the background is completely neglected

        model_counts = self._spectrum_plugin.get_model()

        # we scale the background model to the observation

        background_model_counts = (
            self._spectrum_plugin.get_background_model()
            * self._spectrum_plugin.scale_factor
        )

        loglike, _ = poisson_log_likelihood_ideal_bkg(
            self._spectrum_plugin.current_observed_counts,
            background_model_counts,
            model_counts,
        )

        bkg_log_like = self._spectrum_plugin.background_plugin.get_log_like()

        total_log_like = np.sum(loglike) + bkg_log_like

        return total_log_like, None

    def get_randomized_source_counts(self, source_model_counts):
        # first generate random source counts from the plugin

        self._synthetic_background_plugin = (
            self._spectrum_plugin.background_plugin.get_simulated_dataset()
        )

        randomized_source_counts = np.random.poisson(
            source_model_counts + self._synthetic_background_plugin.observed_counts
        )

        return randomized_source_counts

    def get_randomized_background_errors(self):
        randomized_background_count_err = None

        if not self._synthetic_background_plugin.observed_spectrum.is_poisson:
            randomized_background_count_err = (
                self._synthetic_background_plugin.observed_count_errors
            )

        return randomized_background_count_err

    @property
    def synthetic_background_plugin(self):
        return self._synthetic_background_plugin


class PoissonObservedNoBackgroundStatistic(BinnedStatistic):
    def get_current_value(self):
        # In this likelihood the background becomes part of the model, which means that
        # the uncertainty in the background is completely neglected

        model_counts = self._spectrum_plugin.get_model()

        background_model_counts = np.zeros_like(model_counts)

        loglike, _ = poisson_log_likelihood_ideal_bkg(
            self._spectrum_plugin.current_observed_counts,
            background_model_counts,
            model_counts,
        )

        return np.sum(loglike), None

    def get_randomized_source_counts(self, source_model_counts):
        # Randomize expectations for the source
        # we want the unscalled background counts

        randomized_source_counts = np.random.poisson(source_model_counts)

        return randomized_source_counts


class PoissonObservedPoissonBackgroundStatistic(BinnedStatistic):
    def get_current_value(self):
        # Scale factor between source and background spectrum

        model_counts = self._spectrum_plugin.get_model()

        loglike, bkg_model = poisson_observed_poisson_background(
            self._spectrum_plugin.current_observed_counts,
            self._spectrum_plugin.current_background_counts,
            self._spectrum_plugin.scale_factor,
            model_counts,
        )

        return np.sum(loglike), bkg_model

    def get_randomized_source_counts(self, source_model_counts):
        # Since we use a profile likelihood, the background model is conditional on the source model, so let's
        # get it from the likelihood function

        _, background_model_counts = self.get_current_value()

        # Now randomize the expectations

        # Randomize expectations for the source

        randomized_source_counts = np.random.poisson(
            source_model_counts + background_model_counts
        )

        return randomized_source_counts

    def get_randomized_background_counts(self):
        # Randomize expectations for the background

        _, background_model_counts = self.get_current_value()

        randomized_background_counts = np.random.poisson(background_model_counts)

        return randomized_background_counts


class PoissonObservedGaussianBackgroundStatistic(BinnedStatistic):
    def get_current_value(self):
        expected_model_counts = self._spectrum_plugin.get_model()

        loglike, bkg_model = poisson_observed_gaussian_background(
            self._spectrum_plugin.current_observed_counts,
            self._spectrum_plugin.current_background_counts,
            self._spectrum_plugin.current_background_count_errors,
            expected_model_counts,
        )

        return np.sum(loglike), bkg_model

    def get_randomized_source_counts(self, source_model_counts):
        # Since we use a profile likelihood, the background model is conditional on the source model, so let's
        # get it from the likelihood function

        _, background_model_counts = self.get_current_value()

        # Now randomize the expectations

        # Randomize expectations for the source

        randomized_source_counts = np.random.poisson(
            source_model_counts + background_model_counts
        )

        return randomized_source_counts

    def get_randomized_background_counts(self):
        # Now randomize the expectations.

        _, background_model_counts = self.get_current_value()

        # We cannot generate variates with zero sigma. They variates from those channel will always be zero
        # This is a limitation of this whole idea. However, remember that by construction an error of zero
        # it is only allowed when the background counts are zero as well.
        idx = self._spectrum_plugin.background_count_errors > 0

        randomized_background_counts = np.zeros_like(background_model_counts)

        randomized_background_counts[idx] = np.random.normal(
            loc=background_model_counts[idx],
            scale=self._spectrum_plugin.background_count_errors[idx],
        )

        # Issue a warning if the generated background is less than zero, and fix it by placing it at zero

        idx = randomized_background_counts < 0  # type: np.ndarray

        negative_background_n = np.sum(idx)

        if negative_background_n > 0:
            custom_warnings.warn(
                "Generated background has negative counts "
                "in %i channels. Fixing them to zero" % (negative_background_n)
            )

            randomized_background_counts[idx] = 0

        return randomized_background_counts

    def get_randomized_background_errors(self):
        return copy.copy(self._spectrum_plugin.background_count_errors)


statistic_lookup = {
    "poisson": {
        "poisson": PoissonObservedPoissonBackgroundStatistic,
        "gaussian": PoissonObservedGaussianBackgroundStatistic,
        "ideal": PoissonObservedIdealBackgroundStatistic,
        None: PoissonObservedNoBackgroundStatistic,
        "modeled": PoissonObservedModeledBackgroundStatistic,
    },
    "gaussian": {None: GaussianObservedStatistic},
    None: {None: None},
}<|MERGE_RESOLUTION|>--- conflicted
+++ resolved
@@ -32,10 +32,7 @@
 
         self._spectrum_plugin = spectrum_plugin
 
-<<<<<<< HEAD
-
-=======
->>>>>>> b645579d
+
     def get_current_value(self):
         RuntimeError("must be implemented in subclass")
 
