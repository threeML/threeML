--- conflicted
+++ resolved
@@ -801,9 +801,7 @@
         :return: a path to a file, or None
         """
 
-<<<<<<< HEAD
-        return self._return_file("backfile")
-=======
+
         back_file = self._return_file('backfile')
 
         if back_file == "":
@@ -811,7 +809,7 @@
         
         
         return back_file
->>>>>>> 25fa51d3
+
 
     @property
     def scale_factor(self):
