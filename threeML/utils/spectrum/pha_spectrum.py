from __future__ import division

import collections
import os
from builtins import range
from pathlib import Path
from typing import Any, Dict, List, Optional, Union

import astropy.io.fits as fits
import numpy as np
import six
from past.utils import old_div

from threeML.io.logging import setup_logger
from threeML.utils.OGIP.pha import PHAII
from threeML.utils.OGIP.response import InstrumentResponse, OGIPResponse
from threeML.utils.progress_bar import trange
from threeML.utils.spectrum.binned_spectrum import (
    BinnedSpectrumWithDispersion, Quality)
from threeML.utils.spectrum.binned_spectrum_set import BinnedSpectrumSet
from threeML.utils.time_interval import TimeIntervalSet

log = setup_logger(__name__)

_required_keywords = {}
_required_keywords["observed"] = (
    "mission:TELESCOP,instrument:INSTRUME,filter:FILTER,"
    + "exposure:EXPOSURE,backfile:BACKFILE,"
    + "respfile:RESPFILE,"
    + "ancrfile:ANCRFILE,hduclass:HDUCLASS,"
    + "hduclas1:HDUCLAS1,poisserr:POISSERR,"
    + "chantype:CHANTYPE,detchans:DETCHANS,"
    "backscal:BACKSCAL"
).split(",")

# python types, not fits
_required_keyword_types = {"POISSERR": bool}

# hduvers:HDUVERS

_required_keywords["background"] = (
    "mission:TELESCOP,instrument:INSTRUME,filter:FILTER,"
    + "exposure:EXPOSURE,"
    + "hduclass:HDUCLASS,"
    + "hduclas1:HDUCLAS1,poisserr:POISSERR,"
    + "chantype:CHANTYPE,detchans:DETCHANS,"
    "backscal:BACKSCAL"
).split(",")

# hduvers:HDUVERS

_might_be_columns = {}
_might_be_columns["observed"] = (
    "EXPOSURE,BACKFILE," + "CORRFILE,CORRSCAL," + "RESPFILE,ANCRFILE," "BACKSCAL"
).split(",")
_might_be_columns["background"] = ("EXPOSURE,BACKSCAL").split(",")


_valid_input_types = (str, Path, PHAII)


def _read_pha_or_pha2_file(
    pha_file_or_instance: Union[str, Path, PHAII],
    spectrum_number: Optional[int] = None,
    file_type: str = "observed",
    rsp_file: Optional[str] = None,
    arf_file: Optional[str] = None,
    treat_as_time_series: bool = False,
) -> Dict[str, Any]:
    """
    A function to extract information from pha and pha2 files. It is kept separate because the same method is
    used for reading time series (MUCH faster than building a lot of individual spectra) and single spectra.


    :param pha_file_or_instance: either a PHA file name or threeML.plugins.OGIP.pha.PHAII instance
    :param spectrum_number: (optional) the spectrum number of the TypeII file to be used
    :param file_type: observed or background
    :param rsp_file: RMF filename or threeML.plugins.OGIP.response.InstrumentResponse instance
    :param arf_file: (optional) and ARF filename
    :param treat_as_time_series:
    :return:
    """

    for t in _valid_input_types:

        if isinstance(pha_file_or_instance, t):
            break

    else:

        log.error(
            f"Must provide a FITS file name or PHAII instance. Got {type(pha_file_or_instance)}")

        raise RuntimeError()

    if not isinstance(pha_file_or_instance, PHAII):

        pha_file_or_instance: Path = Path(pha_file_or_instance)

        ext = pha_file_or_instance.suffix

        if "{" in ext:
            spectrum_number = int(ext.split("{")[-1].replace("}", ""))

            pha_file_or_instance = str(pha_file_or_instance).split("{")[0]

        # Read the data

        file_name: Path = Path(pha_file_or_instance)

        # create a FITS_FILE instance

        pha_file_or_instance = PHAII.from_fits_file(pha_file_or_instance)

    # If this is already a FITS_FILE instance,

    elif isinstance(pha_file_or_instance, PHAII):

        # we simply create a dummy filename

        file_name: Path = Path("pha_instance")

    else:

        log.error("This is a bug. Should never get here!")

        raise RuntimeError()

    assert file_type.lower() in [
        "observed",
        "background",
    ], "Unrecognized filetype keyword value"

    file_type = file_type.lower()

    try:

        HDUidx = pha_file_or_instance.index_of("SPECTRUM")

    except:

        log.error(
            f"The input file {file_name} is not in PHA format")
        raise RuntimeError(

        )

    # spectrum_number = spectrum_number

    spectrum = pha_file_or_instance[HDUidx]

    data = spectrum.data
    header = spectrum.header

    # We don't support yet the rescaling

    if "CORRFILE" in header:

        if (header.get("CORRFILE").upper().strip() != "NONE") and (
            header.get("CORRFILE").upper().strip() != ""
        ):

            log.error("CORRFILE is not yet supported")

            raise RuntimeError()

    # See if there is there is a QUALITY==0 in the header

    if "QUALITY" in header:

        has_quality_column = False

        if header["QUALITY"] == 0:

            is_all_data_good = True

        else:

            is_all_data_good = False

    else:

        if "QUALITY" in data.columns.names:

            has_quality_column = True

            is_all_data_good = False

        else:

            has_quality_column = False

            is_all_data_good = True

            log.warning(
                "Could not find QUALITY in columns or header of PHA file. This is not a valid OGIP file. Assuming QUALITY =0 (good)"
            )

    # looking for tstart and tstop

    tstart = None
    tstop = None

    has_tstart = False
    has_tstop = False
    has_telapse = False

    if "TSTART" in header:

        has_tstart_column = False

        has_tstart = True

    else:

        if "TSTART" in data.columns.names:

            has_tstart_column = True

            has_tstart = True

    if "TELAPSE" in header:

        has_telapse_column = False

        has_telapse = True

    else:

        if "TELAPSE" in data.columns.names:
            has_telapse_column = True

            has_telapse = True

    if "TSTOP" in header:

        has_tstop_column = False

        has_tstop = True

    else:

        if "TSTOP" in data.columns.names:
            has_tstop_column = True

            has_tstop = True

    if has_tstop and has_telapse:

        log.warning(
            "Found TSTOP and TELAPSE. This file is invalid. Using TSTOP.")

        has_telapse = False

    # Determine if this file contains COUNTS or RATES

    if "COUNTS" in data.columns.names:

        has_rates = False
        data_column_name = "COUNTS"

    elif "RATE" in data.columns.names:

        has_rates = True
        data_column_name = "RATE"

    else:

        log.error("This file does not contain a RATE nor a COUNTS column. "
                  "This is not a valid PHA file")
        raise RuntimeError(

        )

    # Determine if this is a PHA I or PHA II
    if len(data.field(data_column_name).shape) == 2:

        typeII = True

        if spectrum_number == None and not treat_as_time_series:
            raise RuntimeError(
                "This is a PHA Type II file. You have to provide a spectrum number"
            )

    else:

        typeII = False

    # Collect information from mandatory keywords

    keys = _required_keywords[file_type]

    gathered_keywords = {}

    for k in keys:

        internal_name, keyname = k.split(":")

        key_has_been_collected = False

        if keyname in header:
            if (
                keyname in _required_keyword_types
                and type(header.get(keyname)) is not _required_keyword_types[keyname]
            ):
                log.warning(
                    "unexpected type of %(keyname)s, expected %(expected_type)s\n found %(found_type)s: %(found_value)s"
                    % dict(
                        keyname=keyname,
                        expected_type=_required_keyword_types[keyname],
                        found_type=type(header.get(keyname)),
                        found_value=header.get(keyname),
                    )
                )
            else:
                gathered_keywords[internal_name] = header.get(keyname)

                # Fix "NONE" in None
                if (
                    gathered_keywords[internal_name] == "NONE"
                    or gathered_keywords[internal_name] == "none"
                ):
                    gathered_keywords[internal_name] = None

                key_has_been_collected = True

        # Note that we check again because the content of the column can override the content of the header

        if keyname in _might_be_columns[file_type] and typeII:

            # Check if there is a column with this name

            if keyname in data.columns.names:
                # This will set the exposure, among other things

                if not treat_as_time_series:

                    # if we just want a single spectrum

                    gathered_keywords[internal_name] = data[keyname][
                        spectrum_number - 1
                    ]

                else:

                    # else get all the columns

                    gathered_keywords[internal_name] = data[keyname]

                # Fix "NONE" in None
                if (
                    gathered_keywords[internal_name] == "NONE"
                    or gathered_keywords[internal_name] == "none"
                ):
                    gathered_keywords[internal_name] = None

                key_has_been_collected = True

        if not key_has_been_collected:

            # The keyword POISSERR is a special case, because even if it is missing,
            # it is assumed to be False if there is a STAT_ERR column in the file

            if keyname == "POISSERR" and "STAT_ERR" in data.columns.names:

                log.warning(
                    "POISSERR is not set. Assuming non-poisson errors as given in the "
                    "STAT_ERR column"
                )

                gathered_keywords["poisserr"] = False

            elif keyname == "ANCRFILE":

                # Some non-compliant files have no ARF because they don't need one. Don't fail, but issue a
                # warning

                log.warning(
                    "ANCRFILE is not set. This is not a compliant OGIP file. Assuming no ARF."
                )

                gathered_keywords["ancrfile"] = None

            elif keyname == "FILTER":

                # Some non-compliant files have no FILTER because they don't need one. Don't fail, but issue a
                # warning

                log.warning(
                    "FILTER is not set. This is not a compliant OGIP file. Assuming no FILTER."
                )

                gathered_keywords["filter"] = None

            else:

                log.error(f"Keyword {keyname} not found. File {file_name} is not a proper PHA "
                          "file")

                raise RuntimeError()

    is_poisson = gathered_keywords["poisserr"]

    exposure = gathered_keywords["exposure"]

    # now we need to get the response file so that we can extract the EBOUNDS

    if file_type == "observed":

        if rsp_file is None:

            # this means it should be specified in the header
            rsp_file = gathered_keywords["respfile"]

            if arf_file is None:
                arf_file = gathered_keywords["ancrfile"]

                # Read in the response

        if isinstance(rsp_file, six.string_types) or isinstance(rsp_file, str) or isinstance(rsp_file, Path):
            rsp = OGIPResponse(rsp_file, arf_file=arf_file)

        else:

            # assume a fully formed OGIPResponse
            rsp = rsp_file

    if file_type == "background":
        # we need the rsp ebounds from response to build the histogram

        assert isinstance(
            rsp_file, InstrumentResponse
        ), "You must supply and OGIPResponse to extract the energy bounds"

        rsp = rsp_file

    # Now get the data (counts or rates) and their errors. If counts, transform them in rates

    if typeII:

        # PHA II file
        if has_rates:

            log.debug(f"{file_name} has rates and NOT counts")

            if not treat_as_time_series:

                rates = data.field(data_column_name)[spectrum_number - 1, :]

                rate_errors = None

                if not is_poisson:
                    rate_errors = data.field("STAT_ERR")[
                        spectrum_number - 1, :]

            else:

                rates = data.field(data_column_name)

                rate_errors = None

                if not is_poisson:
                    rate_errors = data.field("STAT_ERR")

        else:

            log.debug(f"{file_name} has counts and NOT rates")

            if not treat_as_time_series:

                # extract the counts

                counts = data.field(data_column_name)[
                    spectrum_number - 1, :].astype(np.int64)

                # count the rates

                rates = counts / exposure

                rate_errors = None

                if not is_poisson:
                    rate_errors = old_div(
                        data.field("STAT_ERR")[
                            spectrum_number - 1, :], exposure
                    )

            else:

                counts = data.field(data_column_name).astype(np.int64)

                rates = counts / np.atleast_2d(exposure).T

                rate_errors = None

                if not is_poisson:
                    rate_errors = old_div(
                        data.field("STAT_ERR"), np.atleast_2d(exposure).T
                    )

        if "SYS_ERR" in data.columns.names:

            if not treat_as_time_series:

                sys_errors = data.field("SYS_ERR")[spectrum_number - 1, :]

            else:

                sys_errors = data.field("SYS_ERR")

        else:

            sys_errors = np.zeros(rates.shape)

        if has_quality_column:

            if not treat_as_time_series:

                try:

                    quality = data.field("QUALITY")[spectrum_number - 1, :]

                except (IndexError):

                    # GBM CSPEC files do not follow OGIP conventions and instead
                    # list simply QUALITY=0 for each spectrum
                    # so we have to read them differently

                    quality_element = data.field(
                        "QUALITY")[spectrum_number - 1]

                    log.warning(
                        "The QUALITY column has the wrong shape. This PHAII file does not follow OGIP standards"
                    )

                    if quality_element == 0:

                        quality = np.zeros_like(rates, dtype=int)

                    else:

                        quality = np.zeros_like(rates, dtype=int) + 5

            else:

                # we need to be careful again because the QUALITY column is not always the correct shape

                quality_element = data.field("QUALITY")

                if quality_element.shape == rates.shape:

                    # This is the proper way for the quality to be stored

                    quality = quality_element

                else:

                    quality = np.zeros_like(rates, dtype=int)

                    for i, q in enumerate(quality_element):

                        if q != 0:
                            quality[i, :] = 5

        else:

            if is_all_data_good:

                quality = np.zeros_like(rates, dtype=int)

            else:

                quality = np.zeros_like(rates, dtype=int) + 5

        if has_tstart:

            if has_tstart_column:

                if not treat_as_time_series:

                    tstart = data.field("TSTART")[spectrum_number - 1]

                else:

                    tstart = data.field("TSTART")

        if has_tstop:

            if has_tstop_column:

                if not treat_as_time_series:

                    tstop = data.field("TSTOP")[spectrum_number - 1]

                else:

                    tstop = data.field("TSTOP")

        if has_telapse:

            if has_telapse_column:

                if not treat_as_time_series:

                    tstop = tstart + data.field("TELAPSE")[spectrum_number - 1]

                else:

                    tstop = tstart + data.field("TELAPSE")

    elif typeII == False:

        if treat_as_time_series:

            log.error(
                "This is not a PHAII file but you specified to treat it as a time series")
            raise RuntimeError()

        # PHA 1 file
        if has_rates:

            rates = data.field(data_column_name)

            rate_errors = None

            if not is_poisson:
                rate_errors = data.field("STAT_ERR")

        else:

            counts = data.field(data_column_name).astype(np.int64)

            rates = counts / exposure

            rate_errors = None

            if not is_poisson:
                rate_errors = old_div(data.field("STAT_ERR"), exposure)

        if "SYS_ERR" in data.columns.names:

            sys_errors = data.field("SYS_ERR")

        else:

            sys_errors = np.zeros(rates.shape)

        if has_quality_column:

            quality = data.field("QUALITY")

        else:

            if is_all_data_good:

                quality = np.zeros_like(rates, dtype=int)

            else:

                quality = np.zeros_like(rates, dtype=int) + 5

        # read start and stop times if needed

        if has_tstart:

            if has_tstart_column:

                tstart = data.field("TSTART")

            else:

                tstart = header["TSTART"]

        if has_tstop:

            if has_tstop_column:

                tstop = data.field("TSTOP")

            else:

                tstop = header["TSTOP"]

        if has_telapse:

            if has_telapse_column:

                tstop = tstart + data.field("TELAPSE")

            else:

                tstop = tstart + header["TELAPSE"]

        # Now that we have read it, some safety checks

        if rates.shape[0] != gathered_keywords["detchans"]:
            log.error("The data column (RATES or COUNTS) has a different number of entries than the "
                      "DETCHANS declared in the header"
                      )
            raise RuntimeError()

    quality = Quality.from_ogip(quality)

    if not treat_as_time_series:

        log.debug(f"{file_name} is not a time series")

        if has_rates:

            counts = rates * exposure

        if not is_poisson:

            log.debug(f"{file_name} is not Poisson")

            count_errors = rate_errors * exposure

        else:

            log.debug(f"{file_name} is Poisson")

            count_errors = None

    else:

        log.debug(f"{file_name} is a time series")

        exposure = np.atleast_2d(exposure).T

        if has_rates:

            counts = rates * exposure

        if not is_poisson:

            log.debug(f"{file_name} is not Poisson")

            count_errors = rate_errors * exposure

        else:

            log.debug(f"{file_name} is Poisson")

            count_errors = None

    out = collections.OrderedDict(
        counts=counts,
        count_errors=count_errors,
        rates=rates,
        rate_errors=rate_errors,
        sys_errors=sys_errors,
        exposure=exposure,
        is_poisson=is_poisson,
        rsp=rsp,
        gathered_keywords=gathered_keywords,
        quality=quality,
        file_name=file_name,
        tstart=tstart,
        tstop=tstop,
    )

    return out


_valid_file_types = [Path, str, PHAII]


class PHASpectrum(BinnedSpectrumWithDispersion):
    def __init__(
        self,
        pha_file_or_instance: Union[str, Path, PHAII],
        spectrum_number: Optional[int] = None,
        file_type: str = "observed",
        rsp_file: Optional[str] = None,
        arf_file: Optional[str] = None,
    ):
        """
        A spectrum with dispersion build from an OGIP-compliant PHA FITS file. Both Type I & II files can be read. Type II
        spectra are selected either by specifying the spectrum_number or via the {spectrum_number} file name convention used
        in XSPEC. If the file_type is background, a 3ML InstrumentResponse or subclass must be passed so that the energy
        bounds can be obtained.


        :param pha_file_or_instance: either a PHA file name or threeML.plugins.OGIP.pha.PHAII instance
        :param spectrum_number: (optional) the spectrum number of the TypeII file to be used
        :param file_type: observed or background
        :param rsp_file: RMF filename or threeML.plugins.OGIP.response.InstrumentResponse instance
        :param arf_file: (optional) and ARF filename
        """

        # extract the spectrum number if needed

<<<<<<< HEAD
        for t in _valid_file_types:
            if isinstance(pha_file_or_instance, t):
                break

        else:
            log.error("Must provide a FITS file name or PHAII instance")

            raise RuntimeError()
=======
        for t in _valid_input_types:
>>>>>>> 2d4b0382

            if isinstance(pha_file_or_instance, t):
                break

        else:

            log.error(
                f"Must provide a FITS file name or PHAII instance. Got {type(pha_file_or_instance)}")

            raise RuntimeError()

        pha_information: Dict[str, Any] = _read_pha_or_pha2_file(
            pha_file_or_instance,
            spectrum_number,
            file_type,
            rsp_file,
            arf_file,
            treat_as_time_series=False,
        )

        # default the grouping to all open bins
        # this will only be altered if the spectrum is rebinned
        self._grouping = np.ones_like(pha_information["counts"])

        # this saves the extra properties to the class

        self._gathered_keywords = pha_information["gathered_keywords"]

        self._file_type = file_type

        self._file_name = pha_information["file_name"]

        # pass the needed spectrum values back up
        # remember that Spectrum reads counts, but returns
        # rates!

        super(PHASpectrum, self).__init__(
            counts=pha_information["counts"],
            exposure=pha_information["exposure"],
            response=pha_information["rsp"],
            count_errors=pha_information["count_errors"],
            sys_errors=pha_information["sys_errors"],
            is_poisson=pha_information["is_poisson"],
            quality=pha_information["quality"],
            mission=pha_information["gathered_keywords"]["mission"],
            instrument=pha_information["gathered_keywords"]["instrument"],
            tstart=pha_information["tstart"],
            tstop=pha_information["tstop"],
        )

    def _return_file(self, key):

        if key in self._gathered_keywords:

            return self._gathered_keywords[key]

        else:

            return None

    def set_ogip_grouping(self, grouping):
        """
        If the counts are rebinned, this updates the grouping
        :param grouping:

        """

        self._grouping = grouping

    @property
    def filename(self) -> str:

        return self._file_name

    @property
    def background_file(self):
        """
        Returns the background file definied in the header, or None if there is none defined
p
        :return: a path to a file, or None
        """

        back_file = self._return_file('backfile')

        if back_file == "":
            back_file = None

        return back_file

    @property
    def scale_factor(self):
        """
        This is a scale factor (in the BACKSCAL keyword) which must be used to rescale background and source
        regions

        :return:
        """
        return self._gathered_keywords["backscal"]

    @property
    def response_file(self):
        """
            Returns the response file definied in the header, or None if there is none defined

            :return: a path to a file, or None
            """
        return self._return_file("respfile")

    @property
    def ancillary_file(self):
        """
            Returns the ancillary file definied in the header, or None if there is none defined

            :return: a path to a file, or None
            """
        return self._return_file("ancrfile")

    @property
    def grouping(self):

        return self._grouping

    def clone(
        self,
        new_counts=None,
        new_count_errors=None,
        new_exposure=None,
        new_scale_factor=None,
    ):
        """
        make a new spectrum with new counts and errors and all other
        parameters the same


        :param new_exposure: the new exposure for the clone
        :param new_scale_factor: the new scale factor for the clone

        :param new_counts: new counts for the spectrum
        :param new_count_errors: new errors from the spectrum
        :return: new pha spectrum
        """

        if new_exposure is None:

            new_exposure = self.exposure

        if new_counts is None:
            new_counts = self.counts
            new_count_errors = self.count_errors

        if new_count_errors is None:
            stat_err = None

        else:

            stat_err = old_div(new_count_errors, new_exposure)

        if self._tstart is None:

            tstart = 0

        else:

            tstart = self._tstart

        if self._tstop is None:

            telapse = new_exposure

        else:

            telapse = self._tstop - tstart

        if new_scale_factor is None:

            new_scale_factor = self.scale_factor

        # create a new PHAII instance

        pha = PHAII(
            instrument_name=self.instrument,
            telescope_name=self.mission,
            tstart=tstart,
            telapse=telapse,
            channel=list(range(1, len(self) + 1)),
            rate=old_div(new_counts, self.exposure),
            stat_err=stat_err,
            quality=self.quality.to_ogip(),
            grouping=self.grouping,
            exposure=new_exposure,
            backscale=new_scale_factor,
            respfile=None,
            ancrfile=None,
            is_poisson=self.is_poisson,
        )

        return pha

    @classmethod
    def from_dispersion_spectrum(cls, dispersion_spectrum, file_type="observed"):
        # type: (BinnedSpectrumWithDispersion, str) -> PHASpectrum

        if dispersion_spectrum.is_poisson:

            rate_errors = None

        else:

            rate_errors = dispersion_spectrum.rate_errors

        if dispersion_spectrum.tstart is None:

            tstart = 0

        else:

            tstart = dispersion_spectrum.tstart

        if dispersion_spectrum.tstop is None:

            telapse = dispersion_spectrum.exposure

        else:

            telapse = dispersion_spectrum.tstop - tstart

        pha = PHAII(
            instrument_name=dispersion_spectrum.instrument,
            telescope_name=dispersion_spectrum.mission,
            tstart=tstart,  # TODO: add this in so that we have proper time!
            telapse=telapse,
            channel=list(range(1, len(dispersion_spectrum) + 1)),
            rate=dispersion_spectrum.rates,
            stat_err=rate_errors,
            quality=dispersion_spectrum.quality.to_ogip(),
            grouping=np.ones(len(dispersion_spectrum)),
            exposure=dispersion_spectrum.exposure,
            backscale=dispersion_spectrum.scale_factor,
            respfile=None,
            ancrfile=None,
            is_poisson=dispersion_spectrum.is_poisson,
        )

        return cls(
            pha_file_or_instance=pha,
            spectrum_number=1,
            file_type=file_type,
            rsp_file=dispersion_spectrum.response,
        )


class PHASpectrumSet(BinnedSpectrumSet):
    def __init__(
        self, pha_file_or_instance: Union[str, Path, PHAII], file_type: str = "observed", rsp_file: Optional[str] = None, arf_file: Optional[str] = None
    ):
        """
        A spectrum with dispersion build from an OGIP-compliant PHA FITS file. Both Type I & II files can be read. Type II
        spectra are selected either by specifying the spectrum_number or via the {spectrum_number} file name convention used
        in XSPEC. If the file_type is background, a 3ML InstrumentResponse or subclass must be passed so that the energy
        bounds can be obtained.


        :param pha_file_or_instance: either a PHA file name or threeML.plugins.OGIP.pha.PHAII instance
        :param spectrum_number: (optional) the spectrum number of the TypeII file to be used
        :param file_type: observed or background
        :param rsp_file: RMF filename or threeML.plugins.OGIP.response.InstrumentResponse instance
        :param arf_file: (optional) and ARF filename
        """

        # extract the spectrum number if needed

        for t in _valid_input_types:

            if isinstance(pha_file_or_instance, t):
                break

        else:

            log.error(
                f"Must provide a FITS file name or PHAII instance. Got {type(pha_file_or_instance)}")

            raise RuntimeError()

        with fits.open(pha_file_or_instance) as f:

            try:

                HDUidx = f.index_of("SPECTRUM")

            except:

                raise RuntimeError(
                    "The input file %s is not in PHA format" % (
                        pha_file_or_instance)
                )

            spectrum = f[HDUidx]
            data = spectrum.data

            if "COUNTS" in data.columns.names:

                has_rates = False
                data_column_name = "COUNTS"

            elif "RATE" in data.columns.names:

                has_rates = True
                data_column_name = "RATE"

            else:

                log.error("This file does not contain a RATE nor a COUNTS column. "
                          "This is not a valid PHA file")

                raise RuntimeError(
                )

                # Determine if this is a PHA I or PHA II
            if len(data.field(data_column_name).shape) == 2:

                num_spectra = data.field(data_column_name).shape[0]

            else:

                log.error("This appears to be a PHA I and not PHA II file")

                raise RuntimeError()

        pha_information = _read_pha_or_pha2_file(
            pha_file_or_instance,
            None,
            file_type,
            rsp_file,
            arf_file,
            treat_as_time_series=True,
        )

        # default the grouping to all open bins
        # this will only be altered if the spectrum is rebinned
        self._grouping = np.ones_like(pha_information["counts"])

        # this saves the extra properties to the class

        self._gathered_keywords = pha_information["gathered_keywords"]

        self._file_type = file_type

        # need to see if we have count errors, tstart, tstop
        # if not, we create an list of None

        if pha_information["count_errors"] is None:

            count_errors = [None] * num_spectra

        else:

            count_errors = pha_information["count_errors"]

        if pha_information["tstart"] is None:

            tstart = [None] * num_spectra

        else:

            tstart = pha_information["tstart"]

        if pha_information["tstop"] is None:

            tstop = [None] * num_spectra

        else:

            tstop = pha_information["tstop"]

        # now build the list of binned spectra

        list_of_binned_spectra = []

        for i in trange(num_spectra, desc="Loading PHAII Spectra"):

            list_of_binned_spectra.append(
                BinnedSpectrumWithDispersion(
                    counts=pha_information["counts"][i],
                    exposure=pha_information["exposure"][i, 0],
                    response=pha_information["rsp"],
                    count_errors=count_errors[i],
                    sys_errors=pha_information["sys_errors"][i],
                    is_poisson=pha_information["is_poisson"],
                    quality=pha_information["quality"].get_slice(i),
                    mission=pha_information["gathered_keywords"]["mission"],
                    instrument=pha_information["gathered_keywords"]["instrument"],
                    tstart=tstart[i],
                    tstop=tstop[i],
                )
            )

        # now get the time intervals

        _allowed_time_keys = (("TIME", "ENDTIME"), ("TSTART", "TSTOP"))

        for keys in _allowed_time_keys:

            try:

                start_times = data.field(keys[0])
                stop_times = data.field(keys[1])
                break

            except(KeyError):

                pass

        else:

            log.error(
                f"Could not find times in {pha_file_or_instance}. Tried: {_allowed_time_keys}")

            raise RuntimeError()

        time_intervals = TimeIntervalSet.from_starts_and_stops(
            start_times, stop_times)

        reference_time = 0

        # see if there is a reference time in the file

        if "TRIGTIME" in spectrum.header:
            reference_time = spectrum.header["TRIGTIME"]

        for t_number in range(spectrum.header["TFIELDS"]):

            if "TZERO%d" % t_number in spectrum.header:
                reference_time = spectrum.header["TZERO%d" % t_number]

        super(PHASpectrumSet, self).__init__(
            list_of_binned_spectra,
            reference_time=reference_time,
            time_intervals=time_intervals,
        )

    def _return_file(self, key):

        if key in self._gathered_keywords:

            return self._gathered_keywords[key]

        else:

            return None

    def set_ogip_grouping(self, grouping):
        """
        If the counts are rebinned, this updates the grouping
        :param grouping:

        """

        self._grouping = grouping

    @property
    def filename(self):

        return self._file_name

    @property
    def background_file(self):
        """
        Returns the background file definied in the header, or None if there is none defined
p
        :return: a path to a file, or None
        """

        return self._return_file("backfile")

    @property
    def scale_factor(self):
        """
        This is a scale factor (in the BACKSCAL keyword) which must be used to rescale background and source
        regions

        :return:
        """
        return self._gathered_keywords["backscal"]

    @property
    def response_file(self):
        """
            Returns the response file definied in the header, or None if there is none defined

            :return: a path to a file, or None
            """
        return self._return_file("respfile")

    @property
    def ancillary_file(self):
        """
            Returns the ancillary file definied in the header, or None if there is none defined

            :return: a path to a file, or None
            """
        return self._return_file("ancrfile")

    @property
    def grouping(self):

        return self._grouping

    def clone(
        self, new_counts=None, new_count_errors=None,
    ):
        """
        make a new spectrum with new counts and errors and all other
        parameters the same


        :param new_counts: new counts for the spectrum
        :param new_count_errors: new errors from the spectrum
        :return: new pha spectrum
        """

        if new_counts is None:
            new_counts = self.counts
            new_count_errors = self.count_errors

        if new_count_errors is None:
            stat_err = None

        else:

            stat_err = old_div(new_count_errors, self.exposure)

        # create a new PHAII instance

        pha = PHAII(
            instrument_name=self.instrument,
            telescope_name=self.mission,
            tstart=0,
            telapse=self.exposure,
            channel=list(range(1, len(self) + 1)),
            rate=old_div(new_counts, self.exposure),
            stat_err=stat_err,
            quality=self.quality.to_ogip(),
            grouping=self.grouping,
            exposure=self.exposure,
            backscale=self.scale_factor,
            respfile=None,
            ancrfile=None,
            is_poisson=self.is_poisson,
        )

        return pha

    @classmethod
    def from_dispersion_spectrum(cls, dispersion_spectrum, file_type="observed"):
        # type: (BinnedSpectrumWithDispersion, str) -> PHASpectrum

        if dispersion_spectrum.is_poisson:

            rate_errors = None

        else:

            rate_errors = dispersion_spectrum.rate_errors

        pha = PHAII(
            instrument_name=dispersion_spectrum.instrument,
            telescope_name=dispersion_spectrum.mission,
            tstart=dispersion_spectrum.tstart,
            telapse=dispersion_spectrum.tstop - dispersion_spectrum.tstart,
            channel=list(range(1, len(dispersion_spectrum) + 1)),
            rate=dispersion_spectrum.rates,
            stat_err=rate_errors,
            quality=dispersion_spectrum.quality.to_ogip(),
            grouping=np.ones(len(dispersion_spectrum)),
            exposure=dispersion_spectrum.exposure,
            backscale=dispersion_spectrum.scale_factor,
            respfile=None,
            ancrfile=None,
            is_poisson=dispersion_spectrum.is_poisson,
        )

        return cls(
            pha_file_or_instance=pha,
            spectrum_number=1,
            file_type=file_type,
            rsp_file=dispersion_spectrum.response,
        )<|MERGE_RESOLUTION|>--- conflicted
+++ resolved
@@ -762,9 +762,6 @@
     return out
 
 
-_valid_file_types = [Path, str, PHAII]
-
-
 class PHASpectrum(BinnedSpectrumWithDispersion):
     def __init__(
         self,
@@ -790,18 +787,7 @@
 
         # extract the spectrum number if needed
 
-<<<<<<< HEAD
-        for t in _valid_file_types:
-            if isinstance(pha_file_or_instance, t):
-                break
-
-        else:
-            log.error("Must provide a FITS file name or PHAII instance")
-
-            raise RuntimeError()
-=======
         for t in _valid_input_types:
->>>>>>> 2d4b0382
 
             if isinstance(pha_file_or_instance, t):
                 break
