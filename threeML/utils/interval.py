--- conflicted
+++ resolved
@@ -3,6 +3,7 @@
 from operator import attrgetter, itemgetter
 
 import numpy as np
+
 from threeML.io.logging import setup_logger
 
 log = setup_logger(__name__)
@@ -16,12 +17,10 @@
     pass
 
 
-<<<<<<< HEAD
-class Interval(object):
-=======
 class Interval:
->>>>>>> 3205c172
-    def __init__(self, start: float, stop: float, swap_if_inverted: bool = False):
+    def __init__(
+        self, start: float, stop: float, swap_if_inverted: bool = False
+    ):
 
         self._start: float = float(start)
         self._stop: float = float(stop)
@@ -86,7 +85,9 @@
         """
 
         if not self.overlaps_with(interval):
-            log.exception("Current interval does not overlap with provided interval")
+            log.exception(
+                "Current interval does not overlap with provided interval"
+            )
             raise IntervalsDoNotOverlap()
 
         new_start = max(self._start, interval.start)
@@ -114,7 +115,9 @@
 
         else:
 
-            raise IntervalsDoNotOverlap("Could not merge non-overlapping intervals!")
+            raise IntervalsDoNotOverlap(
+                "Could not merge non-overlapping intervals!"
+            )
 
     def overlaps_with(self, interval):
         # type: (Interval) -> bool
@@ -343,7 +346,9 @@
 
                 if new_intervals[-1].overlaps_with(sorted_intervals[0]):
 
-                    new_intervals[-1] = new_intervals[-1].merge(sorted_intervals[0])
+                    new_intervals[-1] = new_intervals[-1].merge(
+                        sorted_intervals[0]
+                    )
 
                 else:
 
@@ -380,7 +385,9 @@
 
     def __eq__(self, other):
 
-        for interval_this, interval_other in zip(self.argsort(), other.argsort()):
+        for interval_this, interval_other in zip(
+            self.argsort(), other.argsort()
+        ):
 
             if not self[interval_this] == other[interval_other]:
                 return False
@@ -404,7 +411,9 @@
 
         else:
 
-            return self.new(np.atleast_1d(itemgetter(*self.argsort())(self._intervals)))
+            return self.new(
+                np.atleast_1d(itemgetter(*self.argsort())(self._intervals))
+            )
 
     def argsort(self):
         """
