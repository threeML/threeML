--- conflicted
+++ resolved
@@ -5,7 +5,8 @@
 import astropy.io.fits as fits
 import matplotlib.pyplot as plt
 import numpy as np
-
+from threeML.config.config import threeML_config
+from threeML.config.config_utils import get_value_kwargs
 from threeML.io.file_utils import file_existing_and_readable, sanitize_filename
 from threeML.io.logging import setup_logger, silence_console_log
 from threeML.plugins.DispersionSpectrumLike import DispersionSpectrumLike
@@ -15,32 +16,22 @@
 from threeML.utils.data_builders.fermi.lat_data import LLEFile
 from threeML.utils.histogram import Histogram
 from threeML.utils.OGIP.pha import PHAWrite
-from threeML.utils.OGIP.response import (
-    InstrumentResponse,
-    InstrumentResponseSet,
-    OGIPResponse,
-)
-from threeML.utils.polarization.binned_polarization import BinnedModulationCurve
+from threeML.utils.OGIP.response import (InstrumentResponse,
+                                         InstrumentResponseSet, OGIPResponse)
+from threeML.utils.polarization.binned_polarization import \
+    BinnedModulationCurve
 from threeML.utils.progress_bar import tqdm
 from threeML.utils.spectrum.binned_spectrum import (
-    BinnedSpectrum,
-    BinnedSpectrumWithDispersion,
-)
+    BinnedSpectrum, BinnedSpectrumWithDispersion)
 from threeML.utils.spectrum.pha_spectrum import PHASpectrumSet
 from threeML.utils.statistics.stats_tools import Significance
 from threeML.utils.time_interval import TimeIntervalSet
-from threeML.utils.time_series.binned_spectrum_series import (
-    BinnedSpectrumSeries,
-)
+from threeML.utils.time_series.binned_spectrum_series import \
+    BinnedSpectrumSeries
 from threeML.utils.time_series.event_list import (
-    EventList,
-    EventListWithDeadTime,
-    EventListWithDeadTimeFraction,
-    EventListWithLiveTime,
-)
+    EventList, EventListWithDeadTime, EventListWithDeadTimeFraction,
+    EventListWithLiveTime)
 from threeML.utils.time_series.time_series import TimeSeries
-from threeML.config.config import threeML_config
-from threeML.config.config_utils import get_value_kwargs
 
 log = setup_logger(__name__)
 
@@ -236,9 +227,7 @@
 
             else:
 
-                log.error(
-                    f"Could not find saved background {restore_poly_fit}."
-                )
+                log.error(f"Could not find saved background {restore_poly_fit}.")
 
         if "use_balrog" in kwargs:
 
@@ -338,35 +327,28 @@
             log.debug(f"re-applying the background for {self._name}")
 
             self._background_spectrum = self._container_type.from_time_series(
-<<<<<<< HEAD
-=======
                 self._time_series, response=self._response, use_poly=True, extract=False
             )
 
         if self._time_series.bkg_intervals is not None:
             self._measured_background_spectrum = self._container_type.from_time_series(
->>>>>>> e83a23fb
                 self._time_series,
                 response=self._response,
                 use_poly=True,
                 extract=False,
             )
 
-            self._measured_background_spectrum = (
-                self._container_type.from_time_series(
-                    self._time_series,
-                    response=self._response,
-                    use_poly=False,
-                    extract=True,
-                )
+            self._measured_background_spectrum = self._container_type.from_time_series(
+                self._time_series,
+                response=self._response,
+                use_poly=False,
+                extract=True,
             )
 
         self._tstart = self._time_series.time_intervals.absolute_start_time
         self._tstop = self._time_series.time_intervals.absolute_stop_time
 
-        log.info(
-            f"Interval set to {self._tstart}-{self._tstop} for {self._name}"
-        )
+        log.info(f"Interval set to {self._tstart}-{self._tstop} for {self._name}")
 
     def fit_polynomial(self, **kwargs):
         """
@@ -392,20 +374,17 @@
         :return: none
 
         """
-        fit_poly, kwargs = get_value_kwargs("fit_poly",
-                                            bool,
-                                            threeML_config.time_series.fit.fit_poly,
-                                            **kwargs)
-
-        unbinned, kwargs = get_value_kwargs("unbinned",
-                                            bool,
-                                            threeML_config.time_series.fit.unbinned,
-                                            **kwargs)
-
-        bayes, kwargs = get_value_kwargs("bayes",
-                                         bool,
-                                         threeML_config.time_series.fit.bayes,
-                                         **kwargs)
+        fit_poly, kwargs = get_value_kwargs(
+            "fit_poly", bool, threeML_config.time_series.fit.fit_poly, **kwargs
+        )
+
+        unbinned, kwargs = get_value_kwargs(
+            "unbinned", bool, threeML_config.time_series.fit.unbinned, **kwargs
+        )
+
+        bayes, kwargs = get_value_kwargs(
+            "bayes", bool, threeML_config.time_series.fit.bayes, **kwargs
+        )
 
         log.debug(f"using unbinned is {unbinned} for {self._name}")
         log.debug(f"Setting bkg selection for {self._name}")
@@ -425,25 +404,17 @@
 
             if self._response is None:
 
-<<<<<<< HEAD
-                self._background_spectrum = (
-                    self._container_type.from_time_series(
+                self._background_spectrum = self._container_type.from_time_series(
+                    self._time_series, use_poly=True, extract=False
+                )
+
+                if self._time_series.poly_fit_exists:
+                    self._background_spectrum = self._container_type.from_time_series(
                         self._time_series, use_poly=True, extract=False
                     )
-                )
-=======
-                if self._time_series.poly_fit_exists:
-                    self._background_spectrum = (
-                        self._container_type.from_time_series(
-                            self._time_series,
-                            use_poly=True,
-                            extract=False
-                        )
-                    )
 
                 else:
                     self._background_spectrum = None
->>>>>>> e83a23fb
 
                 self._measured_background_spectrum = (
                     self._container_type.from_time_series(
@@ -457,28 +428,14 @@
 
                 # we do not need to worry about the interval of the response if it is a set. only the ebounds are extracted here
                 if self._time_series.poly_fit_exists:
-                    self._background_spectrum = (
-                        self._container_type.from_time_series(
-                            self._time_series,
-                            self._response,
-                            use_poly=True,
-                            extract=False
-                        )
+
+                    self._background_spectrum = self._container_type.from_time_series(
+                        self._time_series, self._response, use_poly=True, extract=False
                     )
 
-<<<<<<< HEAD
-                self._background_spectrum = (
-                    self._container_type.from_time_series(
-                        self._time_series,
-                        self._response,
-                        use_poly=True,
-                        extract=False,
-                    )
-                )
-=======
                 else:
+
                     self._background_spectrum = None
->>>>>>> e83a23fb
 
                 self._measured_background_spectrum = (
                     self._container_type.from_time_series(
@@ -628,18 +585,14 @@
 
             for (start, stop) in self._time_series.bins.bin_stack:
 
-                total_counts = self._time_series.counts_over_interval(
-                    start, stop
-                )
+                total_counts = self._time_series.counts_over_interval(start, stop)
                 bkg_counts = self._time_series.get_total_poly_count(start, stop)
                 bkg_error = self._time_series.get_total_poly_error(start, stop)
 
                 sig_calc = Significance(total_counts, bkg_counts)
 
                 sig_per_interval.append(
-                    sig_calc.li_and_ma_equivalent_for_gaussian_background(
-                        bkg_error
-                    )[0]
+                    sig_calc.li_and_ma_equivalent_for_gaussian_background(bkg_error)[0]
                 )
 
             return np.array(sig_per_interval)
@@ -653,9 +606,7 @@
 
             for (start, stop) in self._time_series.bins.bin_stack:
 
-                total_counts.append(
-                    self._time_series.counts_over_interval(start, stop)
-                )
+                total_counts.append(self._time_series.counts_over_interval(start, stop))
 
             return np.array(total_counts)
 
@@ -667,9 +618,7 @@
             total_counts = []
 
             for (start, stop) in self._time_series.bins.bin_stack:
-                total_counts.append(
-                    self._time_series.get_total_poly_count(start, stop)
-                )
+                total_counts.append(self._time_series.get_total_poly_count(start, stop))
 
             return np.array(total_counts)
 
@@ -688,9 +637,7 @@
         )
 
         other_bins = time_series_builder.bins.bin_stack
-        self.create_time_bins(
-            other_bins[:, 0], other_bins[:, 1], method="custom"
-        )
+        self.create_time_bins(other_bins[:, 0], other_bins[:, 1], method="custom")
 
     def create_time_bins(self, start, stop, method="constant", **kwargs):
         """
@@ -775,9 +722,7 @@
 
                 use_background = False
 
-            self._time_series.bin_by_bayesian_blocks(
-                start, stop, p0, use_background
-            )
+            self._time_series.bin_by_bayesian_blocks(start, stop, p0, use_background)
 
         elif method == "custom":
 
@@ -835,9 +780,7 @@
 
         if extract_measured_background:
 
-            log.debug(
-                f"trying extract background as measurement in {self._name}"
-            )
+            log.debug(f"trying extract background as measurement in {self._name}")
 
             this_background_spectrum = self._measured_background_spectrum
 
@@ -910,9 +853,7 @@
 
                 else:
 
-                    log.debug(
-                        f"creating a BALROGLike plugin named {self._name}"
-                    )
+                    log.debug(f"creating a BALROGLike plugin named {self._name}")
 
                     return gbm_drm_gen.BALROGLike(
                         name=self._name,
@@ -956,17 +897,13 @@
             if stop is not None:
                 assert stop is not None, "must specify a start AND a stop time"
 
-                these_bins = these_bins.containing_interval(
-                    start, stop, inner=False
-                )
+                these_bins = these_bins.containing_interval(start, stop, inner=False)
 
             # loop through the intervals and create spec likes
 
             with silence_console_log(and_progress_bars=False):
 
-                for i, interval in enumerate(
-                    tqdm(these_bins, desc="Creating plugins")
-                ):
+                for i, interval in enumerate(tqdm(these_bins, desc="Creating plugins")):
 
                     self.set_active_time_interval(interval.to_string())
 
@@ -976,9 +913,7 @@
 
                     if extract_measured_background:
 
-                        this_background_spectrum = (
-                            self._measured_background_spectrum
-                        )
+                        this_background_spectrum = self._measured_background_spectrum
 
                         log.debug(
                             f"trying extract background as measurement in {self._name}"
@@ -988,9 +923,7 @@
 
                         this_background_spectrum = self._background_spectrum
 
-                        log.debug(
-                            f"trying extract background as model in {self._name}"
-                        )
+                        log.debug(f"trying extract background as model in {self._name}")
 
                     if this_background_spectrum is None:
                         log.warning(
@@ -1178,8 +1111,7 @@
         # Create the the event list
 
         event_list = EventListWithDeadTime(
-            arrival_times=gbm_tte_file.arrival_times
-            - gbm_tte_file.trigger_time,
+            arrival_times=gbm_tte_file.arrival_times - gbm_tte_file.trigger_time,
             measurement=gbm_tte_file.energies,
             n_channels=gbm_tte_file.n_channels,
             start_time=gbm_tte_file.tstart - gbm_tte_file.trigger_time,
@@ -1195,9 +1127,7 @@
 
             log.debug("using BALROG to build time series")
 
-            assert (
-                has_balrog
-            ), "you must install the gbm_drm_gen package to use balrog"
+            assert has_balrog, "you must install the gbm_drm_gen package to use balrog"
 
             assert cspec_file is not None, "must include a cspecfile"
 
@@ -1514,9 +1444,7 @@
 
         # Mark channels less than 50 MeV as bad
 
-        channel_30MeV = (
-            np.searchsorted(lat_lle_file.energy_edges[0], 30000.0) - 1
-        )
+        channel_30MeV = np.searchsorted(lat_lle_file.energy_edges[0], 30000.0) - 1
 
         native_quality = np.zeros(lat_lle_file.n_channels, dtype=int)
 
@@ -1525,15 +1453,12 @@
         native_quality[idx] = 5
 
         event_list = EventListWithLiveTime(
-            arrival_times=lat_lle_file.arrival_times
-            - lat_lle_file.trigger_time,
+            arrival_times=lat_lle_file.arrival_times - lat_lle_file.trigger_time,
             measurement=lat_lle_file.energies,
             n_channels=lat_lle_file.n_channels,
             live_time=lat_lle_file.livetime,
-            live_time_starts=lat_lle_file.livetime_start
-            - lat_lle_file.trigger_time,
-            live_time_stops=lat_lle_file.livetime_stop
-            - lat_lle_file.trigger_time,
+            live_time_starts=lat_lle_file.livetime_start - lat_lle_file.trigger_time,
+            live_time_stops=lat_lle_file.livetime_stop - lat_lle_file.trigger_time,
             start_time=lat_lle_file.tstart - lat_lle_file.trigger_time,
             stop_time=lat_lle_file.tstop - lat_lle_file.trigger_time,
             quality=native_quality,
@@ -1591,9 +1516,7 @@
 
         # Load the relevant information from the PHA file
 
-        spectrum_set = PHASpectrumSet(
-            pha_file, rsp_file=rsp_file, arf_file=arf_file
-        )
+        spectrum_set = PHASpectrumSet(pha_file, rsp_file=rsp_file, arf_file=arf_file)
 
         event_list = BinnedSpectrumSeries(
             spectrum_set, first_channel=1, verbose=verbose
@@ -1687,9 +1610,7 @@
 
         # extract the polar varaibles
 
-        polar_data = POLARData(
-            polar_hdf5_file, polar_hdf5_response, trigger_time
-        )
+        polar_data = POLARData(polar_hdf5_file, polar_hdf5_response, trigger_time)
 
         # Create the the event list
 
@@ -1798,23 +1719,17 @@
             if stop is not None:
                 assert stop is not None, "must specify a start AND a stop time"
 
-                these_bins = these_bins.containing_interval(
-                    start, stop, inner=False
-                )
+                these_bins = these_bins.containing_interval(start, stop, inner=False)
 
             # loop through the intervals and create spec likes
 
-            for i, interval in enumerate(
-                tqdm(these_bins, desc="Creating plugins")
-            ):
+            for i, interval in enumerate(tqdm(these_bins, desc="Creating plugins")):
 
                 self.set_active_time_interval(interval.to_string())
 
                 if extract_measured_background:
 
-                    this_background_spectrum = (
-                        self._measured_background_spectrum
-                    )
+                    this_background_spectrum = self._measured_background_spectrum
 
                 else:
 
@@ -1841,8 +1756,7 @@
 
                 except (NegativeBackground):
                     log.error(
-                        "Something is wrong with interval %s. skipping."
-                        % interval
+                        "Something is wrong with interval %s. skipping." % interval
                     )
 
             # restore the old interval
@@ -1870,23 +1784,17 @@
             if stop is not None:
                 assert stop is not None, "must specify a start AND a stop time"
 
-                these_bins = these_bins.containing_interval(
-                    start, stop, inner=False
-                )
+                these_bins = these_bins.containing_interval(start, stop, inner=False)
 
             # loop through the intervals and create spec likes
 
-            for i, interval in enumerate(
-                tqdm(these_bins, desc="Creating plugins")
-            ):
+            for i, interval in enumerate(tqdm(these_bins, desc="Creating plugins")):
 
                 self.set_active_time_interval(interval.to_string())
 
                 if extract_measured_background:
 
-                    this_background_spectrum = (
-                        self._measured_background_spectrum
-                    )
+                    this_background_spectrum = self._measured_background_spectrum
 
                 else:
 
@@ -1913,8 +1821,7 @@
 
                 except (NegativeBackground):
                     log.error(
-                        "Something is wrong with interval %s. skipping."
-                        % interval
+                        "Something is wrong with interval %s. skipping." % interval
                     )
 
             # restore the old interval
