import collections
import os
import re
import shutil
import site
import subprocess
import uuid
from glob import glob

import pandas as pd
import yaml

from threeML.config import threeML_config
from threeML.io.file_utils import file_existing_and_readable
from threeML.io.logging import setup_logger

pd.reset_option("display.float_format")

log = setup_logger(__name__)


try:
    from GtBurst import IRFS
    from GtBurst.Configuration import Configuration
    from GtBurst.FuncFactory import Spectra

    from threeML import FermiLATLike

    irfs = IRFS.IRFS.keys()
    spectra = Spectra()

    # irfs.append('auto')

    configuration = Configuration()

    has_fermitools = True

except (ImportError):

    has_fermitools = False

    if threeML_config.logging.startup_warnings:

        log.warning("No fermitools installed")


class LATLikelihoodParameter(object):
    def __init__(
        self,
        name,
        help_string,
        default_value=None,
        allowed_values=None,
        is_number=True,
        is_bool=False,
    ):
        """

        A container for the parameters that are needed by GtBurst

        :param name: the parameter name
        :param help_string: the help string
        :param default_value: a default value if needed
        :param allowed_values: the values allowed for input
        :param is_number: if this is a number
        :param is_bool: if this is a bool
        :returns:
        :rtype:

        """

        self._name = name
        self._allowed_values = allowed_values
        self._default_value = default_value
        self._is_number = is_number
        self._is_bool = is_bool
        self._help_string = help_string
        self._is_set = False

        # if there is a default value, lets go ahead and set it

        if default_value is not None:
            self.__set_value(default_value)

    def __get_value(self):

        # make sure that the value set is allowed
        if self._allowed_values is not None:
<<<<<<< HEAD
            assert self._current_value in set(
                self._allowed_values
            ), "The value of %s is not in %s" % (
                self._name,
                self._allowed_values,
            )
=======
            assert self._current_value in set(self._allowed_values), 'The value of %s is not in %s' % (self._name, self._allowed_values )
>>>>>>> 3205c172

        # construct the class

        out_string = "--%s" % self._name

        if self._is_number:

            out_string += " %f" % self._current_value

        elif self._is_bool:

            if not self._current_value:

                # we remove the string
                out_string = ""

        else:

            out_string += " '%s'" % self._current_value

        return out_string

    def __set_value(self, value):
        if self._allowed_values is not None:
            assert value in self._allowed_values, "The value %s of %s is not in %s" % (
                value,
                self._name,
                self._allowed_values,
            )

        self._current_value = value

        self._is_set = True

    value = property(__get_value, __set_value)

    def get_disp_value(self):

        return self._current_value

    @property
    def is_set(self):
        return self._is_set

    @property
    def name(self):
        return self._name

    def display(self):

        print(self._help_string)
        if self._allowed_values is not None:
            print(self._allowed_values)

    # make geetter setter


_required_parameters = [
    "outfile",
    "roi",
    "tstarts",
    "tstops",
    "irf",
    "galactic_model",
    "particle_model",
]

_optional_parameters = [
    "ra",
    "dec",
    "bin_file",
    "tsmin",
    "strategy",
    "thetamax",
    "spectralfiles",
    "liketype",
    "optimizeposition",
    "datarepository",
    "ltcube",
    "expomap",
    "ulphindex",
    "flemin",
    "flemax",
    "fgl_mode",
    "tsmap_spec",
    "filter_GTI",
    "likelihood_profile",
    "remove_fits_files",
    "log_bins",
    "bin_file",
    "source_model",
]


class TransientLATDataBuilder(object):
    def __init__(self, triggername, **init_values):
        """
        Build the command for GtBurst's likelihood analysis
        and produce the required files for the FermiLATLike
        plugin

        :param triggername: the trigger name in YYMMDDXXX fermi format
        :returns:
        :rtype:

        """

        self._triggername = triggername

        # we create a hash of all the parameters
        # and add them to the class

        # this is a really ugly and long way to do this

        self._parameters = collections.OrderedDict()

        # set the name for this parameter

        name = "outfile"

        # add it to the hash as a parameter object
        # no value is set UNLESS there is a default

        self._parameters[name] = LATLikelihoodParameter(
            name=name,
            help_string="File for the results (will be overwritten)",
            is_number=False,
        )

        # this keeps the user from erasing these objects accidentally

        super(TransientLATDataBuilder, self).__setattr__(name, self._parameters[name])

        # and repeat

        name = "ra"

        self._parameters[name] = LATLikelihoodParameter(
            name=name, help_string="R.A. of the object (J2000)", is_number=True
        )

        super(TransientLATDataBuilder, self).__setattr__(name, self._parameters[name])

        ##################################

        name = "dec"

        self._parameters[name] = LATLikelihoodParameter(
            name=name, help_string="Dec. of the object (J2000)", is_number=True
        )

        super(TransientLATDataBuilder, self).__setattr__(name, self._parameters[name])

        ##################################

        name = "roi"

        self._parameters[name] = LATLikelihoodParameter(
            name=name,
            help_string="Radius of the Region Of Interest (ROI)",
            is_number=True,
        )

        super(TransientLATDataBuilder, self).__setattr__(name, self._parameters[name])

        ##################################

        name = "tstarts"

        self._parameters[name] = LATLikelihoodParameter(
            name=name,
            default_value=None,
            help_string="Comma-separated list of start times (with respect to trigger)",
            is_number=False,
        )

        super(TransientLATDataBuilder, self).__setattr__(name, self._parameters[name])

        ##################################

        name = "tstops"

        self._parameters[name] = LATLikelihoodParameter(
            name=name,
            default_value=None,
            help_string="Comma-separated list of stop times (with respect to trigger)",
            is_number=False,
        )

        super(TransientLATDataBuilder, self).__setattr__(name, self._parameters[name])

        ##################################

        name = "zmax"

        self._parameters[name] = LATLikelihoodParameter(
            name=name,
            default_value=100.0,
            help_string="Zenith cut",
            is_number=True,
        )

        super(TransientLATDataBuilder, self).__setattr__(name, self._parameters[name])

        ##################################

        name = "emin"

        self._parameters[name] = LATLikelihoodParameter(
            name=name,
            default_value=100.0,
            help_string="Minimum energy for the analysis",
            is_number=True,
        )

        super(TransientLATDataBuilder, self).__setattr__(name, self._parameters[name])

        ##################################

        name = "emax"

        self._parameters[name] = LATLikelihoodParameter(
            name=name,
            default_value=100000.0,
            help_string="Maximum energy for the analysis",
            is_number=True,
        )

        super(TransientLATDataBuilder, self).__setattr__(name, self._parameters[name])

        ##################################

        name = "irf"

        self._parameters[name] = LATLikelihoodParameter(
            name=name,
            default_value="p8_source",
            help_string="Instrument Function to be used (IRF)",
            is_number=False,
            allowed_values=irfs,
        )

        super(TransientLATDataBuilder, self).__setattr__(name, self._parameters[name])

        ##################################

        name = "galactic_model"

        self._parameters[name] = LATLikelihoodParameter(
            name=name,
            help_string="Galactic model for the likelihood",
            is_number=False,
            allowed_values=["template (fixed norm.)", "template", "none"],
        )

        super(TransientLATDataBuilder, self).__setattr__(name, self._parameters[name])

        ##################################

        name = "particle_model"

        self._parameters[name] = LATLikelihoodParameter(
            name=name,
            help_string="Particle model",
            is_number=False,
            allowed_values=[
                "isotr with pow spectrum",
                "isotr template",
                "none",
                "bkge",
                "auto",
            ],
        )

        super(TransientLATDataBuilder, self).__setattr__(name, self._parameters[name])

        ##################################

        name = "source_model"

        self._parameters[name] = LATLikelihoodParameter(
            name=name,
            help_string="Source model",
            default_value="PowerLaw2",
            is_number=False,
            allowed_values=spectra.keys(),
        )

        super(TransientLATDataBuilder, self).__setattr__(name, self._parameters[name])

        ##################################

        name = "tsmin"

        self._parameters[name] = LATLikelihoodParameter(
            name=name,
            default_value=20.0,
            help_string="Minimum TS to consider a detection",
            is_number=True,
        )

        super(TransientLATDataBuilder, self).__setattr__(name, self._parameters[name])

        ##################################

        name = "strategy"

        self._parameters[name] = LATLikelihoodParameter(
            name=name,
            default_value="time",
            help_string="Strategy for Zenith cut: events or time",
            is_number=False,
            allowed_values=["events", "time"],
        )

        super(TransientLATDataBuilder, self).__setattr__(name, self._parameters[name])

        ##################################

        name = "thetamax"

        self._parameters[name] = LATLikelihoodParameter(
            name=name,
            default_value=180.0,
            help_string="Theta cut",
            is_number=True,
        )

        super(TransientLATDataBuilder, self).__setattr__(name, self._parameters[name])

        ##################################

        name = "spectralfiles"

        self._parameters[name] = LATLikelihoodParameter(
            name=name,
            default_value="no",
            help_string="Produce spectral files to be used in XSPEC?",
            allowed_values=["yes", "no"],
            is_number=False,
        )

        super(TransientLATDataBuilder, self).__setattr__(name, self._parameters[name])

        ##################################

        name = "liketype"

        self._parameters[name] = LATLikelihoodParameter(
            name=name,
            default_value="unbinned",
            help_string="Likelihood type (binned or unbinned)",
            allowed_values=["binned", "unbinned"],
            is_number=False,
        )

        super(TransientLATDataBuilder, self).__setattr__(name, self._parameters[name])

        ##################################

        name = "bin_file"

        self._parameters[name] = LATLikelihoodParameter(
            name=name,
            default_value=None,
            help_string="A string containing a text file 'res.txt start end' will get the start and stop times from the columns 'start' and 'end' in the file res.txt.",
            is_bool=False,
            is_number=False,
        )

        ##################################

        name = "log_bins"

        self._parameters[name] = LATLikelihoodParameter(
            name=name,
            default_value=None,
            help_string="Use logarithmically-spaced bins. For example: '1.0 10000.0 30'",
            is_number=False,
            is_bool=False,
        )

        ##################################

        name = "optimizeposition"

        self._parameters[name] = LATLikelihoodParameter(
            name=name,
            default_value="no",
            help_string="Optimize position with gtfindsrc?",
            allowed_values=["no", "yes"],
            is_number=False,
        )

        super(TransientLATDataBuilder, self).__setattr__(name, self._parameters[name])

        ##################################

        name = "datarepository"

        self._parameters[name] = LATLikelihoodParameter(
            name=name,
            default_value=configuration.get("dataRepository"),
            help_string="Dir where data are stored",
            is_number=False,
        )

        super(TransientLATDataBuilder, self).__setattr__(name, self._parameters[name])

        ##################################

        name = "ltcube"

        self._parameters[name] = LATLikelihoodParameter(
            name=name,
            default_value="",
            help_string="Pre-computed livetime cube",
            is_number=False,
        )

        super(TransientLATDataBuilder, self).__setattr__(name, self._parameters[name])

        ##################################

        name = "expomap"

        self._parameters[name] = LATLikelihoodParameter(
            name=name,
            default_value="",
            help_string="Pre-computed exposure map",
            is_number=False,
        )

        super(TransientLATDataBuilder, self).__setattr__(name, self._parameters[name])

        ##################################

        name = "ulphindex"

        self._parameters[name] = LATLikelihoodParameter(
            name=name,
            default_value=-2,
            help_string="Photon index for upper limits",
            is_number=True,
        )

        super(TransientLATDataBuilder, self).__setattr__(name, self._parameters[name])

        ##################################

        name = "flemin"

        self._parameters[name] = LATLikelihoodParameter(
            name=name,
            default_value=100,
            help_string="Lower bound energy for flux/upper limit computation",
            is_number=True,
        )

        super(TransientLATDataBuilder, self).__setattr__(name, self._parameters[name])

        ##################################

        name = "flemax"

        self._parameters[name] = LATLikelihoodParameter(
            name=name,
            default_value=10000,
            help_string="Upper bound energy for flux/upper limit computation",
            is_number=True,
        )

        super(TransientLATDataBuilder, self).__setattr__(name, self._parameters[name])

        ##################################

        name = "fgl_mode"

        self._parameters[name] = LATLikelihoodParameter(
            name=name,
            default_value="fast",
            help_string="Set 'complete' to use all FGL sources, set 'fast' to use only bright sources",
            is_number=False,
        )

        super(TransientLATDataBuilder, self).__setattr__(name, self._parameters[name])

        ##################################

        name = "tsmap_spec"

        self._parameters[name] = LATLikelihoodParameter(
            name=name,
            default_value=None,
            help_string="A TS map specification of the type half_size,n_side. For example: \n 0.5,8' makes a TS map 1 deg x 1 deg with 64 points",
            is_number=False,
        )

        super(TransientLATDataBuilder, self).__setattr__(name, self._parameters[name])

        ##################################

        name = "filter_GTI"

        self._parameters[name] = LATLikelihoodParameter(
            name=name,
            default_value=False,
            help_string="Automatically divide time intervals crossing GTIs",
            is_bool=True,
            is_number=False,
        )

        super(TransientLATDataBuilder, self).__setattr__(name, self._parameters[name])

        ##################################

        name = "likelihood_profile"

        self._parameters[name] = LATLikelihoodParameter(
            name=name,
            default_value=False,
            help_string="Produce a text file containing the profile of the likelihood for a \n changing normalization ",
            is_bool=True,
            is_number=False,
        )

        super(TransientLATDataBuilder, self).__setattr__(name, self._parameters[name])

        ##################################

        name = "remove_fits_files"

        self._parameters[name] = LATLikelihoodParameter(
            name=name,
            default_value=False,
            help_string="Whether to remove the FITS files of every interval in order to save disk space",
            is_bool=True,
            is_number=False,
        )

        super(TransientLATDataBuilder, self).__setattr__(name, self._parameters[name])

        # Now if there are keywords from a configuration to read,
        # lets do it

        self._process_keywords(**init_values)

    def _process_keywords(self, **kwargs):
        """
        processes the keywords from a dictionary
        likely loaded from a yaml config

        :returns:
        :rtype:

        """

        for k, v in kwargs.items():

            if k in self._parameters:

                self._parameters[k].value = v

            else:
                # add warning that there is something strange in the configuration
                pass

    def __setattr__(self, name, value):
        """
        Override this so that we cannot erase parameters

        """

        if (name in _required_parameters) or (name in _optional_parameters):
            raise AttributeError("%s is an immutable attribute." % name)
        else:

            super(TransientLATDataBuilder, self).__setattr__(name, value)

    def _get_command_string(self):
        """
        This builds the cmd string for the script
        """
<<<<<<< HEAD

        cmd_str = "%s %s" % (
            os.path.join("fermitools", "GtBurst", "scripts", "doTimeResolvedLike.py"),
            self._triggername,
        )
=======
        executable = os.path.join('fermitools', 'GtBurst', 'scripts', 'doTimeResolvedLike.py')
        cmd_str = '%s %s' % (executable,
                             self._triggername)
>>>>>>> 3205c172

        for k, v in self._parameters.items():

            # only add on the parameters that are set

            if v.is_set:

                cmd_str += " %s" % v.value

            else:

                # but fail if we did not set the ones needed

                assert v.name not in _required_parameters, (
                    "%s is not set but is required" % v.name
                )

        return cmd_str

    def run(self, include_previous_intervals=False, recompute_intervals=False):
        """
        run GtBurst to produce the files needed for the FermiLATLike plugin
        """

        assert (
            has_fermitools
        ), "You do not have the fermitools installed and cannot run GtBurst"

        # This is not the cleanest way to do this, but at the moment I see
        # no way around it as I do not want to rewrite the fermitools

        cmd = self._get_command_string()  # should not allow you to be missing args!

        # now we want to get the site package directory to find where the script is
        # located. This should be the first entry... might break in teh future!

        site_pkg = site.getsitepackages()[0]

        cmd = os.path.join(site_pkg, cmd)
<<<<<<< HEAD
        log.info("About to run the following command:\n%s" % cmd)
=======
        executable   = cmd.split()[0]
        gtapp_mp_dir = os.path.join(site_pkg,'fermitools', 'GtBurst', 'gtapps_mp')
        executables  = [
            executable,
            os.path.join(gtapp_mp_dir, 'gtdiffrsp_mp.py'),
            os.path.join(gtapp_mp_dir, 'gtexpmap_mp.py'),
            os.path.join(gtapp_mp_dir, 'gtltcube_mp.py'),
            os.path.join(gtapp_mp_dir, 'gttsmap_mp.py'),
        ]
        for _e in executables:
            print ("Changing permission to %s" % _e)
            os.chmod(_e, 0o755)

        log.info('About to run the following command:\n%s' % cmd)
>>>>>>> 3205c172

        # see what we already have

        intervals_before_run = glob("interval*-*")

        if recompute_intervals:

            if intervals_before_run:

                # ok, perhaps the user wants to recompute intervals in this folder.
                #  We will move the old intervals to a tmp directory
                # so that they are not lost

                log.info(
                    "You have choosen to recompute the time intervals in this folder"
                )

                tmp_dir = "tmp_%s" % str(uuid.uuid4())

                log.info("The older entries will be moved to %s" % tmp_dir)

                os.mkdir(tmp_dir)

                for interval in intervals_before_run:

                    shutil.move(interval, tmp_dir)

                # now remove these
                intervals_before_run = []

        if include_previous_intervals:

            intervals_before_run = []

        # run this baby

        subprocess.call(cmd, shell=True)
        self.lat_observations = self._create_lat_observations_from_run(
            intervals_before_run
        )
        return self.lat_observations

    def _create_lat_observations_from_run(self, intervals_before_run):
        """
        After a run of gtburst, this collects the all the relevant files from
        each inteval and turns them into LAT observations.


        :rtype:

        """

        # scroll thru the intervals that were created

        # place them in LAT observations

        # attach them to dictionary

        # dir = the interval

        lat_observations = []

        # need a strategy to collect the intervals
        intervals = sorted(glob("interval*-*"))

        for interval in intervals:

            if interval in intervals_before_run:

                log.info(
                    "%s existed before this run,\n it will not be auto included in the list,\n but you can manually see grab the data."
                    % interval
                )
            else:

                # check that either tstarts,tstops or log_bins are defined
                if (
                    self._parameters["tstarts"].value is not None
                    or self._parameters["tstops"].value is not None
                ):
                    tstart, tstop = [
                        float(x)
                        for x in re.match(
                            "^interval(-?\d*\.\d*)-(-?\d*\.\d*)\/?$", interval
                        ).groups()
                    ]
                else:
                    assert (
                        self._parameters["log_bins"].value is None
                    ), "Choose either to use tstarts and tstops, or to use log_bins"

                event_file = os.path.join(
                    interval, "gll_ft1_tr_bn%s_v00_filt.fit" % self._triggername
                )

                if not file_existing_and_readable(event_file):
                    log.info("The event file does not exist. Please examine!")

                ft2_file = os.path.join(
                    interval, "gll_ft2_tr_bn%s_v00_filt.fit" % self._triggername
                )

                if not file_existing_and_readable(ft2_file):
                    log.info("The ft2 file does not exist. Please examine!")
                    log.info("we will grab the data file for you.")

                    base_ft2_file = os.path.join(
                        "%s" % self.datarepository.get_disp_value(),
                        "bn%s" % self._triggername,
                        "gll_ft2_tr_bn%s_v00.fit" % self._triggername,
                    )

                    if not file_existing_and_readable(base_ft2_file):

                        log.error("Cannot find any FT2 files!")

                        raise AssertionError()

                    shutil.copy(base_ft2_file, interval)

                    ft2_file = os.path.join(
                        interval, "gll_ft2_tr_bn%s_v00.fit" % self._triggername
                    )

                    log.info("copied %s to %s" % (base_ft2_file, ft2_file))

                exposure_map = os.path.join(
                    interval,
                    "gll_ft1_tr_bn%s_v00_filt_expomap.fit" % self._triggername,
                )

                if not file_existing_and_readable(exposure_map):
                    log.info("The exposure map does not exist. Please examine!")

                livetime_cube = os.path.join(
                    interval,
                    "gll_ft1_tr_bn%s_v00_filt_ltcube.fit" % self._triggername,
                )

                if not file_existing_and_readable(livetime_cube):
                    log.info("The livetime_cube does not exist. Please examine!")

                # optional bin_file parameter
                # if self._parameters['bin_file'].value is not None:

                # liketype matches
                #    assert self._parameters['liketype'] == 'binned', 'liketype must be binned to use bin_file parameter %s'%self._parameters['bin_file'].value

                # value carries a few arguments, take first value- path
                #   bin_file_path = self._parameters['bin_file'].value.split()[0]
                #   bin_file = os.path.join(interval, bin_file_path)

                #   if not file_existing_and_readable(bin_file):
                #       print('The bin_file at %s does not exist. Please examine!'%bin_file)

                # now create a LAT observation object
                this_obs = LATObservation(
                    event_file,
                    ft2_file,
                    exposure_map,
                    livetime_cube,
                    tstart,
                    tstop,
                    self._parameters["liketype"].get_disp_value(),
                    self._triggername,
                )  # @, bin_file)

                lat_observations.append(this_obs)

        return lat_observations

    def to_LATLike(self):

        _lat_like_plugins = []

        for _lat_ob in self.lat_observations:

            _lat_like_plugins.append(_lat_ob.to_LATLike())

        return _lat_like_plugins

    def display(self, get=False):
        """
        Display the current set parameters
        """

        out = collections.OrderedDict()

        for k, v in self._parameters.items():

            if v.is_set:

                out[k] = v.get_disp_value()

        df = pd.Series(out)

        print(df)

        if get:

            return df

    def __repr__(self):

        return self.display(get=True).to_string()

    def save_configuration(self, filename):
        """
        Save the current configuration to a yaml
        file for use later. Suggested extension is .yml

        :param filename: the yaml file name to save to
        :returns:
        :rtype:

        """

        # create a temporary dict to hold
        # the set values

        data = {}

        for k, v in self._parameters.items():

            if v.is_set:

                data[k] = v.get_disp_value()

        with open(filename, "w") as outfile:
            yaml.dump(data, outfile, default_flow_style=False)

    @classmethod
    def from_saved_configuration(cls, triggername, config_file):
        """
        Load a saved yaml configuration for the given trigger name

        :param triggername: Trigger name of the source in YYMMDDXXX
        :param config_file: the saved yaml configuration to use
        :returns:
        :rtype:

        """

        with open(config_file, "r") as stream:
            loaded_config = yaml.safe_load(stream)

        return cls(triggername, **loaded_config)


class LATObservation(object):
    def __init__(
        self,
        event_file,
        ft2_file,
        exposure_map,
        livetime_cube,
        tstart,
        tstop,
        liketype,
        triggername,
    ):  # , bin_file):
        """
        A container to formalize the storage of Fermi LAT
        observation files

        :param event_file:
        :param ft2_file:
        :param exposure_map:
        :param livetime_cube:
        :param tstart:
        :param tstop:
        :param liketype:
        :param triggername:
        :returns:
        :rtype:

        """

        self._event_file = event_file
        self._ft2_file = ft2_file
        self._exposure_map = exposure_map
        self._livetime_cube = livetime_cube
        self._tstart = tstart
        self._tstop = tstop
        self._liketype = liketype
        self._triggername = triggername
        # self._bin_file = bin_file

    @property
    def event_file(self):
        return self._event_file

    @property
    def ft2_file(self):
        return self._ft2_file

    @property
    def exposure_map(self):
        return self._exposure_map

    @property
    def livetime_cube(self):
        return self._livetime_cube

    @property
    def tstart(self):
        return self._tstart

    @property
    def tstop(self):
        return self._tstop

    @property
    def liketype(self):
        return self._liketype

    # @property
    # def bin_file(self):
    #    return self._bin_file

    @property
    def triggername(self):
        return self._triggername

    def __repr__(self):

        output = collections.OrderedDict()

        output["time interval"] = "%.3f-%.3f" % (self._tstart, self._tstop)
        output["event_file"] = self._event_file
        output["ft2_file"] = self._ft2_file
        output["exposure_map"] = self._exposure_map
        output["livetime_cube"] = self._livetime_cube
        output["triggername"] = self._triggername
        output["liketype"] = self._liketype
        # output['bin_file'] = self._bin_file

        df = pd.Series(output)

        return df.to_string()

    def to_LATLike(self):

        _fermi_lat_like = FermiLATLike(
            name=("LAT%dX%d" % (self._tstart, self._tstop)).replace("-", "n"),
            event_file=self._event_file,
            ft2_file=self._ft2_file,
            livetime_cube_file=self._livetime_cube,
            kind=self._liketype,
            exposure_map_file=self._exposure_map,
            source_maps=None,
            binned_expo_map=None,
        )
        # ,bin_file = self._bin_file)
        # source_name=self._triggername)

        return _fermi_lat_like<|MERGE_RESOLUTION|>--- conflicted
+++ resolved
@@ -6,6 +6,7 @@
 import subprocess
 import uuid
 from glob import glob
+from pathlib import Path
 
 import pandas as pd
 import yaml
@@ -86,24 +87,21 @@
 
         # make sure that the value set is allowed
         if self._allowed_values is not None:
-<<<<<<< HEAD
-            assert self._current_value in set(
-                self._allowed_values
-            ), "The value of %s is not in %s" % (
-                self._name,
-                self._allowed_values,
-            )
-=======
-            assert self._current_value in set(self._allowed_values), 'The value of %s is not in %s' % (self._name, self._allowed_values )
->>>>>>> 3205c172
+            if notself._current_value in set(self._allowed_values):
+
+                message = f"The value of {self._name} is not in {self._allowed_values}"
+
+                log.error(message)
+
+                raise AssertionError(message)
 
         # construct the class
 
-        out_string = "--%s" % self._name
+        out_string = f"--{self._name}"
 
         if self._is_number:
 
-            out_string += " %f" % self._current_value
+            out_string += f" {self._current_value}"
 
         elif self._is_bool:
 
@@ -114,17 +112,18 @@
 
         else:
 
-            out_string += " '%s'" % self._current_value
+            out_string += f" '{self._current_value}'"
 
         return out_string
 
     def __set_value(self, value):
         if self._allowed_values is not None:
-            assert value in self._allowed_values, "The value %s of %s is not in %s" % (
-                value,
-                self._name,
-                self._allowed_values,
-            )
+            if not value in self._allowed_values:
+                message = f"The value {value} of {self._name} is not in {self._allowed_values}"
+
+                log.error(message)
+
+                raise AssertionError(message)
 
         self._current_value = value
 
@@ -227,7 +226,9 @@
 
         # this keeps the user from erasing these objects accidentally
 
-        super(TransientLATDataBuilder, self).__setattr__(name, self._parameters[name])
+        super(TransientLATDataBuilder, self).__setattr__(
+            name, self._parameters[name]
+        )
 
         # and repeat
 
@@ -237,7 +238,9 @@
             name=name, help_string="R.A. of the object (J2000)", is_number=True
         )
 
-        super(TransientLATDataBuilder, self).__setattr__(name, self._parameters[name])
+        super(TransientLATDataBuilder, self).__setattr__(
+            name, self._parameters[name]
+        )
 
         ##################################
 
@@ -247,7 +250,9 @@
             name=name, help_string="Dec. of the object (J2000)", is_number=True
         )
 
-        super(TransientLATDataBuilder, self).__setattr__(name, self._parameters[name])
+        super(TransientLATDataBuilder, self).__setattr__(
+            name, self._parameters[name]
+        )
 
         ##################################
 
@@ -259,7 +264,9 @@
             is_number=True,
         )
 
-        super(TransientLATDataBuilder, self).__setattr__(name, self._parameters[name])
+        super(TransientLATDataBuilder, self).__setattr__(
+            name, self._parameters[name]
+        )
 
         ##################################
 
@@ -272,7 +279,9 @@
             is_number=False,
         )
 
-        super(TransientLATDataBuilder, self).__setattr__(name, self._parameters[name])
+        super(TransientLATDataBuilder, self).__setattr__(
+            name, self._parameters[name]
+        )
 
         ##################################
 
@@ -285,7 +294,9 @@
             is_number=False,
         )
 
-        super(TransientLATDataBuilder, self).__setattr__(name, self._parameters[name])
+        super(TransientLATDataBuilder, self).__setattr__(
+            name, self._parameters[name]
+        )
 
         ##################################
 
@@ -298,7 +309,9 @@
             is_number=True,
         )
 
-        super(TransientLATDataBuilder, self).__setattr__(name, self._parameters[name])
+        super(TransientLATDataBuilder, self).__setattr__(
+            name, self._parameters[name]
+        )
 
         ##################################
 
@@ -311,7 +324,9 @@
             is_number=True,
         )
 
-        super(TransientLATDataBuilder, self).__setattr__(name, self._parameters[name])
+        super(TransientLATDataBuilder, self).__setattr__(
+            name, self._parameters[name]
+        )
 
         ##################################
 
@@ -324,7 +339,9 @@
             is_number=True,
         )
 
-        super(TransientLATDataBuilder, self).__setattr__(name, self._parameters[name])
+        super(TransientLATDataBuilder, self).__setattr__(
+            name, self._parameters[name]
+        )
 
         ##################################
 
@@ -338,7 +355,9 @@
             allowed_values=irfs,
         )
 
-        super(TransientLATDataBuilder, self).__setattr__(name, self._parameters[name])
+        super(TransientLATDataBuilder, self).__setattr__(
+            name, self._parameters[name]
+        )
 
         ##################################
 
@@ -351,7 +370,9 @@
             allowed_values=["template (fixed norm.)", "template", "none"],
         )
 
-        super(TransientLATDataBuilder, self).__setattr__(name, self._parameters[name])
+        super(TransientLATDataBuilder, self).__setattr__(
+            name, self._parameters[name]
+        )
 
         ##################################
 
@@ -370,7 +391,9 @@
             ],
         )
 
-        super(TransientLATDataBuilder, self).__setattr__(name, self._parameters[name])
+        super(TransientLATDataBuilder, self).__setattr__(
+            name, self._parameters[name]
+        )
 
         ##################################
 
@@ -384,7 +407,9 @@
             allowed_values=spectra.keys(),
         )
 
-        super(TransientLATDataBuilder, self).__setattr__(name, self._parameters[name])
+        super(TransientLATDataBuilder, self).__setattr__(
+            name, self._parameters[name]
+        )
 
         ##################################
 
@@ -397,7 +422,9 @@
             is_number=True,
         )
 
-        super(TransientLATDataBuilder, self).__setattr__(name, self._parameters[name])
+        super(TransientLATDataBuilder, self).__setattr__(
+            name, self._parameters[name]
+        )
 
         ##################################
 
@@ -411,7 +438,9 @@
             allowed_values=["events", "time"],
         )
 
-        super(TransientLATDataBuilder, self).__setattr__(name, self._parameters[name])
+        super(TransientLATDataBuilder, self).__setattr__(
+            name, self._parameters[name]
+        )
 
         ##################################
 
@@ -424,7 +453,9 @@
             is_number=True,
         )
 
-        super(TransientLATDataBuilder, self).__setattr__(name, self._parameters[name])
+        super(TransientLATDataBuilder, self).__setattr__(
+            name, self._parameters[name]
+        )
 
         ##################################
 
@@ -438,7 +469,9 @@
             is_number=False,
         )
 
-        super(TransientLATDataBuilder, self).__setattr__(name, self._parameters[name])
+        super(TransientLATDataBuilder, self).__setattr__(
+            name, self._parameters[name]
+        )
 
         ##################################
 
@@ -452,7 +485,9 @@
             is_number=False,
         )
 
-        super(TransientLATDataBuilder, self).__setattr__(name, self._parameters[name])
+        super(TransientLATDataBuilder, self).__setattr__(
+            name, self._parameters[name]
+        )
 
         ##################################
 
@@ -490,7 +525,9 @@
             is_number=False,
         )
 
-        super(TransientLATDataBuilder, self).__setattr__(name, self._parameters[name])
+        super(TransientLATDataBuilder, self).__setattr__(
+            name, self._parameters[name]
+        )
 
         ##################################
 
@@ -503,7 +540,9 @@
             is_number=False,
         )
 
-        super(TransientLATDataBuilder, self).__setattr__(name, self._parameters[name])
+        super(TransientLATDataBuilder, self).__setattr__(
+            name, self._parameters[name]
+        )
 
         ##################################
 
@@ -516,7 +555,9 @@
             is_number=False,
         )
 
-        super(TransientLATDataBuilder, self).__setattr__(name, self._parameters[name])
+        super(TransientLATDataBuilder, self).__setattr__(
+            name, self._parameters[name]
+        )
 
         ##################################
 
@@ -529,7 +570,9 @@
             is_number=False,
         )
 
-        super(TransientLATDataBuilder, self).__setattr__(name, self._parameters[name])
+        super(TransientLATDataBuilder, self).__setattr__(
+            name, self._parameters[name]
+        )
 
         ##################################
 
@@ -542,7 +585,9 @@
             is_number=True,
         )
 
-        super(TransientLATDataBuilder, self).__setattr__(name, self._parameters[name])
+        super(TransientLATDataBuilder, self).__setattr__(
+            name, self._parameters[name]
+        )
 
         ##################################
 
@@ -555,7 +600,9 @@
             is_number=True,
         )
 
-        super(TransientLATDataBuilder, self).__setattr__(name, self._parameters[name])
+        super(TransientLATDataBuilder, self).__setattr__(
+            name, self._parameters[name]
+        )
 
         ##################################
 
@@ -568,7 +615,9 @@
             is_number=True,
         )
 
-        super(TransientLATDataBuilder, self).__setattr__(name, self._parameters[name])
+        super(TransientLATDataBuilder, self).__setattr__(
+            name, self._parameters[name]
+        )
 
         ##################################
 
@@ -581,7 +630,9 @@
             is_number=False,
         )
 
-        super(TransientLATDataBuilder, self).__setattr__(name, self._parameters[name])
+        super(TransientLATDataBuilder, self).__setattr__(
+            name, self._parameters[name]
+        )
 
         ##################################
 
@@ -594,7 +645,9 @@
             is_number=False,
         )
 
-        super(TransientLATDataBuilder, self).__setattr__(name, self._parameters[name])
+        super(TransientLATDataBuilder, self).__setattr__(
+            name, self._parameters[name]
+        )
 
         ##################################
 
@@ -608,7 +661,9 @@
             is_number=False,
         )
 
-        super(TransientLATDataBuilder, self).__setattr__(name, self._parameters[name])
+        super(TransientLATDataBuilder, self).__setattr__(
+            name, self._parameters[name]
+        )
 
         ##################################
 
@@ -622,7 +677,9 @@
             is_number=False,
         )
 
-        super(TransientLATDataBuilder, self).__setattr__(name, self._parameters[name])
+        super(TransientLATDataBuilder, self).__setattr__(
+            name, self._parameters[name]
+        )
 
         ##################################
 
@@ -636,7 +693,9 @@
             is_number=False,
         )
 
-        super(TransientLATDataBuilder, self).__setattr__(name, self._parameters[name])
+        super(TransientLATDataBuilder, self).__setattr__(
+            name, self._parameters[name]
+        )
 
         # Now if there are keywords from a configuration to read,
         # lets do it
@@ -670,7 +729,13 @@
         """
 
         if (name in _required_parameters) or (name in _optional_parameters):
-            raise AttributeError("%s is an immutable attribute." % name)
+
+            message = f"{name} is an immutable attribute."
+
+            log.error(message)
+
+            raise AttributeError(message)
+
         else:
 
             super(TransientLATDataBuilder, self).__setattr__(name, value)
@@ -679,17 +744,10 @@
         """
         This builds the cmd string for the script
         """
-<<<<<<< HEAD
-
-        cmd_str = "%s %s" % (
-            os.path.join("fermitools", "GtBurst", "scripts", "doTimeResolvedLike.py"),
-            self._triggername,
-        )
-=======
-        executable = os.path.join('fermitools', 'GtBurst', 'scripts', 'doTimeResolvedLike.py')
-        cmd_str = '%s %s' % (executable,
-                             self._triggername)
->>>>>>> 3205c172
+        executable = os.path.join(
+            "fermitools", "GtBurst", "scripts", "doTimeResolvedLike.py"
+        )
+        cmd_str = f"{executable} {self._triggername}"
 
         for k, v in self._parameters.items():
 
@@ -697,15 +755,19 @@
 
             if v.is_set:
 
-                cmd_str += " %s" % v.value
+                cmd_str += f" {v.value}"
 
             else:
 
                 # but fail if we did not set the ones needed
 
-                assert v.name not in _required_parameters, (
-                    "%s is not set but is required" % v.name
-                )
+                if v.name in _required_parameters:
+
+                    message = f"{v.name} is not set but is required"
+
+                    log.error(message)
+
+                    raise AssertionError(message)
 
         return cmd_str
 
@@ -721,7 +783,9 @@
         # This is not the cleanest way to do this, but at the moment I see
         # no way around it as I do not want to rewrite the fermitools
 
-        cmd = self._get_command_string()  # should not allow you to be missing args!
+        cmd = (
+            self._get_command_string()
+        )  # should not allow you to be missing args!
 
         # now we want to get the site package directory to find where the script is
         # located. This should be the first entry... might break in teh future!
@@ -729,24 +793,22 @@
         site_pkg = site.getsitepackages()[0]
 
         cmd = os.path.join(site_pkg, cmd)
-<<<<<<< HEAD
-        log.info("About to run the following command:\n%s" % cmd)
-=======
-        executable   = cmd.split()[0]
-        gtapp_mp_dir = os.path.join(site_pkg,'fermitools', 'GtBurst', 'gtapps_mp')
-        executables  = [
+        executable = cmd.split()[0]
+        gtapp_mp_dir = os.path.join(
+            site_pkg, "fermitools", "GtBurst", "gtapps_mp"
+        )
+        executables = [
             executable,
-            os.path.join(gtapp_mp_dir, 'gtdiffrsp_mp.py'),
-            os.path.join(gtapp_mp_dir, 'gtexpmap_mp.py'),
-            os.path.join(gtapp_mp_dir, 'gtltcube_mp.py'),
-            os.path.join(gtapp_mp_dir, 'gttsmap_mp.py'),
+            os.path.join(gtapp_mp_dir, "gtdiffrsp_mp.py"),
+            os.path.join(gtapp_mp_dir, "gtexpmap_mp.py"),
+            os.path.join(gtapp_mp_dir, "gtltcube_mp.py"),
+            os.path.join(gtapp_mp_dir, "gttsmap_mp.py"),
         ]
         for _e in executables:
-            print ("Changing permission to %s" % _e)
+            log.warning(f"Changing permission to {_e}")
             os.chmod(_e, 0o755)
 
-        log.info('About to run the following command:\n%s' % cmd)
->>>>>>> 3205c172
+        log.info(f"About to run the following command:\n{cmd}")
 
         # see what we already have
 
@@ -764,15 +826,15 @@
                     "You have choosen to recompute the time intervals in this folder"
                 )
 
-                tmp_dir = "tmp_%s" % str(uuid.uuid4())
-
-                log.info("The older entries will be moved to %s" % tmp_dir)
-
-                os.mkdir(tmp_dir)
+                tmp_dir = Path(f"tmp_{ str(uuid.uuid4()}")
+
+                log.info(f"The older entries will be moved to {tmp_dir}")
+
+                tmp_dir.mkdir()
 
                 for interval in intervals_before_run:
 
-                    shutil.move(interval, tmp_dir)
+                    shutil.move(interval, str(tmp_dir))
 
                 # now remove these
                 intervals_before_run = []
@@ -817,8 +879,7 @@
             if interval in intervals_before_run:
 
                 log.info(
-                    "%s existed before this run,\n it will not be auto included in the list,\n but you can manually see grab the data."
-                    % interval
+                    f"{interval} existed before this run,\n it will not be auto included in the list,\n but you can manually see grab the data."
                 )
             else:
 
@@ -854,9 +915,9 @@
                     log.info("we will grab the data file for you.")
 
                     base_ft2_file = os.path.join(
-                        "%s" % self.datarepository.get_disp_value(),
-                        "bn%s" % self._triggername,
-                        "gll_ft2_tr_bn%s_v00.fit" % self._triggername,
+                        f"{self.datarepository.get_disp_value()}",
+                        f"bn{self._triggername}",
+                        f"gll_ft2_tr_bn{self._triggername}_v00.fit",
                     )
 
                     if not file_existing_and_readable(base_ft2_file):
@@ -868,14 +929,14 @@
                     shutil.copy(base_ft2_file, interval)
 
                     ft2_file = os.path.join(
-                        interval, "gll_ft2_tr_bn%s_v00.fit" % self._triggername
+                        interval, f"gll_ft2_tr_bn{self._triggername}_v00.fit"
                     )
 
-                    log.info("copied %s to %s" % (base_ft2_file, ft2_file))
+                    log.info(f"copied {base_ft2_file} to {ft2_file}")
 
                 exposure_map = os.path.join(
                     interval,
-                    "gll_ft1_tr_bn%s_v00_filt_expomap.fit" % self._triggername,
+                    f"gll_ft1_tr_bn{self._triggername}_v00_filt_expomap.fit",
                 )
 
                 if not file_existing_and_readable(exposure_map):
@@ -883,11 +944,13 @@
 
                 livetime_cube = os.path.join(
                     interval,
-                    "gll_ft1_tr_bn%s_v00_filt_ltcube.fit" % self._triggername,
+                    f"gll_ft1_tr_bn{self._triggername}_v00_filt_ltcube.fit",
                 )
 
                 if not file_existing_and_readable(livetime_cube):
-                    log.info("The livetime_cube does not exist. Please examine!")
+                    log.info(
+                        "The livetime_cube does not exist. Please examine!"
+                    )
 
                 # optional bin_file parameter
                 # if self._parameters['bin_file'].value is not None:
