--- conflicted
+++ resolved
@@ -1,12 +1,5 @@
 from __future__ import print_function
-<<<<<<< HEAD
-
-from future import standard_library
-
-standard_library.install_aliases()
-=======
-
->>>>>>> 80d56a42
+
 import glob
 import html.parser
 import os
@@ -17,25 +10,18 @@
 import urllib.parse
 import urllib.request
 from builtins import str
-<<<<<<< HEAD
-=======
 from pathlib import Path
->>>>>>> 80d56a42
 
 import astropy.io.fits as pyfits
 
 from threeML.config.config import threeML_config
+from threeML.exceptions.custom_exceptions import TimeTypeNotKnown
 from threeML.io.download_from_http import ApacheDirectory
 from threeML.io.file_utils import sanitize_filename
-<<<<<<< HEAD
-from threeML.utils.unique_deterministic_tag import get_unique_deterministic_tag
-=======
 from threeML.io.logging import setup_logger
 from threeML.utils.unique_deterministic_tag import get_unique_deterministic_tag
-from threeML.exceptions.custom_exceptions import TimeTypeNotKnown
 
 log = setup_logger(__name__)
->>>>>>> 80d56a42
 
 # Set default timeout for operations
 socket.setdefaulttimeout(120)
@@ -93,11 +79,15 @@
 # Keyword name to store the unique ID for the download
 _uid_fits_keyword = "QUERYUID"
 
-<<<<<<< HEAD
+<< << << < HEAD
+
 
 def merge_LAT_data(ft1s, destination_directory=".", outfile="ft1_merged.fits"):
-=======
->>>>>>> 80d56a42
+
+
+== == == =
+>>>>>> > master
+
 
 def merge_LAT_data(ft1s, destination_directory: str = ".", outfile: str = 'ft1_merged.fits') -> Path:
 
@@ -113,14 +103,16 @@
         return outfile
 
     if len(ft1s) == 1:
-<<<<<<< HEAD
+
+
+<< << << < HEAD
         print("Only one FT1 file provided. Skipping the merge...")
         import shutil
 
-=======
+== == == =
         log.warning('Only one FT1 file provided. Skipping the merge...')
         import shutil
->>>>>>> 80d56a42
+>>>>>> > master
         shutil.copyfile(ft1s[0], outfile)
         return outfile
 
@@ -128,36 +120,15 @@
 
     infile: Path = Path(destination_directory) / _filelist
 
-<<<<<<< HEAD
-    infile_list = open(infile, "w")
-
-    for ft1 in ft1s:
-        infile_list.write(ft1 + "\n")
-=======
     infile_list = infile.open('w')
 
     for ft1 in ft1s:
         infile_list.write(ft1 + '\n')
->>>>>>> 80d56a42
 
     infile_list.close()
 
     from GtApp import GtApp
 
-<<<<<<< HEAD
-    gtselect = GtApp("gtselect")
-
-    gtselect["infile"] = "@" + infile
-    gtselect["outfile"] = outfile
-    gtselect["ra"] = "INDEF"
-    gtselect["dec"] = "INDEF"
-    gtselect["rad"] = "INDEF"
-    gtselect["tmin"] = "INDEF"
-    gtselect["tmax"] = "INDEF"
-    gtselect["emin"] = "30"
-    gtselect["emax"] = "1000000"
-    gtselect["zmax"] = 180
-=======
     gtselect = GtApp('gtselect')
 
     gtselect['infile'] = '@' + infile
@@ -170,7 +141,6 @@
     gtselect['emin'] = '30'
     gtselect['emax'] = '1000000'
     gtselect['zmax'] = 180
->>>>>>> 80d56a42
     gtselect.run()
     return outfile
 
@@ -578,13 +548,9 @@
     # If FT2 is first, switch them, otherwise do nothing
     # if re.match(".+SC[0-9][0-9].fits", downloaded_files[0]) is not None:
 
-<<<<<<< HEAD
     return (
         merge_LAT_data(
             FT1, destination_directory, outfile="L%s_FT1.fits" % query_unique_id
         ),
         FT2,
-    )
-=======
-    return merge_LAT_data(FT1, destination_directory, outfile='L%s_FT1.fits' % query_unique_id), FT2
->>>>>>> 80d56a42
+    )