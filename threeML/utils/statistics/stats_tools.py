<<<<<<< HEAD
import warnings
=======
>>>>>>> 3205c172
from math import sqrt

import numpy as np
import scipy.interpolate
import scipy.stats
<<<<<<< HEAD
from past.utils import old_div
=======
>>>>>>> 3205c172
from scipy.special import erfinv
from threeML.io.logging import setup_logger

# Provides some universal statistical utilities and stats comparison tools

<<<<<<< HEAD
# Provides some universal statistical utilities and stats comparison tools
=======

log = setup_logger(__name__)
>>>>>>> 3205c172


def aic(log_like, n_parameters, n_data_points):
    """
    The Aikake information criterion.
    A model comparison tool based of infomormation theory. It assumes that N is large i.e.,
    that the model is approaching the CLT.


    """
    try:
        val = -2.0 * log_like + 2 * n_parameters
        val += (
            2
            * n_parameters
            * (n_parameters + 1)
            / float(n_data_points - n_parameters - 1)
        )

    except Exception:

        val = 0

    if not np.isfinite(val):
        val = 0

        log.warning(
            "AIC was NAN. Recording zero, but you should examine your fit."
        )

    return val


def bic(log_like, n_parameters, n_data_points):
    """
    The Bayesian information criterion.
    """
    val = -2.0 * log_like + n_parameters * np.log(n_data_points)

    if not np.isfinite(val):
        val = 0

        log.warning(
            "BIC was NAN. Recording zero, but you should examine your fit."
        )

    return val


def waic(bayesian_trace):
    raise NotImplementedError("Coming soon to a theater near you.")


def dic(bayes_analysis):
    """
    elpd_DIC = log p(y|mean(parameters)) - p_DIC

    the first term is the deviance at the mean of the posterior
    and p_DIC is the effective number of free parameters:

    p_DIC = 2(log p(y|mean(parameters)) - 1/N sum(log p(y|parameters_s), 1,N) )

    DIC = -2*elpd_DIC

    the effective number of free parameters can be negative if the mean is
    the mean is far from the mode

    :param bayes_analysis: a bayesian analysis object
    :return dic, effective number of free parameters:

    """

    mean_of_free_parameters = np.mean(bayes_analysis.raw_samples, axis=0)

    deviance_at_mean = bayes_analysis.get_posterior(mean_of_free_parameters)

    mean_deviance = np.mean(bayes_analysis.log_probability_values)

    pdic = 2 * (deviance_at_mean - mean_deviance)

    elpd_dic = deviance_at_mean - pdic

    if not np.isfinite(pdic) or not np.isfinite(elpd_dic):

        elpd_dic = 0
        pdic = 0

        log.warning(
            "DIC was NAN. Recording zero, but you should examine your fit."
        )

    return -2 * elpd_dic, pdic


def sqrt_sum_of_squares(arg):
    """
    :param arg: and array of number to be squared and summed
    :return: the sqrt of the sum of the squares
    """

    return np.sqrt(np.square(arg).sum())


class PoissonResiduals:
    """
    This class implements a way to compute residuals for a Poisson distribution mapping them to residuals of a standard
    normal distribution. The probability of obtaining the observed counts given the expected one is computed, and then
    transformed "in unit of sigma", i.e., the sigma value corresponding to that probability is computed.

    The algorithm implemented here uses different branches so that it is fairly accurate between -36 and +36 sigma.

    NOTE: if the expected number of counts is not very high, then the Poisson distribution is skewed and so the
    probability of obtaining a downward fluctuation at a given sigma level is not the same as obtaining the same
    fluctuation in the upward direction. Therefore, the distribution of residuals is *not* expected to be symmetric
    in that case. The sigma level at which this effect is visible depends strongly on the expected number of counts.
    Under normal circumstances residuals are expected to be a few sigma at most, in which case the effect becomes
    important for expected number of counts <~ 15-20.

    """

    # Putting these here make them part of the *class*, not the instance, i.e., they are created
    # only once when the module is imported, and then are referred to by any instance of the class

    # These are lookup tables for the significance from a Poisson distribution when the
    # probability is very low so that the normal computation is not possible due to
    # the finite numerical precision of the computer

    _x = np.logspace(np.log10(5), np.log10(36), 1000)
    _logy = np.log10(scipy.stats.norm.sf(_x))

    # Make the interpolator here so we do it only once. Also use ext=3 so that the interpolation
    # will return the maximum value instead of extrapolating

    _interpolator = scipy.interpolate.InterpolatedUnivariateSpline(
        _logy[::-1], _x[::-1], k=1, ext=3
    )

    def __init__(self, Non, Noff, alpha=1.0):

        assert alpha > 0 and alpha <= 1, "alpha was %f" % alpha

        self.Non = np.array(Non, dtype=float, ndmin=1)

        self.Noff = np.array(Noff, dtype=float, ndmin=1)

        self.alpha = float(alpha)

        self.expected = self.alpha * self.Noff

        self.net = self.Non - self.expected

        # This is the minimum difference between 1 and the next representable floating point number
        self._epsilon = np.finfo(float).eps

    def significance_one_side(self):

        # For the points where Non > expected, we need to use the survival function
        # sf(x) = 1 - cdf, which can go do very low numbers
        # Instead, for points where Non < expected, we need to use the cdf which allows
        # to go to very low numbers in that directions

        idx = self.Non >= self.expected

        out = np.zeros_like(self.Non)

        if np.sum(idx) > 0:
            out[idx] = self._using_sf(self.Non[idx], self.expected[idx])

        if np.sum(~idx) > 0:
            out[~idx] = self._using_cdf(self.Non[~idx], self.expected[~idx])

        return out

    def _using_sf(self, x, exp):

        sf = scipy.stats.poisson.sf(x, exp)

        # print(sf)

        # return erfinv(2 * sf) * sqrt(2)

        return scipy.stats.norm.isf(sf)

    def _using_cdf(self, x, exp):

        # Get the value of the cumulative probability function, instead of the survival function (1 - cdf),
        # because for extreme values sf(x) = 1 - cdf(x) = 1 due to numerical precision problems

        cdf = scipy.stats.poisson.cdf(x, exp)

        # print(cdf)

        out = np.zeros_like(x)

        idx = cdf >= 2 * self._epsilon

        # We can do a direct computation, because the numerical precision is sufficient
        # for this computation, as -sf = cdf - 1 is a representable number

        out[idx] = erfinv(2 * cdf[idx] - 1) * sqrt(2)

        # We use a lookup table with interpolation because the numerical precision would not
        # be sufficient to make the computation

        out[~idx] = -1 * self._interpolator(np.log10(cdf[~idx]))

        return out


class Significance:
    """
    Implements equations in Li&Ma 1983

    """

    def __init__(self, Non, Noff, alpha=1):

        # assert alpha > 0 and alpha <= 1, "alpha was %f" % alpha

        self._Non = np.array(Non, dtype=float, ndmin=1)

        self._Noff = np.array(Noff, dtype=float, ndmin=1)

        self._alpha = float(alpha)

        self._expected = self._alpha * self._Noff

        self._net = self._Non - self._expected

    @property
    def Non(self) -> int:
        return self._Non

    @property
    def Noff(self) -> int:
        return self._Noff

    @property
    def alpha(self) -> float:
        return self._alpha

    @property
    def expected(self) -> int:
        return self._expected

    @property
    def net(self) -> int:
        return self._net

    def known_background(self):
        """
        Compute the significance under the hypothesis that there is no uncertainty in the background. In other words,
        compute the probability of obtaining the observed counts given the expected counts from the background, then
        transform it in sigma.

        NOTE: this is reliable for expected counts >~10-15 if the significance is not very high. The higher the
        expected counts, the more reliable the significance estimation. As rule of thumb, you need at least 25 counts
        to have reliable estimates up to 5 sigma.

        NOTE 2: if you use to compute residuals in units of sigma, you should not expected them to be symmetrically
        distributed around 0 unless the expected number of counts is high enough for all bins (>~15). This is due to
        the fact that the Poisson distribution is very skewed at low counts.

        :return: significance vector
        """

        # Poisson probability of obtaining Non given Noff * alpha, in sigma units

        poisson_probability = PoissonResiduals(
            self._Non, self._Noff, self._alpha
        ).significance_one_side()

        return poisson_probability

    def li_and_ma(self, assign_sign=True):
        """
        Compute the significance using the formula from Li & Ma 1983, which is appropriate when both background and
        observed signal are counts coming from a Poisson distribution.

        :param assign_sign: whether to assign a sign to the significance, according to the sign of the net counts
        Non - alpha * Noff, so that excesses will have positive significances and defects negative significances
        :return:
        """

        one = np.zeros_like(self._Non, dtype=float)

        idx = self._Non > 0

        one[idx] = self._Non[idx] * np.log(
            ((1 + self._alpha) / self._alpha)
            * ((self._Non[idx] / (self._Non[idx] + self._Noff[idx])))
        )

        two = np.zeros_like(self._Noff, dtype=float)

        two[idx] = self._Noff[idx] * np.log(
            (1 + self._alpha)
            * ((self._Noff[idx] / (self._Non[idx] + self._Noff[idx])))
        )

        if assign_sign:

            sign = np.where(self._net > 0, 1, -1)

        else:

            sign = 1

        return sign * np.sqrt(2 * (one + two))

    def li_and_ma_equivalent_for_gaussian_background(self, sigma_b):
        """
        Compute the significance using the formula from Vianello 2018
        (https://iopscience.iop.org/article/10.3847/1538-4365/aab780/meta),
        which is appropriate when the observation is Poisson distributed but
        the background has been modeled and thus has Gaussian distributed errors.

        :param sigma_b: The gaussian 1 sigma errors on the background
        :return:

        """

        # This is a computation I need to publish (G. Vianello)

        # Actually, you did (and beat J. Michael!) For details on this computation

        b = self._expected
        o = self._Non

        b0 = 0.5 * (
            np.sqrt(b**2 - 2 * sigma_b**2 * (b - 2 * o) + sigma_b**4)
            + b
            - sigma_b**2
        )

        S = sqrt(2) * np.sqrt(
            o * np.log(o / b0) + (((b0 - b) ** 2) / (2 * sigma_b**2)) + b0 - o
        )

        sign = np.where(o > b, 1, -1)

        return sign * S<|MERGE_RESOLUTION|>--- conflicted
+++ resolved
@@ -1,30 +1,20 @@
-<<<<<<< HEAD
-import warnings
-=======
->>>>>>> 3205c172
 from math import sqrt
+from typing import Tuple
 
 import numpy as np
 import scipy.interpolate
 import scipy.stats
-<<<<<<< HEAD
-from past.utils import old_div
-=======
->>>>>>> 3205c172
 from scipy.special import erfinv
+
 from threeML.io.logging import setup_logger
 
 # Provides some universal statistical utilities and stats comparison tools
 
-<<<<<<< HEAD
-# Provides some universal statistical utilities and stats comparison tools
-=======
 
 log = setup_logger(__name__)
->>>>>>> 3205c172
-
-
-def aic(log_like, n_parameters, n_data_points):
+
+
+def aic(log_like, n_parameters, n_data_points) -> float:
     """
     The Aikake information criterion.
     A model comparison tool based of infomormation theory. It assumes that N is large i.e.,
@@ -55,7 +45,7 @@
     return val
 
 
-def bic(log_like, n_parameters, n_data_points):
+def bic(log_like, n_parameters, n_data_points) -> float:
     """
     The Bayesian information criterion.
     """
@@ -75,7 +65,7 @@
     raise NotImplementedError("Coming soon to a theater near you.")
 
 
-def dic(bayes_analysis):
+def dic(bayes_analysis) -> Tuple[float]:
     """
     elpd_DIC = log p(y|mean(parameters)) - p_DIC
 
@@ -116,7 +106,7 @@
     return -2 * elpd_dic, pdic
 
 
-def sqrt_sum_of_squares(arg):
+def sqrt_sum_of_squares(arg) -> float:
     """
     :param arg: and array of number to be squared and summed
     :return: the sqrt of the sum of the squares
