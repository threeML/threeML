# Provides some universal statistical utilities and stats comparison tools

from math import sqrt

import numpy as np
import pandas as pd
import scipy.interpolate
import scipy.stats
import warnings
from scipy.special import erfinv

from threeML.io.rich_display import display


def aic(log_like, n_parameters, n_data_points):
    """
    The Aikake information criterion.
    A model comparison tool based of infomormation theory. It assumes that N is large i.e.,
    that the model is approaching the CLT.


    """

    val = -2. * log_like + 2 * n_parameters
    val += 2 * n_parameters * (n_parameters + 1) / (n_data_points - n_parameters - 1)

    return val


def bic(log_like, n_parameters, n_data_points):
    """
    The Bayesian information criterion.
    """
    val = -2. * log_like + n_parameters * np.log(n_data_points)

    return val


def waic(bayesian_trace):
    raise NotImplementedError("Coming soon to a theater near you.")


def effective_number_of_parameters(bayesian_trace):
    raise NotImplementedError("Coming soon to a theater near you.")


def dic(bayesian_trace):
    """
    The Deviance information criteria derived from MCMC traces
    Read more:  dx.doi.org/10.1111/1467-9868.00353


    :param bayesian_trace: an instance of Bayesian Analysis

    :return: deviance information criteria

    """

    mean_deviance = -2. * np.mean(bayesian_trace.log_probability_values)

    mean_of_free_parameters = np.mean(bayesian_trace.raw_samples, axis=0)

    deviance_at_mean = -2. * bayesian_trace.get_posterior(mean_of_free_parameters)

    return 2 * mean_deviance - deviance_at_mean


<<<<<<< HEAD


def _calc_min_interval(x, alpha):
    """
    Internal method to determine the minimum interval of a given width
    Assumes that x is sorted numpy array.
    :param a: a numpy array containing samples
    :param alpha: probability of type I error

    :returns: list containing min and max HDI

    """

    n = len(x)
    cred_mass = 1.0 - alpha

    interval_idx_inc = int(np.floor(cred_mass * n))
    n_intervals = n - interval_idx_inc
    interval_width = x[interval_idx_inc:] - x[:n_intervals]

    if len(interval_width) == 0:
        raise ValueError('Too few elements for interval calculation')

    min_idx = np.argmin(interval_width)
    hdi_min = x[min_idx]
    hdi_max = x[min_idx + interval_idx_inc]
    return hdi_min, hdi_max

def highest_density_posterior( x, alpha=0.05):
    """Calculate highest posterior density (HPD) of array for given alpha.
    The HPD is the minimum width Bayesian credible interval (BCI).

    :param x: array containing MCMC samples
    :param alpha : Desired probability of type I error (defaults to 0.05)
    """

    sx = np.sort(x)
    return _calc_min_interval(sx, alpha)

=======
def sqrt_sum_of_squares(arg):
    """
    :param arg: and array of number to be squared and summed
    :return: the sqrt of the sum of the squares
    """

    return np.sqrt( np.square(arg).sum() )
>>>>>>> db6ba62b



class ModelComparison(object):
    def __init__(self, *analyses):
        self._analysis_container = analyses

        # First make sure that it is all bayesian or all MLE
        assert (np.unique([a.analysis_type for a in analyses])).shape[
                   0] == 1, "Only all Bayesian or all MLE analyses are allowed. Not a mixture!"


        self._analysis_type = analyses[0].analysis_type

        if self._analysis_type == 'mle':

            self._stat_df = self._compute_mle_statistics()



        elif self._analysis_type == 'bayesian':

            self._stat_df = self._compute_bayes_statistics()

    def report(self, sort=None, normalized=True, precision=1):
        """
        Create a statistical report for multiple fits
        :param sort: (optional) which statistic to sort (str)
        :param normalized: (optional) normalize the stats to the best fit
        :param precision: (optional) precision of the table
        :return: stats DataFrame
        """

        pd.options.display.float_format = ('{:.%df}' % (precision)).format

        this_df = self._stat_df.copy()

        if self._analysis_type == 'bayesian':

            # Remember to add WAIC in later

            display_order = ['Model',
                             '-2 ln(like)',
                             'AIC',
                             'BIC',
                             'DIC',
                             'log10 (Z)',
                             'N. Free Parameters',
                             #                  'Eff. N. Free Parameters',
                             'dof']

            min_stat = ['-2 ln(like)',
                        'AIC',
                        'BIC',
                        'DIC'
                        ]

            max_stat = ['log10 (Z)']


        else:

            display_order = ['Model',
                             '-2 ln(like)',
                             'AIC',
                             'BIC',
                             'N. Free Parameters',
                             'dof']

            min_stat = ['-2 ln(like)',
                        'AIC',
                        'BIC'
                        ]

            max_stat = []

        if normalized:

            # Normalize the statistics to the 'worst' fit.
            # MLE type stats have lowest value as best
            # while Bayesian evidence has highest as best

            for key in min_stat:
                this_df[key] = this_df[key] - this_df[key].max()

            for key in max_stat:
                this_df[key] = this_df[key] - this_df[key].max()

        if sort is not None:

            if sort in min_stat:

                ascend = True

            elif sort in max_stat:

                ascend = False

            else:

                warnings.warn('%s is not a valid statistic' % sort)

                display(this_df[display_order])

                return self._stat_df

            this_df = this_df.sort_values(by=sort, ascending=ascend, inplace=False)

            # for col in format_columns:

            #    self._float_format(this_df[col])


            display(this_df[display_order])

            return self._stat_df

        else:

            #   for col in format_columns:
            #      self._float_format(self._stat_df[col])

            display(this_df[display_order])

            return self._stat_df

        pd.reset_option('float_format')

    @property
    def statistical_dataframe(self):

        return self._stat_df

    def _compute_mle_statistics(self):

        stat_table = {}
        stat_table['AIC'] = []
        stat_table['BIC'] = []
        stat_table['-2 ln(like)'] = []
        stat_table['dof'] = []
        stat_table['N. Free Parameters'] = []
        stat_table['Model'] = []

        for analysis in self._analysis_container:
            n_data_points = np.sum([data.n_data_points for data in analysis.data_list.values()])
            n_free_params = len(analysis._free_parameters.values())  # should add a property
            dof = n_data_points - n_free_params
            model_name = \
                [parameter_name.split('.')[-2] for (parameter_name, parameter) in
                 analysis._free_parameters.iteritems()][0]
            loglike = - analysis.current_minimum

            this_aic = aic(loglike, n_free_params, n_data_points)
            this_bic = bic(loglike, n_free_params, n_data_points)

            stat_table['AIC'].append(this_aic)
            stat_table['BIC'].append(this_bic)
            stat_table['-2 ln(like)'].append(-2. * loglike)
            stat_table['dof'].append(dof)
            stat_table['N. Free Parameters'].append(n_free_params)
            stat_table['Model'].append(model_name)

        stat_df = pd.DataFrame(stat_table)

        return stat_df

    def _compute_bayes_statistics(self):

        stat_table = {}
        stat_table['AIC'] = []
        stat_table['BIC'] = []
        stat_table['DIC'] = []
        stat_table['log10 (Z)'] = []
        # stat_table['WAIC'] = []
        stat_table['-2 ln(like)'] = []
        stat_table['dof'] = []
        stat_table['N. Free Parameters'] = []
        # stat_table['Eff. N. Free Parameters'] = []
        stat_table['Model'] = []

        for analysis in self._analysis_container:
            n_data_points = np.sum([data.n_data_points for data in analysis.data_list.values()])
            n_free_params = len(analysis._free_parameters.values())  # should add a property
            dof = n_data_points - n_free_params

            # eff_n_params = analysis.get_effective_free_parameters()  # change this to local function later

            model_name = \
                [parameter_name.split('.')[-2] for (parameter_name, parameter) in
                 analysis._free_parameters.iteritems()][0]

            if analysis.log_like_values is None:
                stat_table['AIC'].append(None)
                stat_table['BIC'].append(None)
                stat_table['DIC'].append(None)
                stat_table['log10 (Z)'].append(analysis.log_marginal_likelihood)
                # stat_table['WAIC'].append(this_waic)
                stat_table['-2 ln(like)'].append(None)
                stat_table['N. Free Parameters'].append(n_free_params)
                # stat_table['Eff. N. Free Parameters'].append(eff_n_params)
                stat_table['dof'].append(dof)
                stat_table['Model'].append(model_name)

            else:

                if analysis.log_probability_values is not None:

                    this_dic = dic(analysis)

                else:

                    this_dic = None

                # this_waic = waic(analysis)

                # We will now compute the AIC/BIC/ etc. at the max of the posterior likelihood

                loglike = analysis.log_like_values.max()

                this_aic = aic(loglike, n_free_params, n_data_points)
                this_bic = bic(loglike, n_free_params, n_data_points)

                # Create the dataframe

                stat_table['AIC'].append(this_aic)
                stat_table['BIC'].append(this_bic)
                stat_table['DIC'].append(this_dic)
                stat_table['log10 (Z)'].append(analysis.log_marginal_likelihood)
                # stat_table['WAIC'].append(this_waic)
                stat_table['-2 ln(like)'].append(-2. * loglike)
                stat_table['N. Free Parameters'].append(n_free_params)
                # stat_table['Eff. N. Free Parameters'].append(eff_n_params)
                stat_table['dof'].append(dof)
                stat_table['Model'].append(model_name)

        stat_df = pd.DataFrame(stat_table)

        return stat_df


class PoissonResiduals(object):
    """
    This class implements a way to compute residuals for a Poisson distribution mapping them to residuals of a standard
    normal distribution. The probability of obtaining the observed counts given the expected one is computed, and then
    transformed "in unit of sigma", i.e., the sigma value corresponding to that probability is computed.

    The algorithm implemented here uses different branches so that it is fairly accurate between -36 and +36 sigma.

    NOTE: if the expected number of counts is not very high, then the Poisson distribution is skewed and so the
    probability of obtaining a downward fluctuation at a given sigma level is not the same as obtaining the same
    fluctuation in the upward direction. Therefore, the distribution of residuals is *not* expected to be symmetric
    in that case. The sigma level at which this effect is visible depends strongly on the expected number of counts.
    Under normal circumstances residuals are expected to be a few sigma at most, in which case the effect becomes
    important for expected number of counts <~ 15-20.

    """

    # Putting these here make them part of the *class*, not the instance, i.e., they are created
    # only once when the module is imported, and then are referred to by any instance of the class

    # These are lookup tables for the significance from a Poisson distribution when the
    # probability is very low so that the normal computation is not possible due to
    # the finite numerical precision of the computer

    _x = np.logspace(np.log10(5), np.log10(36), 1000)
    _logy = np.log10(scipy.stats.norm.sf(_x))

    # Make the interpolator here so we do it only once. Also use ext=3 so that the interpolation
    # will return the maximum value instead of extrapolating


    _interpolator = scipy.interpolate.InterpolatedUnivariateSpline(_logy[::-1], _x[::-1], k=1, ext=3)

    def __init__(self, Non, Noff, alpha=1.0):

        assert alpha > 0 and alpha <= 1

        self.Non = np.array(Non, dtype=float, ndmin=1)

        self.Noff = np.array(Noff, dtype=float, ndmin=1)

        self.alpha = float(alpha)

        self.expected = self.alpha * self.Noff

        self.net = self.Non - self.expected

        # This is the minimum difference between 1 and the next representable floating point number
        self._epsilon = np.finfo(float).eps

    def significance_one_side(self):

        # For the points where Non > expected, we need to use the survival function
        # sf(x) = 1 - cdf, which can go do very low numbers
        # Instead, for points where Non < expected, we need to use the cdf which allows
        # to go to very low numbers in that directions

        idx = self.Non >= self.expected

        out = np.zeros_like(self.Non)

        if np.sum(idx) > 0:
            out[idx] = self._using_sf(self.Non[idx], self.expected[idx])

        if np.sum(~idx) > 0:
            out[~idx] = self._using_cdf(self.Non[~idx], self.expected[~idx])

        return out

    def _using_sf(self, x, exp):

        sf = scipy.stats.poisson.sf(x, exp)

        # print(sf)

        # return erfinv(2 * sf) * sqrt(2)

        return scipy.stats.norm.isf(sf)

    def _using_cdf(self, x, exp):

        # Get the value of the cumulative probability function, instead of the survival function (1 - cdf),
        # because for extreme values sf(x) = 1 - cdf(x) = 1 due to numerical precision problems

        cdf = scipy.stats.poisson.cdf(x, exp)

        # print(cdf)

        out = np.zeros_like(x)

        idx = (cdf >= 2 * self._epsilon)

        # We can do a direct computation, because the numerical precision is sufficient
        # for this computation, as -sf = cdf - 1 is a representable number

        out[idx] = erfinv(2 * cdf[idx] - 1) * sqrt(2)

        # We use a lookup table with interpolation because the numerical precision would not
        # be sufficient to make the computation

        out[~idx] = -1 * self._interpolator(np.log10(cdf[~idx]))

        return out


class Significance(object):
    """
    Implements equations in Li&Ma 1983

    """

    def __init__(self, Non, Noff, alpha=1):

        assert alpha > 0 and alpha <= 1

        self.Non = np.array(Non, dtype=float, ndmin=1)

        self.Noff = np.array(Noff, dtype=float, ndmin=1)

        self.alpha = float(alpha)

        self.expected = self.alpha * self.Noff

        self.net = self.Non - self.expected

    def known_background(self):
        """
        Compute the significance under the hypothesis that there is no uncertainty in the background. In other words,
        compute the probability of obtaining the observed counts given the expected counts from the background, then
        transform it in sigma.

        NOTE: this is reliable for expected counts >~10-15 if the significance is not very high. The higher the
        expected counts, the more reliable the significance estimation. As rule of thumb, you need at least 25 counts
        to have reliable estimates up to 5 sigma.

        NOTE 2: if you use to compute residuals in units of sigma, you should not expected them to be symmetrically
        distributed around 0 unless the expected number of counts is high enough for all bins (>~15). This is due to
        the fact that the Poisson distribution is very skewed at low counts.

        :return: significance vector
        """

        # Poisson probability of obtaining Non given Noff * alpha, in sigma units

        poisson_probability = PoissonResiduals(self.Non, self.Noff, self.alpha).significance_one_side()

        return poisson_probability

    def li_and_ma(self, assign_sign=True):
        """
        Compute the significance using the formula from Li & Ma 1983, which is appropriate when both background and
        observed signal are counts coming from a Poisson distribution.

        :param assign_sign: whether to assign a sign to the significance, according to the sign of the net counts
        Non - alpha * Noff, so that excesses will have positive significances and defects negative significances
        :return:
        """

        one = np.zeros_like(self.Non, dtype=float)

        idx = self.Non > 0

        one[idx] = self.Non[idx] * np.log((1 + self.alpha) / self.alpha *
                                          (self.Non[idx] / (self.Non[idx] + self.Noff[idx])))

        two = np.zeros_like(self.Noff, dtype=float)

        two[idx] = self.Noff[idx] * np.log((1 + self.alpha) * (self.Noff[idx] / (self.Non[idx] + self.Noff[idx])))

        if assign_sign:

            sign = np.where(self.net > 0, 1, -1)

        else:

            sign = 1

        return sign * np.sqrt(2 * (one + two))

    def li_and_ma_equivalent_for_gaussian_background(self, sigma_b):

        # This is a computation I need to publish (G. Vianello)

        b = self.expected
        o = self.Non

        b0 = 0.5 * (np.sqrt(b ** 2 - 2 * sigma_b ** 2 * (b - 2 * o) + sigma_b ** 4) + b - sigma_b ** 2)

        S = sqrt(2) * np.sqrt(o * np.log(o / b0) + (b0 - b) ** 2 / (2 * sigma_b ** 2) + b0 - o)

        sign = np.where(o > b, 1, -1)

        return sign * S<|MERGE_RESOLUTION|>--- conflicted
+++ resolved
@@ -65,47 +65,6 @@
     return 2 * mean_deviance - deviance_at_mean
 
 
-<<<<<<< HEAD
-
-
-def _calc_min_interval(x, alpha):
-    """
-    Internal method to determine the minimum interval of a given width
-    Assumes that x is sorted numpy array.
-    :param a: a numpy array containing samples
-    :param alpha: probability of type I error
-
-    :returns: list containing min and max HDI
-
-    """
-
-    n = len(x)
-    cred_mass = 1.0 - alpha
-
-    interval_idx_inc = int(np.floor(cred_mass * n))
-    n_intervals = n - interval_idx_inc
-    interval_width = x[interval_idx_inc:] - x[:n_intervals]
-
-    if len(interval_width) == 0:
-        raise ValueError('Too few elements for interval calculation')
-
-    min_idx = np.argmin(interval_width)
-    hdi_min = x[min_idx]
-    hdi_max = x[min_idx + interval_idx_inc]
-    return hdi_min, hdi_max
-
-def highest_density_posterior( x, alpha=0.05):
-    """Calculate highest posterior density (HPD) of array for given alpha.
-    The HPD is the minimum width Bayesian credible interval (BCI).
-
-    :param x: array containing MCMC samples
-    :param alpha : Desired probability of type I error (defaults to 0.05)
-    """
-
-    sx = np.sort(x)
-    return _calc_min_interval(sx, alpha)
-
-=======
 def sqrt_sum_of_squares(arg):
     """
     :param arg: and array of number to be squared and summed
@@ -113,7 +72,6 @@
     """
 
     return np.sqrt( np.square(arg).sum() )
->>>>>>> db6ba62b
 
 
 
