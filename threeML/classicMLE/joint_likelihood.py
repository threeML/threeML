--- conflicted
+++ resolved
@@ -997,11 +997,8 @@
         sub.set_xlabel(name2)
         sub.set_ylabel(name1)
 
-<<<<<<< HEAD
         plt.tight_layout()
 
-        return fig
-=======
         return fig
 
     def compute_TS(self, source_name, alt_hyp_mlike_df):
@@ -1055,5 +1052,4 @@
         # Reassign the original likelihood model to the datasets
         self._assign_model_to_data(self._likelihood_model)
 
-        return TS_df
->>>>>>> b5c01524
+        return TS_df