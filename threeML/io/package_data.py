import os
from pathlib import Path

import pkg_resources


def get_path_of_data_file(data_file) -> Path:
<<<<<<< HEAD
    file_path = pkg_resources.resource_filename("threeML", "data/%s" % data_file)
=======
    """
    Used to get internal testing data and for examples.
    Not for user data

    :param data_file: data file inside internal 3ML directory
    :type data_file:
    :returns:

    """

    file_path = pkg_resources.resource_filename(
        "threeML", "data/%s" % data_file
    )
>>>>>>> 3205c172

    p: Path = Path(file_path)

    if p.is_file():

        return p

    else:

        raise RuntimeError(
            f" the file {data_file} is not in the threeml/data directory "
            "it is possible you are using this function incorrectly "
            "as it is only meant for internal files"
        )


def get_path_of_data_dir() -> Path:
    """
    Used to get internal testing data and for examples.
    Not for user data

    :returns:

    """

    file_path = pkg_resources.resource_filename("threeML", "data")

    return Path(file_path)


def get_path_of_user_dir() -> Path:
    """
    Returns the path of the directory containing the user data (~/.threeML)

    :return: an absolute path
    """
    user_dir: Path = Path().home() / ".threeML"

    if not user_dir.exists():

        user_dir.mkdir()

    return user_dir


def get_path_of_user_config() -> Path:

    if os.environ.get("THREEML_CONFIG") is not None:

        config_path: Path = Path(os.environ.get("THREEML_CONFIG"))

    else:

        config_path: Path = Path().home() / ".config" / "threeML"

    if not config_path.exists():

        config_path.mkdir(parents=True)

    return config_path


__all__ = [
    "get_path_of_data_file",
    "get_path_of_data_dir",
    "get_path_of_user_dir",
    "get_path_of_user_config",
]<|MERGE_RESOLUTION|>--- conflicted
+++ resolved
@@ -5,9 +5,6 @@
 
 
 def get_path_of_data_file(data_file) -> Path:
-<<<<<<< HEAD
-    file_path = pkg_resources.resource_filename("threeML", "data/%s" % data_file)
-=======
     """
     Used to get internal testing data and for examples.
     Not for user data
@@ -21,7 +18,6 @@
     file_path = pkg_resources.resource_filename(
         "threeML", "data/%s" % data_file
     )
->>>>>>> 3205c172
 
     p: Path = Path(file_path)
 
