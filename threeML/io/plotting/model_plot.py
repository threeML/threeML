from builtins import object

__author__ = "grburgess"

import warnings

import astropy.units as u
import matplotlib.pyplot as plt
import numpy as np
from astropy.visualization import quantity_support

from threeML.config.config import threeML_config
from threeML.io.calculate_flux import (_collect_sums_into_dictionaries,
                                       _setup_analysis_dictionaries)
<<<<<<< HEAD
from threeML.io.package_data import get_path_of_data_file
=======
>>>>>>> 9e9e85c1
from threeML.io.plotting.cmap_cycle import cmap_intervals

plt.style.use(get_path_of_data_file("threeml.mplstyle"))


def plot_point_source_spectra(*analysis_results, **kwargs):

    warnings.warn(
        "plot_point_source_spectra() has been replaced by plot_spectra().")
    return plot_spectra(*analysis_results, **kwargs)


def plot_spectra(*analysis_results, **kwargs):
    """

    plotting routine for fitted point source spectra


    :param analysis_results: fitted JointLikelihood or BayesianAnalysis objects
    :param sources_to_use: (optional) list of PointSource string names to plot from the analysis
    :param energy_unit: (optional) astropy energy unit in string form (can also be frequency)
    :param flux_unit: (optional) astropy flux unit in string form
    :param confidence_level: (optional) confidence level to use (default: 0.68)
    :param ene_min: (optional) minimum energy to plot
    :param ene_max: (optional) maximum energy to plot
    :param num_ene: (optional) number of energies to plot
    :param use_components: (optional) True or False to plot the spectral components
    :param components_to_use: (optional) list of string names of the components to plot: including 'total'
    will also plot the total spectrum
    :param sum_sources: (optional) some all the MLE and Bayesian sources
    :param show_contours: (optional) True or False to plot the contour region
    :param plot_style_kwargs: (optional) dictionary of MPL plot styling for the best fit curve
    :param contour_style_kwargs: (optional) dictionary of MPL plot styling for the contour regions
    :param fit_cmap: MPL color map to iterate over for plotting multiple analyses
    :param contour_cmap: MPL color map to iterate over for plotting contours for  multiple analyses
    :param subplot: subplot to use
    :param xscale: 'log' or 'linear'
    :param yscale: 'log' or 'linear'
    :param include_extended: True or False, also plot extended source spectra.
    :return:
    """

    # allow matplotlib to plot quantities to the access

    quantity_support()

    _sub_menu = threeML_config.model_plot.point_source_plot

    _defaults = {
        "fit_cmap": _sub_menu.fit_cmap.value,
        "contour_cmap": _sub_menu.contour_cmap.value,
        "contour_colors": None,
        "fit_colors": None,
        "confidence_level": 0.68,
        "equal_tailed": True,
        "best_fit": "median",
        "energy_unit": _sub_menu.ene_unit,
        "flux_unit": _sub_menu.flux_unit,
        "ene_min": _sub_menu.emin,
        "ene_max": _sub_menu.emax,
        "num_ene": _sub_menu.num_ene,
        "use_components": False,
        "components_to_use": [],
        "sources_to_use": [],
        "sum_sources": False,
        "show_contours": True,
        "plot_style_kwargs": _sub_menu.plot_style,
        "contour_style_kwargs": _sub_menu.contour_style,
        "show_legend": _sub_menu.show_legend,
        "legend_kwargs": _sub_menu.legend_style,
        "subplot": None,
        "xscale": "log",
        "yscale": "log",
        "include_extended": False,
    }

    for key, value in kwargs.items():

        if key in _defaults:
            _defaults[key] = value

    if isinstance(_defaults["ene_min"], u.Quantity):
        assert isinstance(
            _defaults["ene_max"], u.Quantity
        ), "both energy arguments must be Quantities"

    if isinstance(_defaults["ene_max"], u.Quantity):
        assert isinstance(
            _defaults["ene_min"], u.Quantity
        ), "both energy arguments must be Quantities"

    if isinstance(_defaults["ene_max"], u.Quantity):

        energy_range = np.linspace(
            _defaults["ene_min"], _defaults["ene_max"], _defaults["num_ene"]
        )  # type: u.Quantity

        _defaults["energy_unit"] = energy_range.unit

        if _defaults["xscale"] == "log":
            energy_range = (
                np.logspace(
                    np.log10(energy_range.min().value),
                    np.log10(energy_range.max().value),
                    _defaults["num_ene"],
                )
                * energy_range.unit
            )

    else:

        energy_range = np.logspace(
            np.log10(_defaults["ene_min"]),
            np.log10(_defaults["ene_max"]),
            _defaults["num_ene"],
        ) * u.Unit(_defaults["energy_unit"])

    (
        mle_analyses,
        bayesian_analyses,
        num_sources_to_plot,
        duplicate_keys,
    ) = _setup_analysis_dictionaries(
        analysis_results,
        energy_range,
        _defaults["energy_unit"],
        _defaults["flux_unit"],
        _defaults["use_components"],
        _defaults["components_to_use"],
        _defaults["confidence_level"],
        _defaults["equal_tailed"],
        differential=True,
        sources_to_use=_defaults["sources_to_use"],
        include_extended=_defaults["include_extended"],
    )

    # we are now ready to plot.
    # all calculations have been made.

    # if we are not going to sum sources

    if not _defaults["sum_sources"]:

        if _defaults["fit_colors"] is None:

            color_fit = cmap_intervals(
                num_sources_to_plot + 1, _defaults["fit_cmap"])

        else:

            # duck typing
            if isinstance(_defaults["fit_colors"], (str, str)):

                color_fit = [_defaults["fit_colors"]] * num_sources_to_plot

            elif isinstance(_defaults["fit_colors"], list):

                assert len(_defaults["fit_colors"]) == num_sources_to_plot, (
                    "list of colors (%d) must be the same length as sources ot plot (%s)"
                    % (len(_defaults["fit_colors"]), num_sources_to_plot)
                )

                color_fit = _defaults["fit_colors"]

            else:
                raise ValueError(
                    "Can not setup color, wrong type:", type(
                        _defaults["fit_colors"])
                )

        if _defaults["contour_colors"] is None:

            color_contour = cmap_intervals(
                num_sources_to_plot + 1, _defaults["contour_cmap"]
            )

        else:

            # duck typing
            if isinstance(_defaults["contour_colors"], (str, str)):

                color_contour = [
                    _defaults["contour_colors"]] * num_sources_to_plot

            elif isinstance(_defaults["contour_colors"], list):

                assert len(_defaults["contour_colors"]) == num_sources_to_plot, (
                    "list of colors (%d) must be the same length as sources ot plot (%s)"
                    % (len(_defaults["contour_colors"]), num_sources_to_plot)
                )

                color_contour = _defaults["fit_colors"]

            else:
                raise ValueError(
                    "Can not setup contour color, wrong type:",
                    type(_defaults["contour_colors"]),
                )

        color_itr = 0

        # go thru the mle analysis and plot spectra

        plotter = SpectralContourPlot(
            num_sources_to_plot,
            xscale=_defaults["xscale"],
            yscale=_defaults["yscale"],
            show_legend=_defaults["show_legend"],
            plot_kwargs=_defaults["plot_style_kwargs"],
            contour_kwargs=_defaults["contour_style_kwargs"],
            legend_kwargs=_defaults["legend_kwargs"],
            emin=_defaults["ene_min"],
            emax=_defaults["ene_max"],
            subplot=_defaults["subplot"],
        )

        for key in list(mle_analyses.keys()):

            # we won't assume to plot the total until the end

            plot_total = False

            if _defaults["use_components"]:

                # if this source has no components or none that we wish to plot
                # then we will plot the total spectrum after this

                if (not list(mle_analyses[key]["components"].keys())) or (
                    "total" in _defaults["components_to_use"]
                ):
                    plot_total = True

                for component in list(mle_analyses[key]["components"].keys()):

                    positive_error = None
                    negative_error = None

                    # extract the information and plot it

                    if _defaults["best_fit"] == "average":

                        best_fit = mle_analyses[key]["components"][component].average

                    else:

                        best_fit = mle_analyses[key]["components"][component].median

                    if _defaults["show_contours"]:
                        positive_error = mle_analyses[key]["components"][
                            component
                        ].upper_error
                        negative_error = mle_analyses[key]["components"][
                            component
                        ].lower_error

                        neg_mask = negative_error <= 0

                        # replace with small number

                        negative_error[neg_mask] = min(best_fit) * 0.9

                    label = "%s: %s" % (key, component)

                    # this is where we keep track of duplicates

                    if key in duplicate_keys:
                        label = "%s: MLE" % label

                    if mle_analyses[key]["components"][component].is_dimensionless:

                        plotter.add_dimensionless_model(
                            energy_range=energy_range,
                            best_fit=best_fit,
                            color=color_fit[color_itr],
                            upper_error=positive_error,
                            lower_error=negative_error,
                            contour_color=color_contour[color_itr],
                            label=label,
                        )

                    else:

                        plotter.add_model(
                            energy_range=energy_range,
                            best_fit=best_fit,
                            color=color_fit[color_itr],
                            upper_error=positive_error,
                            lower_error=negative_error,
                            contour_color=color_contour[color_itr],
                            label=label,
                        )

                    color_itr += 1

            else:

                plot_total = True

            if plot_total:

                # it ends up that we need to plot the total spectrum
                # which is just a repeat of the process

                if _defaults["best_fit"] == "average":

                    best_fit = mle_analyses[key]["fitted point source"].average

                else:

                    best_fit = mle_analyses[key]["fitted point source"].median

                if _defaults["show_contours"]:

                    positive_error = mle_analyses[key][
                        "fitted point source"
                    ].upper_error
                    negative_error = mle_analyses[key][
                        "fitted point source"
                    ].lower_error

                    neg_mask = negative_error <= 0

                    # replace with small number

                    negative_error[neg_mask] = min(best_fit) * 0.9

                else:

                    positive_error = None
                    negative_error = None

                label = "%s" % key

                if key in duplicate_keys:
                    label = "%s: MLE" % label

                plotter.add_model(
                    energy_range=energy_range,
                    best_fit=best_fit,
                    color=color_fit[color_itr],
                    upper_error=positive_error,
                    lower_error=negative_error,
                    contour_color=color_contour[color_itr],
                    label=label,
                )

                color_itr += 1

        # we will do the exact same thing for the bayesian analyses

        for key in list(bayesian_analyses.keys()):

            plot_total = False

            if _defaults["use_components"]:

                if (not list(bayesian_analyses[key]["components"].keys())) or (
                    "total" in _defaults["components_to_use"]
                ):
                    plot_total = True

                for component in list(bayesian_analyses[key]["components"].keys()):

                    positive_error = None
                    negative_error = None

                    if _defaults["best_fit"] == "average":

                        best_fit = bayesian_analyses[key]["components"][
                            component
                        ].average

                    else:

                        best_fit = bayesian_analyses[key]["components"][
                            component
                        ].median

                    if _defaults["show_contours"]:
                        positive_error = bayesian_analyses[key]["components"][
                            component
                        ].upper_error
                        negative_error = bayesian_analyses[key]["components"][
                            component
                        ].lower_error

                    label = "%s: %s" % (key, component)

                    if key in duplicate_keys:
                        label = "%s: Bayesian" % label

                    if bayesian_analyses[key]["components"][component].is_dimensionless:

                        plotter.add_dimensionless_model(
                            energy_range=energy_range,
                            best_fit=best_fit,
                            color=color_fit[color_itr],
                            upper_error=positive_error,
                            lower_error=negative_error,
                            contour_color=color_contour[color_itr],
                            label=label,
                        )

                    else:

                        plotter.add_model(
                            energy_range=energy_range,
                            best_fit=best_fit,
                            color=color_fit[color_itr],
                            upper_error=positive_error,
                            lower_error=negative_error,
                            contour_color=color_contour[color_itr],
                            label=label,
                        )

                    color_itr += 1

            else:

                plot_total = True

            if plot_total:

                if _defaults["best_fit"] == "average":

                    best_fit = bayesian_analyses[key]["fitted point source"].average

                else:

                    best_fit = bayesian_analyses[key]["fitted point source"].median

                positive_error = None
                negative_error = None

                if _defaults["show_contours"]:
                    positive_error = bayesian_analyses[key][
                        "fitted point source"
                    ].upper_error
                    negative_error = bayesian_analyses[key][
                        "fitted point source"
                    ].lower_error

                label = "%s" % key

                if key in duplicate_keys:
                    label = "%s: Bayesian" % label

                plotter.add_model(
                    energy_range=energy_range,
                    best_fit=best_fit,
                    color=color_fit[color_itr],
                    upper_error=positive_error,
                    lower_error=negative_error,
                    contour_color=color_contour[color_itr],
                    label=label,
                )

                color_itr += 1

    else:
        # now we sum sources instead

        # we keep MLE and Bayes apart because it makes no
        # sense to sum them together

        (
            total_analysis_mle,
            component_sum_dict_mle,
            num_sources_to_plot,
        ) = _collect_sums_into_dictionaries(
            mle_analyses, _defaults["use_components"], _defaults["components_to_use"]
        )

        (
            total_analysis_bayes,
            component_sum_dict_bayes,
            num_sources_to_plot_bayes,
        ) = _collect_sums_into_dictionaries(
            bayesian_analyses,
            _defaults["use_components"],
            _defaults["components_to_use"],
        )

        num_sources_to_plot += num_sources_to_plot_bayes

        plotter = SpectralContourPlot(
            num_sources_to_plot,
            xscale=_defaults["xscale"],
            yscale=_defaults["yscale"],
            show_legend=_defaults["show_legend"],
            plot_kwargs=_defaults["plot_style_kwargs"],
            contour_kwargs=_defaults["contour_style_kwargs"],
            legend_kwargs=_defaults["legend_kwargs"],
            emin=_defaults["ene_min"],
            emax=_defaults["ene_max"],
            subplot=_defaults["subplot"],
        )

        color_fit = cmap_intervals(num_sources_to_plot, _defaults["fit_cmap"])
        color_contour = cmap_intervals(
            num_sources_to_plot, _defaults["contour_cmap"])
        color_itr = 0

        if _defaults["use_components"] and list(component_sum_dict_mle.keys()):

            # we have components to plot

            for component, values in component_sum_dict_mle.items():

                summed_analysis = sum(values)

                if _defaults["best_fit"] == "average":

                    best_fit = summed_analysis.average

                else:

                    best_fit = summed_analysis.median

                positive_error = None
                negative_error = None

                if _defaults["show_contours"]:
                    positive_error = summed_analysis.upper_error

                    negative_error = summed_analysis.lower_error

                    neg_mask = negative_error <= 0

                    # replace with small number

                    negative_error[neg_mask] = min(best_fit) * 0.9

                if np.any(
                    [c.is_dimensionless for c in component_sum_dict_mle[component]]
                ):

                    plotter.add_dimensionless_model(
                        energy_range=energy_range,
                        best_fit=best_fit,
                        color=color_fit[color_itr],
                        upper_error=positive_error,
                        lower_error=negative_error,
                        contour_color=color_contour[color_itr],
                        label="%s: MLE" % component,
                    )

                else:

                    plotter.add_model(
                        energy_range=energy_range,
                        best_fit=best_fit,
                        color=color_fit[color_itr],
                        upper_error=positive_error,
                        lower_error=negative_error,
                        contour_color=color_contour[color_itr],
                        label="%s: MLE" % component,
                    )

                color_itr += 1

        if total_analysis_mle:

            # we will sum and plot the total
            # analysis

            summed_analysis = sum(total_analysis_mle)

            if _defaults["best_fit"] == "average":

                best_fit = summed_analysis.average

            else:

                best_fit = summed_analysis.median

            positive_error = None
            negative_error = None

            if _defaults["show_contours"]:
                positive_error = best_fit + summed_analysis.upper_error

                negative_error = best_fit - summed_analysis.lower_error

                neg_mask = negative_error <= 0

                # replace with small number

                negative_error[neg_mask] = min(best_fit) * 0.9

            plotter.add_model(
                energy_range=energy_range,
                best_fit=best_fit,
                color=color_fit[color_itr],
                upper_error=positive_error,
                lower_error=negative_error,
                contour_color=color_contour[color_itr],
                label="total: MLE",
            )

            color_itr += 1

        if _defaults["use_components"] and list(component_sum_dict_bayes.keys()):

            # we have components to plot

            for component, values in component_sum_dict_bayes.items():

                summed_analysis = sum(values)

                if _defaults["best_fit"] == "average":

                    best_fit = summed_analysis.average

                else:

                    best_fit = summed_analysis.median

                positive_error = None
                negative_error = None

                if _defaults["show_contours"]:
                    positive_error = summed_analysis.upper_error

                    negative_error = summed_analysis.lower_error

                if np.any(
                    [c.is_dimensionless for c in component_sum_dict_bayes[component]]
                ):

                    plotter.add_dimensionless_model(
                        energy_range=energy_range,
                        best_fit=best_fit,
                        color=color_fit[color_itr],
                        upper_error=positive_error,
                        lower_error=negative_error,
                        contour_color=color_contour[color_itr],
                        label="%s: Bayesian" % component,
                    )

                else:

                    plotter.add_model(
                        energy_range=energy_range,
                        best_fit=best_fit,
                        color=color_fit[color_itr],
                        upper_error=positive_error,
                        lower_error=negative_error,
                        contour_color=color_contour[color_itr],
                        label="%s: Bayesian" % component,
                    )

                color_itr += 1

        if total_analysis_bayes:

            # we will sum and plot the total
            # analysis

            summed_analysis = sum(total_analysis_bayes)

            if _defaults["best_fit"] == "average":

                best_fit = summed_analysis.average

            else:

                best_fit = summed_analysis.median

            positive_error = None
            negative_error = None

            if _defaults["show_contours"]:
                positive_error = summed_analysis.upper_error

                negative_error = summed_analysis.lower_error

            plotter.add_model(
                energy_range=energy_range,
                best_fit=best_fit,
                color=color_fit[color_itr],
                upper_error=positive_error,
                lower_error=negative_error,
                contour_color=color_contour[color_itr],
                label="total: Bayesian",
            )

        color_itr += 1

    return plotter.finalize(_defaults)


class SpectralContourPlot(object):
    def __init__(
        self,
        n_total,
        xscale="log",
        yscale="log",
        show_legend=True,
        plot_kwargs=None,
        contour_kwargs=None,
        legend_kwargs=None,
        emin=None,
        emax=None,
        subplot=None,
    ):

        self._n_total = n_total

        self._show_legend = show_legend
        self._legend_kwargs = legend_kwargs
        self._emin = emin
        self._emax = emax
        self._plot_kwargs = plot_kwargs
        self._contour_kwargs = contour_kwargs

        if subplot is None:

            self._fig, self._ax = plt.subplots()

        else:

            self._ax = subplot

            self._fig = self._ax.get_figure()

        self._ax_right = None
        self._n_plotted = 0

        self._xscale = xscale
        self._yscale = yscale

    def add_model(
        self,
        energy_range,
        best_fit,
        color,
        upper_error=None,
        lower_error=None,
        contour_color=None,
        label="model",
    ):

        self._ax.plot(
            energy_range, best_fit, color=color, label=label, **self._plot_kwargs
        )

        if (upper_error is not None) and (lower_error is not None):
            self._ax.fill_between(
                energy_range,
                lower_error,
                upper_error,
                facecolor=contour_color,
                **self._contour_kwargs
            )

    def add_dimensionless_model(
        self,
        energy_range,
        best_fit,
        color,
        upper_error=None,
        lower_error=None,
        contour_color=None,
        label="model",
    ):

        if self._n_total > 1:

            if self._ax_right is None:
                self._ax_right = self._ax.twinx()

            self._ax_right.plot(
                energy_range, best_fit, color=color, label=label, **self._plot_kwargs
            )

            if (upper_error is not None) and (lower_error is not None):
                self._ax_right.fill_between(
                    energy_range,
                    lower_error,
                    upper_error,
                    facecolor=contour_color,
                    **self._contour_kwargs
                )

        else:

            self.add_model(
                energy_range,
                best_fit,
                color,
                upper_error,
                lower_error,
                contour_color,
                label,
            )

    def finalize(self, _defaults):

        self._ax.set_xscale(self._xscale)
        self._ax.set_yscale(self._yscale)

        if self._show_legend:

            self._ax.legend(**self._legend_kwargs)

        if self._ax_right is not None:
            self._ax_right.set_yscale(self._yscale)

            self._ax_right.set_ylabel("Arbitrary units")

            if self._show_legend:
                self._ax_right.legend(**self._legend_kwargs)

        self._ax.set_xlim([self._emin, self._emax])

        if isinstance(self._emin, u.Quantity) and self._show_legend:

            # This workaround is needed because of a bug in astropy that would break the plotting of the legend
            # (see issue #7504 in the Astropy github repo)

            eemin = self._emin.to(self._ax.xaxis.get_units()).value
            eemax = self._emax.to(self._ax.xaxis.get_units()).value

            self._ax.set_xlim([eemin, eemax])

            self._ax.xaxis.converter = None

        return self._fig<|MERGE_RESOLUTION|>--- conflicted
+++ resolved
@@ -12,10 +12,7 @@
 from threeML.config.config import threeML_config
 from threeML.io.calculate_flux import (_collect_sums_into_dictionaries,
                                        _setup_analysis_dictionaries)
-<<<<<<< HEAD
 from threeML.io.package_data import get_path_of_data_file
-=======
->>>>>>> 9e9e85c1
 from threeML.io.plotting.cmap_cycle import cmap_intervals
 
 plt.style.use(get_path_of_data_file("threeml.mplstyle"))
