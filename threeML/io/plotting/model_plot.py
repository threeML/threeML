__author__ = 'grburgess'

import astropy.units as u
import matplotlib.pyplot as plt
import numpy as np
from astropy.visualization import quantity_support

from threeML.config.config import threeML_config
from threeML.io.calculate_flux import _setup_analysis_dictionaries, _collect_sums_into_dictionaries
from threeML.io.plotting.cmap_cycle import cmap_intervals


def plot_point_source_spectra(*analysis_results, **kwargs):
    """

    plotting routine for fitted point source spectra


    :param analysis_results: fitted JointLikelihood or BayesianAnalysis objects
    :param sources_to_use: (optional) list of PointSource string names to plot from the analysis
    :param energy_unit: (optional) astropy energy unit in string form (can also be frequency)
    :param flux_unit: (optional) astropy flux unit in string form
    :param confidence_level: (optional) confidence level to use (default: 0.68)
    :param ene_min: (optional) minimum energy to plot
    :param ene_max: (optional) maximum energy to plot
    :param num_ene: (optional) number of energies to plot
    :param use_components: (optional) True or False to plot the spectral components
    :param components_to_use: (optional) list of string names of the components to plot: including 'total'
    will also plot the total spectrum
    :param sum_sources: (optional) some all the MLE and Bayesian sources
    :param show_contours: (optional) True or False to plot the contour region
    :param plot_style_kwargs: (optional) dictionary of MPL plot styling for the best fit curve
    :param contour_style_kwargs: (optional) dictionary of MPL plot styling for the contour regions
    :param fit_cmap: MPL color map to iterate over for plotting multiple analyses
    :param contour_cmap: MPL color map to iterate over for plotting contours for  multiple analyses
    :param subplot: subplot to use
    :param xscale: 'log' or 'linear'
    :param yscale: 'log' or 'linear'
    :param include_extendend: True or False, also plot extendend source spectra.
    :return:
    """

    # allow matplotlib to plot quantities to the access

    quantity_support()

    _defaults = {'fit_cmap': threeML_config['model plot']['point source plot']['fit cmap'],
                 'contour_cmap': threeML_config['model plot']['point source plot']['contour cmap'],
                 'contour_colors': None,
                 'fit_colors': None,
                 'confidence_level': 0.68,
                 'equal_tailed': True,
                 'best_fit': 'median',
                 'energy_unit': 'keV',
                 'flux_unit': '1/(keV s cm2)',
                 'ene_min': 10.,
                 'ene_max': 1E4,
                 'num_ene': 100,
                 'use_components': False,
                 'components_to_use': [],
                 'sources_to_use': [],
                 'sum_sources': False,
                 'show_contours': True,
                 'plot_style_kwargs': threeML_config['model plot']['point source plot']['plot style'],
                 'contour_style_kwargs': threeML_config['model plot']['point source plot']['contour style'],
                 'show_legend': True,
                 'legend_kwargs': threeML_config['model plot']['point source plot']['legend style'],
                 'subplot': None,
<<<<<<< HEAD
                 'xscale':'log',
                 'yscale':'log',
                 'include_extended':False
=======
                 'xscale': 'log',
                 'yscale': 'log'
>>>>>>> b5c01524

                 }

    for key, value in kwargs.iteritems():

        if key in _defaults:
            _defaults[key] = value

    if isinstance(_defaults['ene_min'], u.Quantity):
        assert isinstance(_defaults['ene_max'], u.Quantity), 'both energy arguments must be Quantities'

    if isinstance(_defaults['ene_max'], u.Quantity):
        assert isinstance(_defaults['ene_min'], u.Quantity), 'both energy arguments must be Quantities'

    if isinstance(_defaults['ene_max'], u.Quantity):

        energy_range = np.linspace(_defaults['ene_min'], _defaults['ene_max'], _defaults['num_ene'])  # type: u.Quantity

        _defaults['energy_unit'] = energy_range.unit

        if _defaults['xscale'] == 'log':
            energy_range = np.logspace(np.log10(energy_range.min().value),
                                       np.log10(energy_range.max().value),
                                       _defaults['num_ene']) * energy_range.unit

    else:

        energy_range = np.logspace(np.log10(_defaults['ene_min']),
                                   np.log10(_defaults['ene_max']),
                                   _defaults['num_ene']) * u.Unit(_defaults['energy_unit'])

    mle_analyses, bayesian_analyses, num_sources_to_plot, duplicate_keys = _setup_analysis_dictionaries(
        analysis_results,
        energy_range,
        _defaults['energy_unit'],
        _defaults['flux_unit'],
        _defaults['use_components'],
        _defaults['components_to_use'],
        _defaults['confidence_level'],
        _defaults['equal_tailed'],
        differential=True,
        sources_to_use=_defaults['sources_to_use'],
        include_extended=_defaults['include_extended'])

    # we are now ready to plot.
    # all calculations have been made.

    # if we are not going to sum sources

    if not _defaults['sum_sources']:

        if _defaults['fit_colors'] is None:

            color_fit = cmap_intervals(num_sources_to_plot + 1, _defaults['fit_cmap'])


        else:

            # duck typing
            if isinstance(_defaults['fit_colors'], str):

                color_fit = [_defaults['fit_colors']] * num_sources_to_plot

            elif isinstance(_defaults['fit_colors'], list):

                assert len(_defaults['fit_colors']) == num_sources_to_plot, \
                    'list of colors (%d) must be the same length as sources ot plot (%s)' % (
                    len(_defaults['fit_colors']), num_sources_to_plot)

                color_fit = _defaults['fit_colors']

        if _defaults['contour_colors'] is None:

            color_contour = cmap_intervals(num_sources_to_plot + 1, _defaults['contour_cmap'])

        else:

            # duck typing
            if isinstance(_defaults['contour_colors'], str):

                color_contour = [_defaults['contour_colors']] * num_sources_to_plot

            elif isinstance(_defaults['contour_colors'], list):

                assert len(_defaults['contour_colors']) == num_sources_to_plot, \
                    'list of colors (%d) must be the same length as sources ot plot (%s)' % (
                        len(_defaults['contour_colors']), num_sources_to_plot)

                color_contour = _defaults['fit_colors']

        color_itr = 0

        # go thru the mle analysis and plot spectra

        plotter = SpectralContourPlot(num_sources_to_plot,
                                      xscale=_defaults['xscale'],
                                      yscale=_defaults['yscale'],
                                      show_legend=_defaults['show_legend'],
                                      plot_kwargs=_defaults['plot_style_kwargs'],
                                      contour_kwargs=_defaults['contour_style_kwargs'],
                                      legend_kwargs=_defaults['legend_kwargs'],
                                      emin=_defaults['ene_min'],
                                      emax=_defaults['ene_max'],
                                      subplot=_defaults['subplot']
                                      )

        for key in mle_analyses.keys():

            # we won't assume to plot the total until the end

            plot_total = False

            if _defaults['use_components']:

                # if this source has no components or none that we wish to plot
                # then we will plot the total spectrum after this

                if (not mle_analyses[key]['components'].keys()) or ('total' in _defaults['components_to_use']):
                    plot_total = True

                for component in mle_analyses[key]['components'].keys():

                    positive_error = None
                    negative_error = None

                    # extract the information and plot it

                    if _defaults['best_fit'] == 'average':

                        best_fit = mle_analyses[key]['components'][component].average

                    else:

                        best_fit = mle_analyses[key]['components'][component].median

                    if _defaults['show_contours']:
                        positive_error = mle_analyses[key]['components'][component].upper_error
                        negative_error = mle_analyses[key]['components'][component].lower_error

                        neg_mask = negative_error <= 0

                        # replace with small number

                        negative_error[neg_mask] = min(best_fit) * 0.9

                    label = "%s: %s" % (key, component)

                    # this is where we keep track of duplicates

                    if key in duplicate_keys:
                        label = "%s: MLE" % label

                    if mle_analyses[key]['components'][component].is_dimensionless:

                        plotter.add_dimensionless_model(energy_range=energy_range,
                                                        best_fit=best_fit,
                                                        color=color_fit[color_itr],
                                                        upper_error=positive_error,
                                                        lower_error=negative_error,
                                                        contour_color=color_contour[color_itr],
                                                        label=label)

                    else:

                        plotter.add_model(energy_range=energy_range,
                                          best_fit=best_fit,
                                          color=color_fit[color_itr],
                                          upper_error=positive_error,
                                          lower_error=negative_error,
                                          contour_color=color_contour[color_itr],
                                          label=label)

                    color_itr += 1

            else:

                plot_total = True

            if plot_total:

                # it ends up that we need to plot the total spectrum
                # which is just a repeat of the process

                if _defaults['best_fit'] == 'average':

                    best_fit = mle_analyses[key]['fitted point source'].average

                else:

                    best_fit = mle_analyses[key]['fitted point source'].median

                if _defaults['show_contours']:

                    positive_error = mle_analyses[key]['fitted point source'].upper_error
                    negative_error = mle_analyses[key]['fitted point source'].lower_error

                    neg_mask = negative_error <= 0

                    # replace with small number

                    negative_error[neg_mask] = min(best_fit) * 0.9

                else:

                    positive_error = None
                    negative_error = None

                label = "%s" % key

                if key in duplicate_keys:
                    label = "%s: MLE" % label

                plotter.add_model(energy_range=energy_range,
                                  best_fit=best_fit,
                                  color=color_fit[color_itr],
                                  upper_error=positive_error,
                                  lower_error=negative_error,
                                  contour_color=color_contour[color_itr],
                                  label=label)

                color_itr += 1

        # we will do the exact same thing for the bayesian analyses

        for key in bayesian_analyses.keys():

            plot_total = False

            if _defaults['use_components']:

                if (not bayesian_analyses[key]['components'].keys()) or ('total' in _defaults['components_to_use']):
                    plot_total = True

                for component in bayesian_analyses[key]['components'].keys():

                    positive_error = None
                    negative_error = None

                    if _defaults['best_fit'] == 'average':

                        best_fit = bayesian_analyses[key]['components'][component].average

                    else:

                        best_fit = bayesian_analyses[key]['components'][component].median

                    if _defaults['show_contours']:
                        positive_error = bayesian_analyses[key]['components'][component].upper_error
                        negative_error = bayesian_analyses[key]['components'][component].lower_error

                    label = "%s: %s" % (key, component)

                    if key in duplicate_keys:
                        label = "%s: Bayesian" % label

                    if bayesian_analyses[key]['components'][component].is_dimensionless:

                        plotter.add_dimensionless_model(energy_range=energy_range,
                                                        best_fit=best_fit,
                                                        color=color_fit[color_itr],
                                                        upper_error=positive_error,
                                                        lower_error=negative_error,
                                                        contour_color=color_contour[color_itr],
                                                        label=label)

                    else:

                        plotter.add_model(energy_range=energy_range,
                                          best_fit=best_fit,
                                          color=color_fit[color_itr],
                                          upper_error=positive_error,
                                          lower_error=negative_error,
                                          contour_color=color_contour[color_itr],
                                          label=label)

                    color_itr += 1




            else:

                plot_total = True

            if plot_total:

                if _defaults['best_fit'] == 'average':

                    best_fit = bayesian_analyses[key]['fitted point source'].average

                else:

                    best_fit = bayesian_analyses[key]['fitted point source'].median

                positive_error = None
                negative_error = None

                if _defaults['show_contours']:
                    positive_error = bayesian_analyses[key]['fitted point source'].upper_error
                    negative_error = bayesian_analyses[key]['fitted point source'].lower_error

                label = "%s" % key

                if key in duplicate_keys:
                    label = "%s: Bayesian" % label

                plotter.add_model(energy_range=energy_range,
                                  best_fit=best_fit,
                                  color=color_fit[color_itr],
                                  upper_error=positive_error,
                                  lower_error=negative_error,
                                  contour_color=color_contour[color_itr],
                                  label=label)

                color_itr += 1




    else:
        # now we sum sources instead

        # we keep MLE and Bayes apart because it makes no
        # sense to sum them together

        total_analysis_mle, component_sum_dict_mle, num_sources_to_plot = _collect_sums_into_dictionaries(mle_analyses,
                                                                                                          _defaults[
                                                                                                              'use_components'],
                                                                                                          _defaults[
                                                                                                              'components_to_use'])

        total_analysis_bayes, component_sum_dict_bayes, num_sources_to_plot_bayes = _collect_sums_into_dictionaries(
            bayesian_analyses,
            _defaults['use_components'],
            _defaults['components_to_use'])

        num_sources_to_plot += num_sources_to_plot_bayes

        plotter = SpectralContourPlot(num_sources_to_plot,
                                      xscale=_defaults['xscale'],
                                      yscale=_defaults['yscale'],
                                      show_legend=_defaults['show_legend'],
                                      plot_kwargs=_defaults['plot_style_kwargs'],
                                      contour_kwargs=_defaults['contour_style_kwargs'],
                                      legend_kwargs=_defaults['legend_kwargs'],
                                      emin=_defaults['ene_min'],
                                      emax=_defaults['ene_max'],
                                      subplot=_defaults['subplot'])

        color_fit = cmap_intervals(num_sources_to_plot, _defaults['fit_cmap'])
        color_contour = cmap_intervals(num_sources_to_plot, _defaults['contour_cmap'])
        color_itr = 0

        if _defaults['use_components'] and component_sum_dict_mle.keys():

            # we have components to plot

            for component, values in component_sum_dict_mle.iteritems():

                summed_analysis = sum(values)

                if _defaults['best_fit'] == 'average':

                    best_fit = summed_analysis.average

                else:

                    best_fit = summed_analysis.median

                positive_error = None
                negative_error = None

                if _defaults['show_contours']:
                    positive_error = summed_analysis.upper_error

                    negative_error = summed_analysis.lower_error

                    neg_mask = negative_error <= 0

                    # replace with small number

                    negative_error[neg_mask] = min(best_fit) * 0.9

                if np.any([c.is_dimensionless for c in component_sum_dict_mle[component]]):

                    plotter.add_dimensionless_model(energy_range=energy_range,
                                                    best_fit=best_fit,
                                                    color=color_fit[color_itr],
                                                    upper_error=positive_error,
                                                    lower_error=negative_error,
                                                    contour_color=color_contour[color_itr],
                                                    label="%s: MLE" % component)

                else:

                    plotter.add_model(energy_range=energy_range,
                                      best_fit=best_fit,
                                      color=color_fit[color_itr],
                                      upper_error=positive_error,
                                      lower_error=negative_error,
                                      contour_color=color_contour[color_itr],
                                      label="%s: MLE" % component)

                color_itr += 1

        if total_analysis_mle:

            # we will sum and plot the total
            # analysis

            summed_analysis = sum(total_analysis_mle)

            if _defaults['best_fit'] == 'average':

                best_fit = summed_analysis.average

            else:

                best_fit = summed_analysis.median

            positive_error = None
            negative_error = None

            if _defaults['show_contours']:
                positive_error = best_fit + summed_analysis.upper_error

                negative_error = best_fit - summed_analysis.lower_error

                neg_mask = negative_error <= 0

                # replace with small number

                negative_error[neg_mask] = min(best_fit) * 0.9

            plotter.add_model(energy_range=energy_range,
                              best_fit=best_fit,
                              color=color_fit[color_itr],
                              upper_error=positive_error,
                              lower_error=negative_error,
                              contour_color=color_contour[color_itr],
                              label="total: MLE")

            color_itr += 1

        if _defaults['use_components'] and component_sum_dict_bayes.keys():

            # we have components to plot

            for component, values in component_sum_dict_bayes.iteritems():

                summed_analysis = sum(values)

                if _defaults['best_fit'] == 'average':

                    best_fit = summed_analysis.average

                else:

                    best_fit = summed_analysis.median

                positive_error = None
                negative_error = None

                if _defaults['show_contours']:
                    positive_error = summed_analysis.upper_error

                    negative_error = summed_analysis.lower_error

                if np.any([c.is_dimensionless for c in component_sum_dict_bayes[component]]):

                    plotter.add_dimensionless_model(energy_range=energy_range,
                                                    best_fit=best_fit,
                                                    color=color_fit[color_itr],
                                                    upper_error=positive_error,
                                                    lower_error=negative_error,
                                                    contour_color=color_contour[color_itr],
                                                    label="%s: Bayesian" % component)

                else:

                    plotter.add_model(energy_range=energy_range,
                                      best_fit=best_fit,
                                      color=color_fit[color_itr],
                                      upper_error=positive_error,
                                      lower_error=negative_error,
                                      contour_color=color_contour[color_itr],
                                      label="%s: Bayesian" % component)

                color_itr += 1

        if total_analysis_bayes:

            # we will sum and plot the total
            # analysis

            summed_analysis = sum(total_analysis_bayes)

            if _defaults['best_fit'] == 'average':

                best_fit = summed_analysis.average

            else:

                best_fit = summed_analysis.median

            positive_error = None
            negative_error = None

            if _defaults['show_contours']:
                positive_error = summed_analysis.upper_error

                negative_error = summed_analysis.lower_error

            plotter.add_model(energy_range=energy_range,
                              best_fit=best_fit,
                              color=color_fit[color_itr],
                              upper_error=positive_error,
                              lower_error=negative_error,
                              contour_color=color_contour[color_itr],
                              label="total: Bayesian")

        color_itr += 1

    return plotter.finalize(_defaults)


class SpectralContourPlot(object):

    def __init__(self, n_total, xscale='log', yscale='log', show_legend=True, plot_kwargs=None, contour_kwargs=None,
                 legend_kwargs=None, emin=None, emax=None, subplot=None):

        self._n_total = n_total

        self._show_legend = show_legend
        self._legend_kwargs = legend_kwargs
        self._emin = emin
        self._emax = emax
        self._plot_kwargs = plot_kwargs
        self._contour_kwargs = contour_kwargs

        if subplot is None:

            self._fig, self._ax = plt.subplots()

        else:

            self._ax = subplot

            self._fig = self._ax.get_figure()

        self._ax_right = None
        self._n_plotted = 0

        self._xscale = xscale
        self._yscale = yscale

    def add_model(self, energy_range, best_fit, color, upper_error=None, lower_error=None, contour_color=None,
                  label='model'):

        self._ax.plot(energy_range, best_fit, color=color, label=label, **self._plot_kwargs)

        if (upper_error is not None) and (lower_error is not None):
            self._ax.fill_between(energy_range,
                                  lower_error,
                                  upper_error,
                                  facecolor=contour_color,
                                  **self._contour_kwargs)

    def add_dimensionless_model(self, energy_range, best_fit, color, upper_error=None, lower_error=None,
                                contour_color=None, label='model'):

        if self._n_total > 1:

            if self._ax_right is None:
                self._ax_right = self._ax.twinx()

            self._ax_right.plot(energy_range, best_fit, color=color, label=label, **self._plot_kwargs)

            if (upper_error is not None) and (lower_error is not None):
                self._ax_right.fill_between(energy_range,
                                            lower_error,
                                            upper_error,
                                            facecolor=contour_color,
                                            **self._contour_kwargs)

        else:

            self.add_model(energy_range, best_fit, color, upper_error, lower_error, contour_color, label)

    def finalize(self, _defaults):

        self._ax.set_xscale(self._xscale)
        self._ax.set_yscale(self._yscale)

        if self._show_legend:

            self._ax.legend(**self._legend_kwargs)

        if self._ax_right is not None:
            self._ax_right.set_yscale(self._yscale)

            self._ax_right.set_ylabel('Arbitrary units')

            if self._show_legend:
                self._ax_right.legend(**self._legend_kwargs)

        self._ax.set_xlim([self._emin, self._emax])

        if isinstance(self._emin, u.Quantity) and self._show_legend:

            # This workaround is needed because of a bug in astropy that would break the plotting of the legend
            # (see issue #7504 in the Astropy github repo)

            eemin = self._emin.to(self._ax.xaxis.get_units()).value
            eemax = self._emax.to(self._ax.xaxis.get_units()).value

            self._ax.set_xlim([eemin, eemax])

            self._ax.xaxis.converter = None

        return self._fig<|MERGE_RESOLUTION|>--- conflicted
+++ resolved
@@ -66,15 +66,9 @@
                  'show_legend': True,
                  'legend_kwargs': threeML_config['model plot']['point source plot']['legend style'],
                  'subplot': None,
-<<<<<<< HEAD
-                 'xscale':'log',
-                 'yscale':'log',
+                 'xscale': 'log',
+                 'yscale': 'log',
                  'include_extended':False
-=======
-                 'xscale': 'log',
-                 'yscale': 'log'
->>>>>>> b5c01524
-
                  }
 
     for key, value in kwargs.iteritems():
