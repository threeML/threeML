--- conflicted
+++ resolved
@@ -1,13 +1,10 @@
-from __future__ import division
-
-from builtins import object, zip
 
 import matplotlib.pyplot as plt
 import numpy as np
 from matplotlib.ticker import MaxNLocator
 from past.utils import old_div
+
 from threeML.config.config import threeML_config
-from threeML.exceptions.custom_exceptions import custom_warnings
 from threeML.io.logging import setup_logger
 from threeML.io.package_data import get_path_of_data_file
 from threeML.io.plotting.step_plot import step_plot
@@ -83,8 +80,15 @@
 
             if self._show_residuals:
 
-                self._fig, (self._data_axis, self._residual_axis,) = plt.subplots(
-                    2, 1, sharex=True, gridspec_kw={"height_ratios": [2, 1]}, **kwargs
+                self._fig, (
+                    self._data_axis,
+                    self._residual_axis,
+                ) = plt.subplots(
+                    2,
+                    1,
+                    sharex=True,
+                    gridspec_kw={"height_ratios": [2, 1]},
+                    **kwargs
                 )
 
             else:
@@ -189,7 +193,9 @@
         # if we want to show the data
 
         if show_data:
-            self._data_axis.errorbar(x, y, yerr=yerr, xerr=xerr, label=label, **kwargs)
+            self._data_axis.errorbar(
+                x, y, yerr=yerr, xerr=xerr, label=label, **kwargs
+            )
 
         # if we want to show the residuals
 
@@ -204,21 +210,16 @@
             idx = np.isinf(residuals)
 
             residuals[idx] = 0.0
-<<<<<<< HEAD
-=======
 
             idx = np.isnan(residuals)
->>>>>>> a5ee0203
 
             residuals[idx] = 0.0
 
-<<<<<<< HEAD
-            residuals[idx] = 0.0
-=======
             self._residual_axis.axhline(0, linestyle="--", color="k")
->>>>>>> a5ee0203
-
-            self._residual_axis.errorbar(x, residuals, yerr=residual_yerr, **kwargs)
+
+            self._residual_axis.errorbar(
+                x, residuals, yerr=residual_yerr, **kwargs
+            )
 
     def finalize(
         self,
