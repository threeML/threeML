--- conflicted
+++ resolved
@@ -220,25 +220,14 @@
             idx = np.isinf(residuals)
 
             residuals[idx] = 0.0
-<<<<<<< HEAD
-=======
 
             idx = np.isnan(residuals)
->>>>>>> 66080f6e
 
             residuals[idx] = 0.0
 
-<<<<<<< HEAD
-            residuals[idx] = 0.0
-
-            self._residual_axis.errorbar(
-                x, residuals, yerr=residual_yerr, **kwargs
-            )
-=======
             self._residual_axis.axhline(0, linestyle="--", color="k")
 
             self._residual_axis.errorbar(x, residuals, yerr=residual_yerr, **kwargs)
->>>>>>> 66080f6e
 
     def finalize(
         self,
