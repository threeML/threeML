--- conflicted
+++ resolved
@@ -1,7 +1,3 @@
-<<<<<<< HEAD
-
-=======
->>>>>>> 3205c172
 import matplotlib.pyplot as plt
 import numpy as np
 from matplotlib.ticker import MaxNLocator
@@ -98,8 +94,6 @@
 
                 self._fig, self._data_axis = plt.subplots(**kwargs)
 
-
-
     @property
     def axes(self):
 
@@ -107,8 +101,8 @@
 
             return [self._data_axis, self._residual_axis]
 
-        else: return self._data_axis
-
+        else:
+            return self._data_axis
 
     @property
     def figure(self) -> plt.Figure:
