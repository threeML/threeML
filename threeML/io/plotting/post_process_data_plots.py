--- conflicted
+++ resolved
@@ -11,7 +11,6 @@
 import threeML.plugins.SpectrumLike
 from threeML.config.config import threeML_config
 from threeML.exceptions.custom_exceptions import custom_warnings
-<<<<<<< HEAD
 from threeML.io.package_data import get_path_of_data_file
 from threeML.io.plotting.cmap_cycle import cmap_intervals
 from threeML.io.plotting.data_residual_plot import ResidualPlot
@@ -19,11 +18,6 @@
 
 plt.style.use(get_path_of_data_file("threeml.mplstyle"))
 
-=======
-from threeML.io.plotting.cmap_cycle import cmap_intervals
-from threeML.io.plotting.data_residual_plot import ResidualPlot
-from threeML.io.plotting.step_plot import step_plot
->>>>>>> 9e9e85c1
 
 # This file contains plots which are plotted in data space after a model has been
 # assigned to the plugin.
@@ -109,24 +103,25 @@
     # Default is to show the model with steps
     step = threeML_config.plugins.ogip.fit_plot.step
 
-<<<<<<< HEAD
-    data_cmap = threeML_config["ogip"]["data plot cmap"]  # plt.cm.rainbow
-    # plt.cm.nipy_spectral_r
-    model_cmap = threeML_config["ogip"]["model plot cmap"]
-=======
-    data_cmap = threeML_config.plugins.ogip.fit_plot.data_cmap.value
-    model_cmap = threeML_config.plugins.ogip.fit_plot.model_cmap.value
->>>>>>> 9e9e85c1
-
-    # Legend is on by default
-    show_legend = True
-
-    show_residuals = True
-
-    # Default colors
-
-    data_colors = cmap_intervals(len(data_keys), data_cmap)
-    model_colors = cmap_intervals(len(data_keys), model_cmap)
+
+<< << << < HEAD
+data_cmap = threeML_config["ogip"]["data plot cmap"]  # plt.cm.rainbow
+ # plt.cm.nipy_spectral_r
+ model_cmap = threeML_config["ogip"]["model plot cmap"]
+== == == =
+data_cmap = threeML_config.plugins.ogip.fit_plot.data_cmap.value
+ model_cmap = threeML_config.plugins.ogip.fit_plot.model_cmap.value
+>>>>>> > feature-omegaconf
+
+# Legend is on by default
+show_legend = True
+
+ show_residuals = True
+
+  # Default colors
+
+  data_colors = cmap_intervals(len(data_keys), data_cmap)
+   model_colors = cmap_intervals(len(data_keys), model_cmap)
     background_colors = cmap_intervals(len(data_keys), model_cmap)
 
     # Now override defaults according to the optional keywords, if present
@@ -456,26 +451,28 @@
     # Default is to show the model with steps
     step = threeML_config.plugins.photo.fit_plot.step
 
-<<<<<<< HEAD
-    data_cmap = threeML_config["photo"]["data plot cmap"]  # plt.cm.rainbow
-    # plt.cm.nipy_spectral_r
-    model_cmap = threeML_config["photo"]["model plot cmap"]
-=======
-    data_cmap = threeML_config.plugins.photo.fit_plot.data_cmap.value  # plt.cm.rainbow
-    model_cmap = threeML_config.plugins.photo.fit_plot.model_cmap.value  # plt.cm.nipy_spectral_r
->>>>>>> 9e9e85c1
-
-    # Legend is on by default
-    show_legend = True
-
-    # Default colors
-
-    data_colors = cmap_intervals(len(data_keys), data_cmap)
-    model_colors = cmap_intervals(len(data_keys), model_cmap)
-
-    # Now override defaults according to the optional keywords, if present
-
-    if "show_legend" in kwargs:
+
+<< << << < HEAD
+data_cmap = threeML_config["photo"]["data plot cmap"]  # plt.cm.rainbow
+ # plt.cm.nipy_spectral_r
+ model_cmap = threeML_config["photo"]["model plot cmap"]
+== == == =
+data_cmap = threeML_config.plugins.photo.fit_plot.data_cmap.value  # plt.cm.rainbow
+ # plt.cm.nipy_spectral_r
+ model_cmap = threeML_config.plugins.photo.fit_plot.model_cmap.value
+>>>>>> > feature-omegaconf
+
+# Legend is on by default
+show_legend = True
+
+ # Default colors
+
+ data_colors = cmap_intervals(len(data_keys), data_cmap)
+  model_colors = cmap_intervals(len(data_keys), model_cmap)
+
+   # Now override defaults according to the optional keywords, if present
+
+   if "show_legend" in kwargs:
         show_legend = bool(kwargs.pop("show_legend"))
 
     if "step" in kwargs:
