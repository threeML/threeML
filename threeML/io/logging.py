--- conflicted
+++ resolved
@@ -4,7 +4,6 @@
 from contextlib import contextmanager
 from pathlib import Path
 
-<<<<<<< HEAD
 from astromodels import astromodels_config
 from astromodels.utils.logging import (
     LogFilter,
@@ -17,15 +16,6 @@
 )
 
 from astromodels.utils.valid_variable import is_valid_variable_name
-=======
-
-from astromodels import astromodels_config
-from astromodels.utils.logging import (LogFilter, _console_formatter,
-                                       _dev_formatter, _usr_formatter,
-                                       astromodels_console_log_handler,
-                                       astromodels_dev_log_handler,
-                                       astromodels_usr_log_handler)
->>>>>>> 66080f6e
 from rich.console import Console
 from rich.logging import RichHandler
 from rich.theme import Theme
@@ -125,33 +115,9 @@
 _theme["logging.level.warning"] = f"{astromodels_config.logging.warn_style}"
 
 
-mytheme = Theme(_theme)
-
-<<<<<<< HEAD
-_theme = {}
-
-# Banner
-_theme["h1"] = "deep_sky_blue3"
-_theme["status.spinner"] = "cyan2"
-_theme["status.text"] = "deep_sky_blue4"
-_theme["repr.filename"] = "blue"
-_theme["repr.number"] = "white"
-_theme["repr.path"] = "grey37"
-_theme["repr.str"] = "grey37"
-_theme["repr.tag_name"] = "white"
-_theme["repr.url"] = "not bold not italic underline grey84"
-_theme["log.time"] = "green1"
-_theme["log.message"] = f"{astromodels_config.logging.message_style}"
-_theme["logging.level.debug"] = f"{astromodels_config.logging.debug_style}"
-_theme["logging.level.error"] = f"{astromodels_config.logging.error_style}"
-_theme["logging.level.info"] = f"{astromodels_config.logging.info_style}"
-_theme["logging.level.warning"] = f"{astromodels_config.logging.warn_style}"
-
-
 # mytheme = Theme().read(_get_data_file_path("log_theme.ini"))
 mytheme = Theme(_theme)
-=======
->>>>>>> 66080f6e
+
 console = Console(theme=mytheme)
 
 
