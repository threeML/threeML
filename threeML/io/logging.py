import logging
import logging.handlers as handlers
import sys
from contextlib import contextmanager
from pathlib import Path

<<<<<<< HEAD
=======

>>>>>>> 0afff1ff
from astromodels import astromodels_config
from astromodels.utils.logging import (LogFilter, _console_formatter,
                                       _dev_formatter, _usr_formatter,
                                       astromodels_console_log_handler,
                                       astromodels_dev_log_handler,
                                       astromodels_usr_log_handler)
from rich.console import Console
from rich.logging import RichHandler
from rich.theme import Theme
from threeML.config.config import threeML_config

# set up the console logging


def get_path_of_log_dir() -> Path:
    """
    get the path to the logging directory
    """

    log_path: Path = Path(threeML_config.logging.path).expanduser()

    if not log_path.exists():

        log_path.mkdir(parents=True)

    return log_path


_log_file_names = ["usr.log", "dev.log"]


def get_path_of_log_file(log_file: str) -> Path:
    """
    returns the path of the log files
    """
    assert log_file in _log_file_names, f"{log_file} is not one of {_log_file_names}"

    return get_path_of_log_dir() / log_file


# now create the developer handler that rotates every day and keeps
# 10 days worth of backup
threeML_dev_log_handler = handlers.TimedRotatingFileHandler(
    get_path_of_log_file("dev.log"), when="D", interval=1, backupCount=10
)


# lots of info written out

threeML_dev_log_handler.setFormatter(_dev_formatter)
threeML_dev_log_handler.setLevel(logging.DEBUG)


# now set up the usr log which will save the info

threeML_usr_log_handler = handlers.TimedRotatingFileHandler(
    get_path_of_log_file("usr.log"), when="D", interval=1, backupCount=10
)

threeML_usr_log_handler.setLevel(logging.INFO)

# lots of info written out

threeML_usr_log_handler.setFormatter(_usr_formatter)

# now set up the console logger
_theme = {}

# Banner
_theme["h1"] = "deep_sky_blue3"
_theme["status.spinner"] = "cyan2"
_theme["status.text"] = "deep_sky_blue4"
_theme["repr.filename"] = "blue"
_theme["repr.number"] = "white"
_theme["repr.path"] = "grey37"
_theme["repr.str"] = "grey37"
_theme["repr.tag_name"] = "white"
_theme["repr.url"] = "not bold not italic underline grey84"
_theme["log.time"] = "green1"
_theme["log.message"] = f"{astromodels_config.logging.message_style}"
_theme["logging.level.debug"] = f"{astromodels_config.logging.debug_style}"
_theme["logging.level.error"] = f"{astromodels_config.logging.error_style}"
_theme["logging.level.info"] = f"{astromodels_config.logging.info_style}"
_theme["logging.level.warning"] = f"{astromodels_config.logging.warn_style}"


mytheme = Theme(_theme)

<<<<<<< HEAD
_theme = {}

# Banner
_theme["h1"] = "deep_sky_blue3"
_theme["status.spinner"] = "cyan2"
_theme["status.text"] = "deep_sky_blue4"
_theme["repr.filename"] = "blue"
_theme["repr.number"] = "white"
_theme["repr.path"] = "grey37"
_theme["repr.str"] = "grey37"
_theme["repr.tag_name"] = "white"
_theme["repr.url"] = "not bold not italic underline grey84"
_theme["log.time"] = "green1"
_theme["log.message"] = f"{astromodels_config.logging.message_style}"
_theme["logging.level.debug"] = f"{astromodels_config.logging.debug_style}"
_theme["logging.level.error"] = f"{astromodels_config.logging.error_style}"
_theme["logging.level.info"] = f"{astromodels_config.logging.info_style}"
_theme["logging.level.warning"] = f"{astromodels_config.logging.warn_style}"



#mytheme = Theme().read(_get_data_file_path("log_theme.ini"))
mytheme = Theme(_theme)
=======
>>>>>>> 0afff1ff
console = Console(theme=mytheme)


threeML_console_log_handler = RichHandler(
    level="INFO", rich_tracebacks=True, markup=True, console=console
)
threeML_console_log_handler.setFormatter(_console_formatter)
threeML_console_log_handler.setLevel(threeML_config.logging.level)


astromodels_console_log_handler.setLevel(threeML_config.logging.level)


warning_filter = LogFilter(logging.WARNING)


####
# These control the verbosity of 3ML
####


class LoggingState(object):
    def __init__(
        self,
        threeML_usr_log_handler,
        threeML_console_log_handler,
        astromodels_usr_log_handler,
        astromodels_console_log_handler,
    ):
        """
        A container to store the stat of the logs
        """

        # attach the log handlers

        self.threeML_usr_log_handler = threeML_usr_log_handler
        self.threeML_console_log_handler = threeML_console_log_handler

        self.astromodels_usr_log_handler = astromodels_usr_log_handler
        self.astromodels_console_log_handler = astromodels_console_log_handler

        # store their current states

        self.threeML_usr_log_handler_state = threeML_usr_log_handler.level
        self.threeML_console_log_handler_state = threeML_console_log_handler.level

        self.astromodels_usr_log_handler_state = astromodels_usr_log_handler.level
        self.astromodels_console_log_handler_state = (
            astromodels_console_log_handler.level
        )

    def _store_state(self):

        self.threeML_usr_log_handler_state = threeML_usr_log_handler.level
        self.threeML_console_log_handler_state = threeML_console_log_handler.level

        self.astromodels_usr_log_handler_state = astromodels_usr_log_handler.level
        self.astromodels_console_log_handler_state = (
            astromodels_console_log_handler.level
        )

    def restore_last_state(self):

        self.threeML_usr_log_handler.setLevel(self.threeML_usr_log_handler_state)
        self.threeML_console_log_handler.setLevel(
            self.threeML_console_log_handler_state
        )

        self.astromodels_usr_log_handler.setLevel(
            self.astromodels_usr_log_handler_state
        )
        self.astromodels_console_log_handler.setLevel(
            self.astromodels_console_log_handler_state
        )

    def silence_logs(self):

        # store the state
        self._store_state()

        # silence the logs

        self.threeML_usr_log_handler.setLevel(logging.CRITICAL)
        self.threeML_console_log_handler.setLevel(logging.CRITICAL)

        self.astromodels_usr_log_handler.setLevel(logging.CRITICAL)
        self.astromodels_console_log_handler.setLevel(logging.CRITICAL)

    def loud_logs(self):

        # store the state
        self._store_state()

        # silence the logs

        self.threeML_usr_log_handler.setLevel(logging.INFO)
        self.threeML_console_log_handler.setLevel(logging.INFO)

        self.astromodels_usr_log_handler.setLevel(logging.INFO)
        self.astromodels_console_log_handler.setLevel(logging.INFO)

    def debug_logs(self):

        # store the state
        self._store_state()

        # silence the logs
        self.threeML_console_log_handler.setLevel(logging.DEBUG)

        self.astromodels_console_log_handler.setLevel(logging.DEBUG)


_log_state = LoggingState(
    threeML_usr_log_handler,
    threeML_console_log_handler,
    astromodels_usr_log_handler,
    astromodels_console_log_handler,
)


def silence_progress_bars():
    """
    Turn off the progress bars
    """

    threeML_config["interface"]["progress_bars"] = "off"


def activate_progress_bars():
    """
    Turn on the progress bars
    """
    threeML_config["interface"]["progress_bars"] = "on"


def toggle_progress_bars():
    """
    toggle the state of the progress bars
    """
    state = threeML_config["interface"]["progress_bars"]

    threeML_config["interface"]["progress_bars"] = not state


def silence_warnings():
    """
    supress warning messages in console and file usr logs
    """

    threeML_usr_log_handler.addFilter(warning_filter)
    threeML_console_log_handler.addFilter(warning_filter)

    astromodels_usr_log_handler.addFilter(warning_filter)
    astromodels_console_log_handler.addFilter(warning_filter)


def activate_warnings():
    """
    supress warning messages in console and file usr logs
    """

    threeML_usr_log_handler.removeFilter(warning_filter)
    threeML_console_log_handler.removeFilter(warning_filter)

    astromodels_usr_log_handler.removeFilter(warning_filter)
    astromodels_console_log_handler.removeFilter(warning_filter)


def update_logging_level(level):
    """
    update the logging level to the console
    """
    threeML_console_log_handler.setLevel(level)

    astromodels_console_log_handler.setLevel(level)


def silence_logs():
    """
    Turn off all logging
    """

    # handle dev logs independently
    threeML_dev_log_handler.setLevel(logging.CRITICAL)
    astromodels_dev_log_handler.setLevel(logging.CRITICAL)

    _log_state.silence_logs()


def quiet_mode():
    """
    turn off all logging and progress bars
    """

    silence_progress_bars()

    # save state and silence
    silence_logs()


def loud_mode():
    """
    turn on all progress bars and logging
    """

    activate_progress_bars()

    # save state and make loud
    _log_state.loud_logs()


def activate_logs():
    """
    re-activate silenced logs
    """

    # handle dev logs independently
    threeML_dev_log_handler.setLevel(logging.DEBUG)
    astromodels_dev_log_handler.setLevel(logging.DEBUG)

    _log_state.restore_last_state()


def debug_mode():
    """
    activate debug in the console
    """

    # store state and switch console to debug
    _log_state.debug_logs()


@contextmanager
def silence_console_log(and_progress_bars=True):
    """
    temporarily silence the console and progress bars
    """
    current_console_logging_level = threeML_console_log_handler.level
    current_usr_logging_level = threeML_usr_log_handler.level

    threeML_console_log_handler.setLevel(logging.CRITICAL)
    threeML_usr_log_handler.setLevel(logging.CRITICAL)

    if and_progress_bars:
        progress_state = threeML_config.interface.progress_bars

        threeML_config.interface.progress_bars = "off"

    try:
        yield

    finally:

        threeML_console_log_handler.setLevel(current_console_logging_level)
        threeML_usr_log_handler.setLevel(current_usr_logging_level)

        if and_progress_bars:

            threeML_config.interface.progress_bars = progress_state


def setup_logger(name):

    # A logger with name name will be created
    # and then add it to the print stream
    log = logging.getLogger(name)

    # this must be set to allow debug messages through
    log.setLevel(logging.DEBUG)

    # add the handlers

    if threeML_config["logging"]["developer"]:
        log.addHandler(threeML_dev_log_handler)

    else:

        # if we do not want to log developer
        # for 3ML, then lets not for astromodels

        astromodels_dev_log_handler.setLevel(logging.CRITICAL)

    if threeML_config["logging"]["console"]:

        log.addHandler(threeML_console_log_handler)

    if threeML_config["logging"]["usr"]:
        log.addHandler(threeML_usr_log_handler)

    # we do not want to duplicate teh messages in the parents
    log.propagate = False

    return log<|MERGE_RESOLUTION|>--- conflicted
+++ resolved
@@ -4,16 +4,17 @@
 from contextlib import contextmanager
 from pathlib import Path
 
-<<<<<<< HEAD
-=======
-
->>>>>>> 0afff1ff
+
 from astromodels import astromodels_config
-from astromodels.utils.logging import (LogFilter, _console_formatter,
-                                       _dev_formatter, _usr_formatter,
-                                       astromodels_console_log_handler,
-                                       astromodels_dev_log_handler,
-                                       astromodels_usr_log_handler)
+from astromodels.utils.logging import (
+    LogFilter,
+    _console_formatter,
+    _dev_formatter,
+    _usr_formatter,
+    astromodels_console_log_handler,
+    astromodels_dev_log_handler,
+    astromodels_usr_log_handler,
+)
 from rich.console import Console
 from rich.logging import RichHandler
 from rich.theme import Theme
@@ -43,7 +44,9 @@
     """
     returns the path of the log files
     """
-    assert log_file in _log_file_names, f"{log_file} is not one of {_log_file_names}"
+    assert (
+        log_file in _log_file_names
+    ), f"{log_file} is not one of {_log_file_names}"
 
     return get_path_of_log_dir() / log_file
 
@@ -96,32 +99,6 @@
 
 mytheme = Theme(_theme)
 
-<<<<<<< HEAD
-_theme = {}
-
-# Banner
-_theme["h1"] = "deep_sky_blue3"
-_theme["status.spinner"] = "cyan2"
-_theme["status.text"] = "deep_sky_blue4"
-_theme["repr.filename"] = "blue"
-_theme["repr.number"] = "white"
-_theme["repr.path"] = "grey37"
-_theme["repr.str"] = "grey37"
-_theme["repr.tag_name"] = "white"
-_theme["repr.url"] = "not bold not italic underline grey84"
-_theme["log.time"] = "green1"
-_theme["log.message"] = f"{astromodels_config.logging.message_style}"
-_theme["logging.level.debug"] = f"{astromodels_config.logging.debug_style}"
-_theme["logging.level.error"] = f"{astromodels_config.logging.error_style}"
-_theme["logging.level.info"] = f"{astromodels_config.logging.info_style}"
-_theme["logging.level.warning"] = f"{astromodels_config.logging.warn_style}"
-
-
-
-#mytheme = Theme().read(_get_data_file_path("log_theme.ini"))
-mytheme = Theme(_theme)
-=======
->>>>>>> 0afff1ff
 console = Console(theme=mytheme)
 
 
@@ -166,9 +143,13 @@
         # store their current states
 
         self.threeML_usr_log_handler_state = threeML_usr_log_handler.level
-        self.threeML_console_log_handler_state = threeML_console_log_handler.level
-
-        self.astromodels_usr_log_handler_state = astromodels_usr_log_handler.level
+        self.threeML_console_log_handler_state = (
+            threeML_console_log_handler.level
+        )
+
+        self.astromodels_usr_log_handler_state = (
+            astromodels_usr_log_handler.level
+        )
         self.astromodels_console_log_handler_state = (
             astromodels_console_log_handler.level
         )
@@ -176,16 +157,22 @@
     def _store_state(self):
 
         self.threeML_usr_log_handler_state = threeML_usr_log_handler.level
-        self.threeML_console_log_handler_state = threeML_console_log_handler.level
-
-        self.astromodels_usr_log_handler_state = astromodels_usr_log_handler.level
+        self.threeML_console_log_handler_state = (
+            threeML_console_log_handler.level
+        )
+
+        self.astromodels_usr_log_handler_state = (
+            astromodels_usr_log_handler.level
+        )
         self.astromodels_console_log_handler_state = (
             astromodels_console_log_handler.level
         )
 
     def restore_last_state(self):
 
-        self.threeML_usr_log_handler.setLevel(self.threeML_usr_log_handler_state)
+        self.threeML_usr_log_handler.setLevel(
+            self.threeML_usr_log_handler_state
+        )
         self.threeML_console_log_handler.setLevel(
             self.threeML_console_log_handler_state
         )
