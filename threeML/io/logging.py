--- conflicted
+++ resolved
@@ -1,11 +1,9 @@
 import logging
 import logging.handlers as handlers
-import sys
 from contextlib import contextmanager
 from pathlib import Path
 
-<<<<<<< HEAD
-from astromodels.utils.file_utils import _get_data_file_path
+from astromodels import astromodels_config
 from astromodels.utils.logging import (
     LogFilter,
     _console_formatter,
@@ -15,18 +13,10 @@
     astromodels_dev_log_handler,
     astromodels_usr_log_handler,
 )
-=======
-
-from astromodels import astromodels_config
-from astromodels.utils.logging import (LogFilter, _console_formatter,
-                                       _dev_formatter, _usr_formatter,
-                                       astromodels_console_log_handler,
-                                       astromodels_dev_log_handler,
-                                       astromodels_usr_log_handler)
->>>>>>> a5ee0203
 from rich.console import Console
 from rich.logging import RichHandler
 from rich.theme import Theme
+
 from threeML.config.config import threeML_config
 
 # set up the console logging
@@ -53,7 +43,9 @@
     """
     returns the path of the log files
     """
-    assert log_file in _log_file_names, f"{log_file} is not one of {_log_file_names}"
+    assert (
+        log_file in _log_file_names
+    ), f"{log_file} is not one of {_log_file_names}"
 
     return get_path_of_log_dir() / log_file
 
@@ -150,9 +142,13 @@
         # store their current states
 
         self.threeML_usr_log_handler_state = threeML_usr_log_handler.level
-        self.threeML_console_log_handler_state = threeML_console_log_handler.level
-
-        self.astromodels_usr_log_handler_state = astromodels_usr_log_handler.level
+        self.threeML_console_log_handler_state = (
+            threeML_console_log_handler.level
+        )
+
+        self.astromodels_usr_log_handler_state = (
+            astromodels_usr_log_handler.level
+        )
         self.astromodels_console_log_handler_state = (
             astromodels_console_log_handler.level
         )
@@ -160,16 +156,22 @@
     def _store_state(self):
 
         self.threeML_usr_log_handler_state = threeML_usr_log_handler.level
-        self.threeML_console_log_handler_state = threeML_console_log_handler.level
-
-        self.astromodels_usr_log_handler_state = astromodels_usr_log_handler.level
+        self.threeML_console_log_handler_state = (
+            threeML_console_log_handler.level
+        )
+
+        self.astromodels_usr_log_handler_state = (
+            astromodels_usr_log_handler.level
+        )
         self.astromodels_console_log_handler_state = (
             astromodels_console_log_handler.level
         )
 
     def restore_last_state(self):
 
-        self.threeML_usr_log_handler.setLevel(self.threeML_usr_log_handler_state)
+        self.threeML_usr_log_handler.setLevel(
+            self.threeML_usr_log_handler_state
+        )
         self.threeML_console_log_handler.setLevel(
             self.threeML_console_log_handler_state
         )
