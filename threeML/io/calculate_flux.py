--- conflicted
+++ resolved
@@ -5,11 +5,6 @@
 import numpy as np
 import pandas as pd
 from threeML.io.logging import setup_logger
-<<<<<<< HEAD
-
-# from threeML.io.rich_display import display
-=======
->>>>>>> d5d73107
 from threeML.utils.fitted_objects.fitted_point_sources import (
     FittedPointSourceSpectralHandler,
 )
@@ -157,13 +152,9 @@
 
     if mle_analyses:
 
-<<<<<<< HEAD
-        for key in tqdm(list(mle_analyses.keys()), desc="processing MLE analyses"):
-=======
         for key in tqdm(
             list(mle_analyses.keys()), desc="processing MLE analyses"
         ):
->>>>>>> d5d73107
 
             # if we want to use this source
 
