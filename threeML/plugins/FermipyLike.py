--- conflicted
+++ resolved
@@ -74,13 +74,16 @@
     for section, keys in keys_for_hash:
 
         if section not in configuration:
-            log.critical("Configuration lacks section %s, which is required" % section)
+            log.critical(
+                "Configuration lacks section %s, which is required" % section
+            )
 
         for key in keys:
 
             if key not in configuration[section]:
                 log.critical(
-                    "Section %s in configuration lacks key %s, which is required" % key
+                    "Section %s in configuration lacks key %s, which is required"
+                    % key
                 )
 
             string_to_hash.append("%s" % configuration[section][key])
@@ -252,12 +255,14 @@
     ):  # type: astromodels.PointSource
 
         # This will substitute the current spectrum with a FileFunction with the same shape and flux
-        gta.set_source_spectrum(point_source.name, "FileFunction", update_source=False)
+        gta.set_source_spectrum(
+            point_source.name, "FileFunction", update_source=False
+        )
 
         # Get the energies at which to evaluate this source
         this_log_energies, _flux = gta.get_source_dnde(point_source.name)
         this_energies_keV = (
-            10 ** this_log_energies * 1e3
+            10**this_log_energies * 1e3
         )  # fermipy energies are in GeV, we need keV
 
         if energies_keV is None:
@@ -269,7 +274,9 @@
             # This is to make sure that all sources are evaluated at the same energies
 
             if not np.all(energies_keV == this_energies_keV):
-                log.critical("All sources should be evaluated at the same energies.")
+                log.critical(
+                    "All sources should be evaluated at the same energies."
+                )
 
         dnde = point_source(energies_keV)  # ph / (cm2 s keV)
         dnde_per_MeV = np.maximum(dnde * 1000.0, 1e-300)  # ph / (cm2 s MeV)
@@ -288,7 +295,7 @@
         # Get the energies at which to evaluate this source
         this_log_energies, _flux = gta.get_source_dnde(extended_source.name)
         this_energies_keV = (
-            10 ** this_log_energies * 1e3
+            10**this_log_energies * 1e3
         )  # fermipy energies are in GeV, we need keV
 
         if energies_keV is None:
@@ -300,7 +307,9 @@
             # This is to make sure that all sources are evaluated at the same energies
 
             if not np.all(energies_keV == this_energies_keV):
-                log.critical("All sources should be evaluated at the same energies.")
+                log.critical(
+                    "All sources should be evaluated at the same energies."
+                )
 
         dnde = extended_source.get_spatially_integrated_flux(
             energies_keV
@@ -350,7 +359,9 @@
 
         nuisance_parameters = {}
 
-        super(FermipyLike, self).__init__(name, nuisance_parameters=nuisance_parameters)
+        super(FermipyLike, self).__init__(
+            name, nuisance_parameters=nuisance_parameters
+        )
 
         # Check whether the provided configuration is a file
 
@@ -407,7 +418,9 @@
 
             # Sanitize file name, as fermipy is not very good at handling relative paths or env. variables
 
-            filename = str(sanitize_filename(self._configuration["data"][datum], True))
+            filename = str(
+                sanitize_filename(self._configuration["data"][datum], True)
+            )
 
             self._configuration["data"][datum] = filename
 
@@ -437,9 +450,8 @@
 
         # This is empty at the beginning, will be instanced in the set_model method
         self._gta = None
- 
+
         self.set_inner_minimization(True)
-
 
     @staticmethod
     def get_basic_config(
@@ -480,11 +492,13 @@
 
         if not ((0 <= ra) and (ra <= 360)):
             log.critical(
-                "The provided R.A. (%s) is not valid. Should be 0 <= ra <= 360.0" % ra
+                "The provided R.A. (%s) is not valid. Should be 0 <= ra <= 360.0"
+                % ra
             )
         if not ((-90 <= dec) and (dec <= 90)):
             log.critical(
-                "The provided Dec (%s) is not valid. Should be -90 <= dec <= 90.0" % dec
+                "The provided Dec (%s) is not valid. Should be -90 <= dec <= 90.0"
+                % dec
             )
 
         basic_config["selection"]["ra"] = ra
@@ -565,16 +579,11 @@
         self._gta, self._pts_energies = _get_fermipy_instance(
             self._configuration, likelihood_model_instance
         )
-<<<<<<< HEAD
         self._update_model_in_fermipy(update_dictionary=True, force_update=True)
-=======
-        self._update_model_in_fermipy( update_dictionary = True, force_update = True)
-            
+
         # Build the list of the nuisance parameters
         new_nuisance_parameters = self._set_nuisance_parameters()
         self.update_nuisance_parameters(new_nuisance_parameters)
-
->>>>>>> 3205c172
 
     def _update_model_in_fermipy(
         self, update_dictionary=False, delta=0.0, force_update=False
@@ -596,14 +605,18 @@
             ):
 
                 model_pos = point_source.position.sky_coord
-                fermipy_pos = self._gta.roi.get_source_by_name(point_source.name).skydir
+                fermipy_pos = self._gta.roi.get_source_by_name(
+                    point_source.name
+                ).skydir
 
                 if model_pos.separation(fermipy_pos).to("degree").value > delta:
                     # modeled after how this is done in fermipy
                     # (cf https://fermipy.readthedocs.io/en/latest/_modules/fermipy/sourcefind.html#SourceFind.localize)
                     temp_source = self._gta.delete_source(point_source.name)
                     temp_source.set_position(model_pos)
-                    self._gta.add_source(point_source.name, temp_source, free=False)
+                    self._gta.add_source(
+                        point_source.name, temp_source, free=False
+                    )
                     self._gta.free_source(point_source.name, False)
                     self._gta.set_source_spectrum(
                         point_source.name,
@@ -634,7 +647,9 @@
             theShape = extended_source.spatial_shape
             if theShape.has_free_parameters or force_update:
 
-                fermipySource = self._gta.roi.get_source_by_name(extended_source.name)
+                fermipySource = self._gta.roi.get_source_by_name(
+                    extended_source.name
+                )
                 fermipyPars = [
                     fermipySource["ra"],
                     fermipySource["dec"],
@@ -650,7 +665,9 @@
                     ]
                     if not np.allclose(fermipyPars, amPars, 1e-10):
 
-                        temp_source = self._gta.delete_source(extended_source.name)
+                        temp_source = self._gta.delete_source(
+                            extended_source.name
+                        )
                         temp_source.set_spatial_model(
                             "RadialDisk",
                             {
@@ -679,7 +696,9 @@
                     ]
                     if not np.allclose(fermipyPars, amPars, 1e-10):
 
-                        temp_source = self._gta.delete_source(extended_source.name)
+                        temp_source = self._gta.delete_source(
+                            extended_source.name
+                        )
                         temp_source.set_spatial_model(
                             "RadialGaussian",
                             {
@@ -715,17 +734,11 @@
             # NOTE: I use update_source=False because it makes things 100x faster and I verified that
             # it does not change the result.
             # (HF: Not sure who wrote the above but I think sometimes we do want to update fermipy dictionaries.)
-<<<<<<< HEAD
             self._gta.set_source_dnde(
                 extended_source.name, dnde_MeV, update_source=update_dictionary
             )
 
     def get_log_like(self) -> float:
-=======
-            self._gta.set_source_dnde(extended_source.name, dnde_MeV, update_source = update_dictionary)
-
-    def get_log_like(self):
->>>>>>> 3205c172
         """
         Return the value of the log-likelihood with the current values for the
         parameters stored in the ModelManager instance
@@ -734,14 +747,15 @@
         # Update all sources on the fermipy side
         self._update_model_in_fermipy()
 
-        #update nuisance parameters
+        # update nuisance parameters
         if self._fit_nuisance_params:
 
             for parameter in self.nuisance_parameters:
-                self.set_nuisance_parameter_value(parameter, self.nuisance_parameters[parameter].value)
-
-            #self.like.syncSrcParams()
-
+                self.set_nuisance_parameter_value(
+                    parameter, self.nuisance_parameters[parameter].value
+                )
+
+            # self.like.syncSrcParams()
 
         # Get value of the log likelihood
         try:
@@ -764,12 +778,9 @@
         particular detector. If there are no nuisance parameters, simply return the
         logLike value.
         """
-        
+
         return self.get_log_like()
 
-<<<<<<< HEAD
-    def get_number_of_data_points(self) -> int:
-=======
     def set_inner_minimization(self, flag: bool) -> None:
 
         """
@@ -787,9 +798,7 @@
 
             self.nuisance_parameters[parameter].free = self._fit_nuisance_params
 
-
     def get_number_of_data_points(self):
->>>>>>> 3205c172
         """
         Return the number of spatial/energy bins
 
@@ -810,19 +819,14 @@
         if self._gta.projtype == "HPX":
 
             num = num * np.sum(self.geom.npix)
-<<<<<<< HEAD
 
         return num
-=======
-            
-        return num
 
     def _set_nuisance_parameters(self):
 
         # Get the list of the sources
-        sources = list(self.gta.roi.get_sources() )
+        sources = list(self.gta.roi.get_sources())
         sources = [s.name for s in sources if "diff" in s.name]
-        
 
         bg_param_names = []
         nuisance_parameters = collections.OrderedDict()
@@ -831,15 +835,15 @@
 
             if self._fit_nuisance_params:
                 self.gta.free_norm(src_name)
-    
+
             pars = self.gta.get_free_source_params(src_name)
-                        
+
             for par in pars:
-            
+
                 thisName = f"{self.name}_{src_name}_{par}"
                 bg_param_names.append(thisName)
 
-                thePar = self.gta._get_param( src_name, par)
+                thePar = self.gta._get_param(src_name, par)
 
                 value = thePar["value"] * thePar["scale"]
 
@@ -848,13 +852,17 @@
                     value,
                     min_value=thePar["min"],
                     max_value=thePar["max"],
-                    delta=0.01*value,
-                    transformation=parameter_transformation.get_transformation("log10")
+                    delta=0.01 * value,
+                    transformation=parameter_transformation.get_transformation(
+                        "log10"
+                    ),
                 )
 
                 nuisance_parameters[thisName].free = self._fit_nuisance_params
-                
-                log.debug(f"Added nuisance parameter {nuisance_parameters[thisName]}")
+
+                log.debug(
+                    f"Added nuisance parameter {nuisance_parameters[thisName]}"
+                )
 
         return nuisance_parameters
 
@@ -863,11 +871,12 @@
         tokens = param_name.split("_")
         pname = tokens[-1]
         src_name = "_".join(tokens[1:-1])
-        
+
         return src_name, pname
-        
+
     def set_nuisance_parameter_value(self, paramName, value):
 
         srcName, parName = self._split_nuisance_parameter(paramName)
-        self.gta.set_parameter(srcName, parName, value, scale = 1, update_source=False)
->>>>>>> 3205c172
+        self.gta.set_parameter(
+            srcName, parName, value, scale=1, update_source=False
+        )