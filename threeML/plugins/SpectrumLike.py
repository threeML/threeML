import collections
import copy
import types
from builtins import range, str, zip
from collections.abc import Iterable
from contextlib import contextmanager
from typing import Any, Dict, List, Optional, Tuple, Union

import matplotlib
import matplotlib.pyplot as plt
import numba as nb
import numpy as np
import pandas as pd
from astromodels import Model, PointSource, clone_model
from astromodels.core.parameter import Parameter
<<<<<<< HEAD
from astromodels.functions.priors import Truncated_gaussian, Uniform_prior
from astromodels.utils.valid_variable import is_valid_variable_name
=======
from astromodels.functions.priors import Uniform_prior, Truncated_gaussian

>>>>>>> 16500542
from past.utils import old_div
from threeML.config.config import threeML_config
from threeML.config.plotting_structure import BinnedSpectrumPlot
from threeML.exceptions.custom_exceptions import NegativeBackground
from threeML.io.logging import setup_logger
from threeML.io.package_data import get_path_of_data_file
from threeML.io.plotting.data_residual_plot import ResidualPlot
from threeML.io.plotting.light_curve_plots import (channel_plot,
                                                   disjoint_patch_plot)
from threeML.io.rich_display import display
from threeML.plugin_prototype import PluginPrototype
from threeML.plugins.XYLike import XYLike
from threeML.utils.binner import Rebinner
from threeML.utils.spectrum.binned_spectrum import (BinnedSpectrum, ChannelSet,
                                                    Quality)
from threeML.utils.spectrum.pha_spectrum import PHASpectrum
from threeML.utils.spectrum.spectrum_likelihood import statistic_lookup
from threeML.utils.statistics.stats_tools import Significance
from threeML.utils.string_utils import dash_separated_string_to_tuple

plt.style.use(str(get_path_of_data_file("threeml.mplstyle")))

log = setup_logger(__name__)

NO_REBIN = 1e-99

__instrument_name = "General binned spectral data"

# This defines the known noise models for source and/or background spectra
_known_noise_models = ["poisson", "gaussian", "ideal", "modeled"]


class SpectrumLike(PluginPrototype):
    def __init__(
        self,
        name: str,
        observation: BinnedSpectrum,
        background: Optional[Union[BinnedSpectrum, XYLike, "SpectrumLike"]] = None,
        verbose: bool = True,
        background_exposure=None,
        tstart: Optional[Union[float, int]] = None,
        tstop: Optional[Union[float, int]] = None,
    ) -> None:
        """
        A plugin for generic spectral data, accepts an observed binned spectrum,
        and a background binned spectrum or plugin with the background data.

        In the case of a binned background spectrum, the background model is profiled
        out and the appropriate profile-likelihood is used to fit the total spectrum. In this
        case, caution must be used when there are zero background counts in bins as the
        profiled background parameters (one per channel) will then have zero information from which to
        constrain the background. It is recommended to bin the spectrum such that there is one background count
        per channel.

        If either an SpectrumLike or XYLike instance is provided as background, it is assumed that this is the
        background data and the likelihood model from this plugin is used to simultaneously fit the background
        and source.

        :param name: the plugin name
        :param observation: the observed spectrum
        :param background: the background spectrum or a plugin from which the background will be modeled
        :param background_exposure: (optional) adjust the background exposure of the modeled background data comes from and
        XYLike plugin
        :param verbose: turn on/off verbose logging
        """

        # Just a toggle for verbosity
        self._verbose: bool = bool(verbose)

        self._name: str = name

        if not isinstance(observation, BinnedSpectrum):

            log.error("The observed spectrum is not an instance of BinnedSpectrum")

        # Precomputed observed (for speed)

        self._observed_spectrum: BinnedSpectrum = observation

        self._has_contiguous_energies: bool = observation.is_contiguous()

        self._predefined_energies: np.ndarray = observation.edges

        self._observed_counts: np.ndarray = self._observed_spectrum.counts

        # initialize the background

        background_parameters = self._background_setup(background, observation)

        # unpack the parameters

        (
            self._background_spectrum,
            self._background_plugin,
            self._background_counts,
            self._scaled_background_counts,
        ) = background_parameters

        # Init everything else to None
        self._like_model: Optional[Model] = None
        self._rebinner: Optional[Rebinner] = None
        self._source_name: Optional[str] = None

        # probe the noise models and then setup the appropriate count errors

        (
            self._observation_noise_model,
            self._background_noise_model,
        ) = self._probe_noise_models()

        (
            self._observed_count_errors,
            self._back_count_errors,
        ) = self._count_errors_initialization()

        # Init the integral methods for background and model integration to default
        self._model_integrate_method: str = "simpson"
        self._background_integrate_method: str = "simpson"

        # Initialize a mask that selects all the data.
        # We will initially use the quality mask for the PHA file
        # and set any quality greater than 0 to False. We want to save
        # the native quality so that we can warn the user if they decide to
        # select channels that were flagged as bad.

        self._mask: np.ndarray = np.asarray(
            np.ones(self._observed_spectrum.n_channels), bool
        )

        # Now create the nuisance parameter for the effective area correction, which is fixed
        # by default. This factor multiplies the model so that it can account for calibration uncertainties on the
        # global effective area. By default it is limited to stay within 20%

        self._nuisance_parameter: Parameter = Parameter(
            "cons_%s" % name,
            1.0,
            min_value=0.8,
            max_value=1.2,
            delta=0.05,
            free=False,
            desc="Effective area correction for %s" % name,
        )

        nuisance_parameters: Dict[str, Parameter] = collections.OrderedDict()
        nuisance_parameters[self._nuisance_parameter.name] = self._nuisance_parameter

        # if we have a background model we are going
        # to link all those parameters to new nuisance parameters

        if self._background_plugin is not None:

            log.debug(f"{name} is using a modeled background")

            self._background_noise_model = "modeled"

            for par_name, parameter in list(
                self._background_plugin.likelihood_model.parameters.items()
            ):

                # create a new parameters that is like the one from the background model

                local_name = "bkg_%s_%s" % (par_name, name)
                local_name = local_name.replace(".", "_")

                nuisance_parameters[local_name] = parameter

                if parameter.prior is not None:

                    nuisance_parameters[local_name].prior = parameter.prior

                    log.debug(f"{par_name} has passed its prior")

                # now get the background likelihood model

                differential_flux, integral = self._get_diff_flux_and_integral(
                    self._background_plugin.likelihood_model,
                    integrate_method=self._background_integrate_method,
                )

                self._background_integral_flux = integral

        super(SpectrumLike, self).__init__(name, nuisance_parameters)

        if isinstance(self._background_plugin, XYLike):

            if background_exposure is None:
                log.warning(
                    "An XYLike plugin is modeling the background but background_exposure is not set. "
                    "It is assumed the observation and background have the same exposure"
                )

                self._explict_background_exposure = self.exposure

            else:

                self._explicit_background_exposure = background_exposure

        # The following vectors are the ones that will be really used for the computation. At the beginning they just
        # point to the original ones, but if a rebinner is used and/or a mask is created through set_active_measurements,
        # they will contain the rebinned and/or masked versions

        self._current_observed_counts: np.ndarray = self._observed_counts
        self._current_observed_count_errors: Optional[
            np.array
        ] = self._observed_count_errors
        self._current_background_counts: Optional[np.array] = self._background_counts
        self._current_scaled_background_counts: Optional[
            np.array
        ] = self._scaled_background_counts
        self._current_back_count_errors: Optional[np.array] = self._back_count_errors

        # This will be used to keep track of how many syntethic datasets have been generated
        self._n_synthetic_datasets: int = 0

        if tstart is not None:

            self._tstart: float = tstart

        else:

            self._tstart = observation.tstart

        if tstop is not None:

            self._tstop: float = tstop

        else:

            self._tstop = observation.tstop

        # This is so far not a simulated data set
        self._simulation_storage = None

        # set the mask to the native quality
        self._mask: np.array = self._observed_spectrum.quality.good
        # Apply the mask
        self._apply_mask_to_original_vectors()

        # this will be immeadiately changed if inherited

        # calculate all scalings between area and exposure

        self._precalculations()

        # now create a likelihood object for the call
        # we pass the current object over as well
        # the likelihood object is opaque to the class and
        # keeps a pointer of the plugin inside so that the current
        # counts, bkg, etc. are always up to date
        # This way, when evaluating the likelihood,
        # no checks are involved because the appropriate
        # noise models are pre-selected

        self._likelihood_evaluator = statistic_lookup[self.observation_noise_model][
            self.background_noise_model
        ](self)

    def _count_errors_initialization(self) -> Tuple[np.ndarray]:
        """
        compute the  count errors for the observed and background spectra


        :return:  (observed_count_errors, background_count errors)
        """

        # if there is not a background the dictionary
        # will crash, so we need to do a small check

        tmp_bkg_count_errors = None

        if self._background_spectrum is not None:

            tmp_bkg_count_errors = self._background_spectrum.count_errors

        count_errors_lookup = {
            "poisson": {
                "poisson": (None, None),
                "gaussian": (None, tmp_bkg_count_errors),
                None: (None, None),
            },
            # gaussian source
            "gaussian": {
                "gaussian": (
                    self._observed_spectrum.count_errors,
                    tmp_bkg_count_errors,
                ),
                None: (self._observed_spectrum.count_errors, None),
            },
        }

        try:

            error_tuple = count_errors_lookup[self._observation_noise_model][
                self._background_noise_model
            ]  # type: tuple

        except (KeyError):

            log.error(
                f"The noise combination of source: {self._observation_noise_model}, background: {self._background_noise_model}  is not supported"
            )

            RuntimeError()

        for errors, counts, name in zip(
            error_tuple,
            [self._observed_counts, self._background_counts],
            ["observed", "background"],
        ):

            # if the errors are not None then we want to make sure they make sense
            if errors is not None:

                zero_idx = errors == 0  # type: np.ndarray

                # check that zero error => zero counts
                if not np.all(errors[zero_idx] == counts[zero_idx]):

                    log.error(
                        f"Error in {name} spectrum: if the error on the background is zero, "
                        f"also the expected background counts must be zero"
                    )

                    raise RuntimeError()

        observed_count_errors, background_count_errors = error_tuple

        return observed_count_errors, background_count_errors

    def _probe_noise_models(self):
        """

        probe the noise models




        :return: (observation_noise_model, background_noise_model)
        """

        observation_noise_model, background_noise_model = None, None

        # Now auto-probe the statistic to use
        if self._background_spectrum is not None:

            if self._observed_spectrum.is_poisson:

                self._observed_count_errors = None

                self._observed_counts = np.around(self._observed_counts).astype(
                    np.int64
                )

                if self._background_spectrum.is_poisson:

                    observation_noise_model = "poisson"
                    background_noise_model = "poisson"

                    self._background_counts = np.around(self._background_counts).astype(
                        np.int64
                    )

                    if not np.all(self._observed_counts >= 0):

                        log.error("Error in PHA: negative counts!")

                        raise RuntimeError()

                    if not np.all(self._background_counts >= 0):

                        log.error("Error in background spectrum: negative counts!")

                        raise NegativeBackground()

                else:

                    observation_noise_model = "poisson"
                    background_noise_model = "gaussian"

                    if not np.all(self._background_counts >= 0):

                        log.error("Error in background spectrum: negative background!")

                        raise NegativeBackground()

            else:

                if self._background_spectrum.is_poisson:

                    raise NotImplementedError(
                        "We currently do not support Gaussian observation and Poisson background"
                    )

                else:

                    observation_noise_model = "gaussian"
                    background_noise_model = "gaussian"

                    if not np.all(self._background_counts >= 0):
                        raise NegativeBackground(
                            "Error in background spectrum: negative background!"
                        )

        else:

            # this is the case for no background

            self._background_counts = None
            self._back_count_errors = None
            self._scaled_background_counts = None

            if self._observed_spectrum.is_poisson:

                self._observed_count_errors = None
                self._observed_counts = np.around(self._observed_counts).astype(
                    np.int64
                )

                if not np.all(self._observed_counts >= 0):

                    log.error("Error in PHA: negative counts!")

                    raise RuntimeError()

                if not np.all(self._observed_counts >= 0):

                    log.error("Error in PHA: negative counts!")

                    raise RuntimeError()

                observation_noise_model = "poisson"
                background_noise_model = None

            else:

                observation_noise_model = "gaussian"
                background_noise_model = None

        # Print the auto-probed noise models

        if self._background_plugin is not None:
            log.info(
                "Background modeled from plugin: %s" % self._background_plugin.name
            )

            bkg_noise = self._background_plugin.observation_noise_model

        else:

            bkg_noise = background_noise_model

        log.info("Auto-probed noise models:")
        log.info("- observation: %s" % observation_noise_model)
        log.info("- background: %s" % bkg_noise)

        return observation_noise_model, background_noise_model

    def _background_setup(
        self,
        background: Union[None, BinnedSpectrum, XYLike, "SpectrumLike"],
        observation: BinnedSpectrum,
    ):
        """

        :param background: background arguments (spectrum or plugin)
        :param observation: observed spectrum
        :return: (background_spectrum, background_plugin, background_counts, scaled_background_counts)
        """

        # this is only called during once during construction

        # setup up defaults as none

        background_plugin: Optional[Union[XYLike, "SpectrumLike"]] = None
        background_spectrum: Optional[BinnedSpectrum] = None
        background_counts: Optional[np.ndarray] = None
        scaled_background_counts: Optional[np.ndarray] = None

        self._has_background: bool = False

        if background is not None:

            self._has_background = True

            # If this is a plugin created from a background
            # we extract the observed spectrum (it should not have a background...
            #  it is a background)

            # we are explicitly violating duck-typing

            if isinstance(background, SpectrumLike) or isinstance(background, XYLike):

                background_plugin = background

                log.debug("using a background plugin")

            else:

                # if the background is not a plugin then we need to make sure it is a spectrum
                # and that the spectrum is the same size as the observation

                if not isinstance(background, BinnedSpectrum):

                    log.error(
                        "The background spectrum is not an instance of BinnedSpectrum"
                    )
                    raise RuntimeError()

                if not observation.n_channels == background.n_channels:

                    log.error(
                        "Data file and background file have different "
                        "number of channels"
                    )

                    raise RuntimeError()

                background_spectrum = background

                background_counts = background_spectrum.counts

                # this assumes the observed spectrum is already set!

                scaled_background_counts = self._get_expected_background_counts_scaled(
                    background_spectrum
                )  # type: np.ndarray

        return (
            background_spectrum,
            background_plugin,
            background_counts,
            scaled_background_counts,
        )

    def _precalculations(self):
        """
        pre calculate values for speed.

        originally, the plugins were calculating these values on the fly, which was very slow

        :return:
        """

        log.debug("Starting precalculations")

        # area scale factor between background and source
        # and exposure ratio between background and source

        if (self._background_spectrum is None) and (self._background_plugin is None):

            # there is no background so the area scaling is unity

            log.debug("no background set in precalculations")

            self._area_ratio = 1.0
            self._exposure_ratio = 1.0
            self._background_exposure = 1.0
            self._background_scale_factor = None

        else:

            log.debug("background set in precalculations")

            if self._background_plugin is not None:

                log.debug("detected background plugin")

                if isinstance(self._background_plugin, SpectrumLike):

                    # use the background plugin's observed spectrum  and exposure to scale the area and time

                    self._background_scale_factor = (
                        self._background_plugin.observed_spectrum.scale_factor
                    )
                    self._background_exposure = (
                        self._background_plugin.observed_spectrum.exposure
                    )

                else:

                    # in this case, the XYLike data could come from anything, so area scaling is set to unity
                    # TODO: could this be wrong?

                    self._background_scale_factor = self._observed_spectrum.scale_factor

                    # if the background exposure is set in the constructor, then this will scale it, otherwise
                    # this will be unity

                    self._exposure_ratio = (
                        self._background_exposure
                    ) = self._explict_background_exposure

            else:
                # this is the normal case with no background model, get the scale factor directly

                log.debug("this is a normal background observation")

                self._background_scale_factor = (
                    self._background_spectrum.scale_factor
                )

                self._background_exposure = self._background_spectrum.exposure

            self._area_ratio = float(
                self._observed_spectrum.scale_factor
            ) / float(self._background_scale_factor)

            self._exposure_ratio = float(
                self._observed_spectrum.exposure
            ) / float(self._background_exposure)

        self._total_scale_factor = self._area_ratio * self._exposure_ratio

        log.debug("completed precalculations")
        # deal with background exposure and scale factor
        # we run through this separately to

    @property
    def exposure(self) -> float:
        """
        Exposure of the source spectrum
        """

        return self._observed_spectrum.exposure

    @property
    def area_ratio(self) -> float:
        """
        :return: ratio between source and background area
        """

        if not (
            (self._background_plugin is not None)
            or (self._background_spectrum) is not None
        ):

            log.error("No background exists!")

            raise RuntimeError()

        return self._area_ratio

    @property
    def exposure_ratio(self) -> float:
        """

        :return:  ratio between source and background exposure
        """
        if not (
            (self._background_plugin is not None)
            or (self._background_spectrum) is not None
        ):

            log.error("No background exists!")

            raise RuntimeError()

        return self._exposure_ratio

    @property
    def scale_factor(self) -> float:
        """
        Ratio between the source and the background exposure and area

        :return:
        """

        if not (
            (self._background_plugin is not None)
            or (self._background_spectrum) is not None
        ):

            log.error("No background exists!")

            raise RuntimeError()

        return self._total_scale_factor

    @property
    def background_exposure(self) -> float:
        """
        Exposure of the background spectrum, if present
        """

        return self._background_exposure

    @property
    def background_scale_factor(self) -> float:
        """
        The background scale factor

        :return:
        """

        return self._background_scale_factor

    @property
    def background_spectrum(self) -> BinnedSpectrum:

        if self._background_spectrum is None:

            log.error("This SpectrumLike instance has no background")

            raise RuntimeError()

        return self._background_spectrum

    @property
    def background_plugin(self):
        # type: () -> Optional[Union[SpectrumLike,XYLike] ]

        return self._background_plugin

    @property
    def observed_spectrum(self) -> BinnedSpectrum:

        return self._observed_spectrum

    @classmethod
    def _get_synthetic_plugin(
        cls,
        observation: BinnedSpectrum,
        background,
        source_function,
        are_contiguous=False,
    ):

        speclike_gen = cls("generator", observation, background, verbose=False)

        pts = PointSource("fake", 0.0, 0.0, source_function)

        model = Model(pts)

        speclike_gen.set_model(model)

        return speclike_gen

    @staticmethod
    def _build_fake_observation(
        fake_data,
        channel_set,
        source_errors,
        source_sys_errors,
        is_poisson,
        exposure,
        scale_factor,
        **kwargs,
    ) -> BinnedSpectrum:
        """
        This is the fake observation builder for SpectrumLike which builds data
        for a binned spectrum without dispersion. It must be overridden in child classes.

        :param fake_data: series of values... they are ignored later
        :param channel_set: a channel set
        :param source_errors:
        :param source_sys_errors:
        :param is_poisson:
        :return:
        """

        observation = BinnedSpectrum(
            fake_data,
            exposure=exposure,
            ebounds=channel_set.edges,
            count_errors=source_errors,
            sys_errors=source_sys_errors,
            quality=None,
            scale_factor=scale_factor,
            is_poisson=is_poisson,
            mission="fake_mission",
            instrument="fake_instrument",
            tstart=0.0,
            tstop=exposure,
        )

        return observation

    @classmethod
    def from_background(cls, name: str, spectrum_like, verbose: bool = True):
        """
        Extract a SpectrumLike plugin from the background of another SpectrumLike (or subclass) instance


        :param name: name of the extracted_plugin
        :param spectrum_like: plugin with background to extract
        :param verbose: if the plugin should be verbose
        :return: SpectrumLike instance from the background
        """

        log.debug("creating new spectrumlike from background")

        background_only_spectrum = copy.deepcopy(spectrum_like.background_spectrum)

        background_spectrum_like = SpectrumLike(
            name,
            observation=background_only_spectrum,
            background=None,
            verbose=verbose,
        )

        return background_spectrum_like

    @classmethod
    def from_function(
        cls,
        name: str,
        source_function,
        energy_min,
        energy_max,
        source_errors=None,
        source_sys_errors=None,
        background_function=None,
        background_errors=None,
        background_sys_errors=None,
        exposure=1.0,
        scale_factor=1.0,
        **kwargs,
    ):
        """

        Construct a simulated spectrum from a given source function and (optional) background function. If source and/or background errors are not supplied, the likelihood is assumed to be Poisson.

        :param name: simulkated data set name
        :param source_function: astromodels function
        :param energy_min: array of low energy bin edges
        :param energy_max: array of high energy bin edges
        :param source_errors: (optional) gaussian source errors
        :param source_sys_errors: (optional) systematic source errors
        :param background_function: (optional) astromodels background function
        :param background_errors: (optional) gaussian background errors
        :param background_sys_errors: (optional) background systematic errors
        :param exposure: the exposure to assume
        :param scale_factor: the scale factor between source exposure / bkg exposure
        :return: simulated SpectrumLike plugin
        """

        log.debug("creating new spectrumlike from function")

        channel_set = ChannelSet.from_starts_and_stops(energy_min, energy_max)

        # this is just for construction

        fake_data = np.ones(len(energy_min))

        if source_errors is None:

            is_poisson = True

        else:

            if not len(source_errors) == len(energy_min):

                log.error(
                    "source error array is not the same dimension as the energy array"
                )

                raise RuntimeError()

            is_poisson = False

        if source_sys_errors is not None:
            if not len(source_sys_errors) == len(energy_min):

                log.error(
                    "background systematic error array is not the same dimension as the energy array"
                )

                raise RuntimeError()

        # call the class dependent observation builder

        observation = cls._build_fake_observation(
            fake_data,
            channel_set,
            source_errors,
            source_sys_errors,
            is_poisson,
            exposure,
            scale_factor,
            **kwargs,
        )

        if background_function is not None:

            fake_background = np.ones(len(energy_min))

            if background_errors is None:

                is_poisson = True

            else:

                if not len(background_errors) == len(energy_min):

                    log.error(
                        "background error array is not the same dimension as the energy array"
                    )

                    raise RuntimeError()

                is_poisson = False

            if background_sys_errors is not None:
                if not len(background_sys_errors) == len(energy_min):
                    log.error(
                        "background systematic error array is not the same dimension as the energy array"
                    )

                    raise RuntimeError()

            tmp_background = BinnedSpectrum(
                fake_background,
                exposure=1.0,
                ebounds=channel_set.edges,
                count_errors=background_errors,
                sys_errors=background_sys_errors,
                quality=None,
                scale_factor=1.0,
                is_poisson=is_poisson,
                mission="fake_mission",
                instrument="fake_instrument",
                tstart=0.0,
                tstop=1.0,
            )

            # now we have to generate the background counts
            # we treat the background as a simple observation with no
            # other background

            background_gen = SpectrumLike(
                "generator", tmp_background, None, verbose=False
            )

            pts_background = PointSource(
                "fake_background", 0.0, 0.0, background_function
            )

            background_model = Model(pts_background)

            background_gen.set_model(background_model)

            sim_background = background_gen.get_simulated_dataset("fake")

            background = sim_background._observed_spectrum

        else:

            background = None

        generator = cls._get_synthetic_plugin(
            observation,
            background,
            source_function,
        )  # type: SpectrumLike

        return generator.get_simulated_dataset(name)

    def assign_to_source(self, source_name: str) -> None:
        """
        Assign these data to the given source (instead of to the sum of all sources, which is the default)

        :param source_name: name of the source (must be contained in the likelihood model)
        :return: none
        """

        if self._like_model is not None:
            if source_name not in self._like_model.sources:
                log.error(
                    "Source %s is not contained in "
                    "the likelihood model" % source_name
                )

                raise RuntimeError()

        self._source_name = source_name

    @property
    def likelihood_model(self) -> Model:

        if self._like_model is None:

            log.error(f"plugin {self._name} does not have a likelihood model")

            raise RuntimeError()

        return self._like_model

    def get_pha_files(self) -> Dict[str, BinnedSpectrum]:

        info: Dict[str, BinnedSpectrum] = {}

        # we want to pass copies so that
        # the user doesn't grab the instance
        # and try to modify things. protection
        info["pha"] = copy.copy(self._observed_spectrum)

        if self._background_spectrum is not None:
            info["bak"] = copy.copy(self._background_spectrum)

        return info

    def set_active_measurements(self, *args, **kwargs) -> None:
        """
        Set the measurements to be used during the analysis. Use as many ranges as you need, and you can specify
        either energies or channels to be used.

        NOTE to Xspec users: while XSpec uses integers and floats to distinguish between energies and channels
        specifications, 3ML does not, as it would be error-prone when writing scripts. Read the following documentation
        to know how to achieve the same functionality.

        * Energy selections:

        They are specified as 'emin-emax'. Energies are in keV. Example:

        set_active_measurements('10-12.5','56.0-100.0')

        which will set the energy range 10-12.5 keV and 56-100 keV to be
        used in the analysis. Note that there is no difference in saying 10 or 10.0.

        * Channel selections:

        They are specified as 'c[channel min]-c[channel max]'. Example:

        set_active_measurements('c10-c12','c56-c100')

        This will set channels 10-12 and 56-100 as active channels to be used in the analysis

        * Mixed channel and energy selections:

        You can also specify mixed energy/channel selections, for example to go from 0.2 keV to channel 20 and from
        channel 50 to 10 keV:

        set_active_measurements('0.2-c10','c50-10')

        * Use all measurements (i.e., reset to initial state):

        Use 'all' to select all measurements, as in:

        set_active_measurements('all')

        Use 'reset' to return to native PHA quality from file, as in:

        set_active_measurements('reset')


        * Exclude measurements:

        Excluding measurements work as selecting measurements, but with the "exclude" keyword set to the energies and/or
        channels to be excluded. To exclude between channel 10 and 20 keV and 50 keV to channel 120 do:

        set_active_measurements(exclude=["c10-20", "50-c120"])

        * Select and exclude:

        Call this method more than once if you need to select and exclude. For example, to select between 0.2 keV and
        channel 10, but exclude channel 30-50 and energy , do:

        set_active_measurements("0.2-c10",exclude=["c30-c50"])

        * Using native PHA quality:

        To simply add or exclude channels from the native PHA, one can use the use_quailty
        option:

        set_active_measurements(
            "0.2-c10",exclude=["c30-c50"], use_quality=True)

        This translates to including the channels from 0.2 keV - channel 10, exluding channels
        30-50 and any channels flagged BAD in the PHA file will also be excluded.



        :param args:
        :param exclude: (list) exclude the provided channel/energy ranges
        :param use_quality: (bool) use the native quality on the PHA file (default=False)
        :return:
        """

        # To implement this we will use an array of boolean index,
        # which will filter
        # out the non-used channels during the logLike

        # Now build the new mask: values for which the mask is 0 will be masked

        # We will build the high res mask even if we are
        # already rebinned so that it can be saved

        if self._rebinner is not None:

            log.error(
                "You cannot select active measurements if you have a rebinning active. "
                "Remove it first with remove_rebinning"
            )

            raise RuntimeError()

        if "use_quality" in kwargs:

            use_quality = kwargs.pop("use_quality")

        else:

            use_quality = False

        if use_quality:

            # Start with quality mask. This means that channels
            # marked good by quality will be used unless exluded in the arguments
            # and channels marked bad by quality will be excluded unless included
            # by the arguments

            self._mask = self._observed_spectrum.quality.good

        else:

            # otherwise, we will start out with all channels deselected
            # and turn the on/off by the arguments

            self._mask = np.zeros(self._observed_spectrum.n_channels, dtype=bool)

        if "all" in args:

            # Just make sure than no further selections have been made.

            if not (len(args) == 1):

                log.error(
                    "If you specify 'all', you cannot specify more than one energy range."
                )

                raise RuntimeError()

            # Convert the mask to all True (we use all channels)
            self._mask[:] = True

        elif "reset" in args:

            # Convert the to native PHA masking specified in quality

            if not (len(args) == 1):

                log.error(
                    "If you specify 'reset', you cannot specify more than one energy range."
                )

                raise RuntimeError()

            self._mask = self._observed_spectrum.quality.good

        else:

            for arg in args:

                selections = dash_separated_string_to_tuple(arg)

                # We need to find out if it is a channel or and energy being requested

                idx = np.empty(2, dtype=int)
                for i, s in enumerate(selections):

                    if s[0].lower() == "c":

                        if not (int(s[1:]) <= self._observed_spectrum.n_channels):

                            log.error(
                                f"%s is larger than the number of channels: %d"
                                % (
                                    s,
                                    self._observed_spectrum.n_channels,
                                )
                            )

                            raise RuntimeError()

                        idx[i] = int(s[1:])

                    else:

                        idx[i] = self._observed_spectrum.containing_bin(float(s))

                if not idx[0] < idx[1]:

                    log.error(
                        "The channel and energy selection (%s) are out of order and translates to %s-%s"
                        % (selections, idx[0], idx[1])
                    )

                    raise RuntimeError()

                # we do the opposite of the exclude command!
                self._mask[idx[0] : idx[1] + 1] = True

                log.info(
                    "Range %s translates to channels %s-%s" % (arg, idx[0], idx[1])
                )

        # If you are just excluding channels
        if len(args) == 0:
            self._mask[:] = True

        if "exclude" in kwargs:

            exclude = list(kwargs.pop("exclude"))

            for arg in exclude:

                selections = dash_separated_string_to_tuple(arg)

                # We need to find out if it is a channel or and energy being requested

                idx = np.empty(2, dtype=int)
                for i, s in enumerate(selections):

                    if s[0].lower() == "c":

                        if not (int(s[1:]) <= self._observed_spectrum.n_channels):

                            log.error(
                                "%s is larger than the number of channels: %d"
                                % (
                                    s,
                                    self._observed_spectrum.n_channels,
                                )
                            )

                            raise RuntimeError()

                        idx[i] = int(s[1:])

                    else:

                        idx[i] = self._observed_spectrum.containing_bin(float(s))

                if not idx[0] < idx[1]:

                    log.error(
                        "The channel and energy selection (%s) are out of order and translate to %s-%s"
                        % (selections, idx[0], idx[1])
                    )
                    raise RuntimeError()

                # we do the opposite of the exclude command!
                self._mask[idx[0] : idx[1] + 1] = False

                log.info(
                    "Range %s translates to excluding channels %s-%s"
                    % (arg, idx[0], idx[1])
                )

            log.info(
                "Now using %s channels out of %s"
                % (np.sum(self._mask), self._observed_spectrum.n_channels)
            )

        # Apply the mask
        self._apply_mask_to_original_vectors()

        # if the user did not specify use_quality, they may have selected channels which
        # are marked BAD (5) in the native PHA file. We want to warn them in this case only (or maybe in all cases?)

        if not use_quality:

            number_of_native_good_channels = sum(self._observed_spectrum.quality.good)
            number_of_user_good_channels = sum(self._mask)

            if number_of_user_good_channels > number_of_native_good_channels:

                # we have more good channels than specified in the PHA file
                # so we need to figure out which channels these are where excluded

                deselected_channels = []
                for i in range(self._observed_spectrum.n_channels):

                    if self._observed_spectrum.quality.bad[i] and self._mask[i]:
                        deselected_channels.append(i)

                log.warning(
                    "You have opted to use channels which are flagged BAD in the PHA file."
                )

                log.warning(
                    "These channels are: %s"
                    % (", ".join([str(ch) for ch in deselected_channels]))
                )

    def _apply_mask_to_original_vectors(self):

        # Apply the mask

        self._current_observed_counts = self._observed_counts[self._mask]

        if self._observed_count_errors is not None:
            self._current_observed_count_errors = self._observed_count_errors[
                self._mask
            ]

        if self._background_spectrum is not None:

            self._current_background_counts = self._background_counts[self._mask]
            self._current_scaled_background_counts = self._scaled_background_counts[
                self._mask
            ]

            if self._back_count_errors is not None:
                self._current_back_count_errors = self._back_count_errors[self._mask]

    @contextmanager
    def _without_mask_nor_rebinner(self) -> None:

        # Store mask and rebinner for later use

        mask = self._mask
        rebinner = self._rebinner

        # Clean mask and rebinning

        self.remove_rebinning()
        self.set_active_measurements("all")

        # Execute whathever

        yield

        # Restore mask and rebinner (if any)

        self._mask = mask

        if rebinner is not None:

            # There was a rebinner, use it. Note that the rebinner applies the mask by itself

            self._apply_rebinner(rebinner)

        else:

            # There was no rebinner, so we need to explicitly apply the mask

            self._apply_mask_to_original_vectors()

    def get_simulated_dataset(
        self,
        new_name: Optional[str] = None,
        store_model: Optional[bool] = True,
        **kwargs,
    ) -> "SpectrumLike":
        """
        Returns another Binned instance where data have been obtained by randomizing the current expectation from the
        model, as well as from the background (depending on the respective noise models)

        :param new_name: the base line name
        :param store_model: to store the model configuration used to simulate the data set
        :return: an BinnedSpectrum or child instance
        """

        if self._like_model is None:

            log.error("You need to set up a model before randomizing")

            raise RuntimeError()

        # Keep track of how many syntethic datasets we have generated

        self._n_synthetic_datasets += 1

        log.debug(f"now have {self._n_synthetic_datasets}")

        # Generate a name for the new dataset if needed
        if new_name is None:
            new_name = "%s_sim_%i" % (self.name, self._n_synthetic_datasets)

        # Generate randomized data depending on the different noise models

        # We remove the mask temporarily because we need the various elements for all channels. We will restore it
        # at the end

        original_mask = np.array(self._mask, copy=True)
        original_rebinner = self._rebinner

        with self._without_mask_nor_rebinner():

            # Get the source model for all channels (that's why we don't use the .folded_model property)

            source_model_counts = (
                self._evaluate_model() * self.exposure * self._nuisance_parameter.value
            )

            # sometimes the first channel has ZERO
            # for its lower bound which can cause
            # an inf or NaN for a given model

            # we will set that to zero (better solution??)
            # this should not affect most instruments as
            # this is usually a crappy channel in the first
            # place

            if not np.isfinite(source_model_counts[0]):

                source_model_counts[0] = 0

                log.warning("simulated spectrum had infinite counts in first channel")
                log.warning("setting to ZERO")

            if not np.all(source_model_counts >= 0.0) and (
                self._observation_noise_model == "poisson"
            ):

                log.error("there are negative counts for this simulation")

                for k, v in self._like_model.free_parameters.items():

                    log.error(f"{k} {v}")

                raise RuntimeError()

            if np.any(np.isnan(source_model_counts)):

                log.error("there are NaN counts for this simulation")

                for k, v in self._like_model.free_parameters.items():

                    log.error(f"{k} {v}")

                raise RuntimeError()

            # The likelihood evaluator keeps track of the proper likelihood needed to randomize
            # quantities. It properly returns None if needed. This avoids multiple checks and dupilcate
            # code for the MANY cases we can have. As new cases are added, this code will adapt.

            randomized_source_counts = (
                self._likelihood_evaluator.get_randomized_source_counts(
                    source_model_counts
                )
            )
            randomized_source_count_err = (
                self._likelihood_evaluator.get_randomized_source_errors()
            )
            randomized_background_counts = (
                self._likelihood_evaluator.get_randomized_background_counts()
            )
            randomized_background_count_err = (
                self._likelihood_evaluator.get_randomized_background_errors()
            )

            # create new source and background spectra
            # the children of BinnedSpectra must properly override the new_spectrum
            # member so as to build the appropriate spectrum type. All parameters of the current
            # spectrum remain the same except for the rate and rate errors

            # the profile likelihood automatically adjust the background spectrum to the
            # same exposure and scale as the observation
            # therefore, we must  set the background simulation to have the exposure and scale
            # of the observation

            new_observation = self._observed_spectrum.clone(
                new_counts=randomized_source_counts,
                new_count_errors=randomized_source_count_err,
                new_scale_factor=1.0,
            )

            if self._background_spectrum is not None:

                new_background = self._background_spectrum.clone(
                    new_counts=randomized_background_counts,
                    new_count_errors=randomized_background_count_err,
                    new_exposure=self._observed_spectrum.exposure,  # because it was adjusted
                    # new_scale_factor=1.0,  # because it was adjusted
                    new_scale_factor=1.0 / self._total_scale_factor,
                )

                log.debug(f"made {sum(randomized_background_counts)} bkg counts")

            elif self._background_plugin is not None:

                new_background = self._likelihood_evaluator.synthetic_background_plugin

            else:

                new_background = None

            # Now create another instance of BinnedSpectrum with the randomized data we just generated
            # notice that the _new member is a classmethod
            # (we use verbose=False to avoid many messages when doing many simulations)
            new_spectrum_plugin = self._new_plugin(
                name=new_name,
                observation=new_observation,
                background=new_background,
                verbose=False,
                **kwargs,
            )

            # Apply the same selections as the current data set
            if original_rebinner is not None:

                # Apply rebinning, which also applies the mask
                new_spectrum_plugin._apply_rebinner(original_rebinner)

            else:

                # Only apply the mask
                new_spectrum_plugin._mask = original_mask
                new_spectrum_plugin._apply_mask_to_original_vectors()

            # We want to store the simulated parameters so that the user
            # can recall them later
            if store_model:

                new_spectrum_plugin._simulation_storage = clone_model(self._like_model)

            else:

                new_spectrum_plugin._simulation_storage = None

            # TODO: nuisance parameters

            return new_spectrum_plugin

    @classmethod
    def _new_plugin(cls, *args, **kwargs):
        """
        allows for constructing a new plugin of the appropriate
        type in conjunction with the Spectrum.clone method.
        It is used for example in get_simulated_dataset

        new_background = self._background_spectrum.clone(new_counts=randomized_background_counts,
                                                  new_count_errors=randomized_background_count_err)


        new_spectrum_plugin = self._new_plugin(name=new_name,
                                               observation=new_observation,
                                               background=new_background,
                                               verbose=self._verbose,
                                               **kwargs)


        :param args:
        :param kwargs:
        :return:
        """

        return cls(*args, **kwargs)

    @property
    def simulated_parameters(self) -> Model:
        """
        Return the simulated dataset parameters
        :return: a likelihood model copy
        """

        if self._simulation_storage is None:

            log.error("This is not a simulated data set")

            raise RuntimeError()

        return self._simulation_storage

    def rebin_on_background(self, min_number_of_counts: float) -> None:
        """
        Rebin the spectrum guaranteeing the provided minimum number of counts in each background bin. This is usually
        required for spectra with very few background counts to make the Poisson profile likelihood meaningful.
        Of course this is not relevant if you treat the background as ideal, nor if the background spectrum has
        Gaussian errors.

        The observed spectrum will be rebinned in the same fashion as the background spectrum.

        To neutralize this completely, use "remove_rebinning"

        :param min_number_of_counts: the minimum number of counts in each bin
        :return: none
        """

        # NOTE: the rebinner takes care of the mask already

        if self._background_spectrum is None:

            log.error("This data has no background, cannot rebin on background!")

            raise RuntimeError()

        rebinner: Rebinner = Rebinner(
            self._background_counts, min_number_of_counts, self._mask
        )

        if rebinner.n_bins < len(self._mask):

            # only for the PHASpectrum subclass do we need to update the the grouping
            if isinstance(self._observed_spectrum, PHASpectrum):
                self._observed_spectrum.set_ogip_grouping(rebinner.grouping)
                self._background_spectrum.set_ogip_grouping(rebinner.grouping)

            self._apply_rebinner(rebinner)

        else:

            log.info("rebinning had no effect")

    def rebin_on_source(self, min_number_of_counts: int) -> None:
        """
        Rebin the spectrum guaranteeing the provided minimum number of counts in each source bin.

        To neutralize this completely, use "remove_rebinning"

        :param min_number_of_counts: the minimum number of counts in each bin
        :return: none
        """

        # NOTE: the rebinner takes care of the mask already

        rebinner = Rebinner(self._observed_counts, min_number_of_counts, self._mask)

        if rebinner.n_bins < len(self._mask):

            # only for the PHASpectrum subclass do we need to update the the grouping
            if isinstance(self._observed_spectrum, PHASpectrum):
                self._observed_spectrum.set_ogip_grouping(rebinner.grouping)

                if self._background_spectrum is not None:
                    self._background_spectrum.set_ogip_grouping(rebinner.grouping)

            self._apply_rebinner(rebinner)

        else:

            log.info("rebinning had no effect")

    def _apply_rebinner(self, rebinner: Rebinner) -> None:

        self._rebinner = rebinner

        # Apply the rebinning to everything.
        # NOTE: the output of the .rebin method are the vectors with the mask *already applied*

        (self._current_observed_counts,) = self._rebinner.rebin(self._observed_counts)

        if self._observed_count_errors is not None:
            (self._current_observed_count_errors,) = self._rebinner.rebin_errors(
                self._observed_count_errors
            )

        if self._background_spectrum is not None:

            (
                self._current_background_counts,
                self._current_scaled_background_counts,
            ) = self._rebinner.rebin(
                self._background_counts, self._scaled_background_counts
            )

            if self._back_count_errors is not None:
                # NOTE: the output of the .rebin method are the vectors with the mask *already applied*

                (self._current_back_count_errors,) = self._rebinner.rebin_errors(
                    self._back_count_errors
                )

        log.info("Now using %s bins" % self._rebinner.n_bins)

    def remove_rebinning(self) -> None:
        """
        Remove the rebinning scheme set with rebin_on_background.

        :return:
        """

        # Restore original vectors with mask applied
        self._apply_mask_to_original_vectors()

        self._rebinner = None

    def _get_expected_background_counts_scaled(
        self, background_spectrum: BinnedSpectrum
    ) -> None:
        """
        Get the background counts expected in the source interval and in the source region, based on the observed
        background.

        :return:
        """

        # NOTE : this is called only once during construction!

        # The scale factor is the ratio between the collection area of the source spectrum and the
        # background spectrum. It is used for example for the typical aperture-photometry method used in
        # X-ray astronomy, where the background region has a different size with respect to the source region

        scale_factor = (
            self._observed_spectrum.scale_factor / background_spectrum.scale_factor,
        )

        # The expected number of counts is the rate in the background file multiplied by its exposure, renormalized
        # by the scale factor.
        # (see http://heasarc.gsfc.nasa.gov/docs/asca/abc_backscal.html)

        bkg_counts = (
            background_spectrum.rates * self._observed_spectrum.exposure * scale_factor
        )

        return bkg_counts

    @property
    def current_observed_counts(self) -> np.ndarray:
        return self._current_observed_counts

    @property
    def current_background_counts(self) -> Optional[np.ndarray]:
        return self._current_background_counts

    @property
    def current_scaled_background_counts(self) -> Optional[np.ndarray]:
        return self._current_scaled_background_counts

    @property
    def current_background_count_errors(self) -> Optional[np.ndarray]:
        return self._current_back_count_errors

    @property
    def current_observed_count_errors(self) -> Optional[np.ndarray]:
        return self._current_observed_count_errors

    def _set_background_noise_model(self, new_model: str) -> None:

        # Do not make differences between upper and lower cases
        if new_model is not None:
            new_model = new_model.lower()

            if not (new_model in _known_noise_models):

                log.error(
                    "Noise model %s not recognized. "
                    "Allowed models are: %s"
                    % (
                        new_model,
                        ", ".join(_known_noise_models),
                    )
                )

                raise RuntimeError()

        self._background_noise_model = new_model

        # reset the likelihood

        self._likelihood_evaluator = statistic_lookup[self._observation_noise_model][
            new_model
        ](self)

        log.warning(
            "You are setting the background noise model to something that is not specified in the spectrum.\
         Verify that this makes statistical sense."
        )

    def _get_background_noise_model(self) -> str:

        return self._background_noise_model

    background_noise_model = property(
        _get_background_noise_model,
        _set_background_noise_model,
        doc="Sets/gets the noise model for the background spectrum",
    )

    def _set_observation_noise_model(self, new_model: str) -> None:

        # Do not make differences between upper and lower cases
        new_model = new_model.lower()

        if not (new_model in _known_noise_models):

            log.error(
                "Noise model %s not recognized. "
                "Allowed models are: %s"
                % (
                    new_model,
                    ", ".join(_known_noise_models),
                )
            )
            raise RuntimeError()

        self._observation_noise_model = new_model

        # reset the likelihood

        self._likelihood_evaluator = statistic_lookup[new_model][
            self._background_noise_model
        ](self)

        log.warning(
            "You are setting the observation noise model to something that is not specified in the spectrum.\
                 Verify that this makes statistical sense."
        )

    def _get_observation_noise_model(self) -> str:

        return self._observation_noise_model

    observation_noise_model = property(
        _get_observation_noise_model,
        _set_observation_noise_model,
        doc="Sets/gets the noise model for the background spectrum",
    )

    def get_log_like(self, precalc_fluxes: Optional[np.ndarray] = None) -> float:
        """
        Calls the likelihood from the pre-setup likelihood evaluator that "knows" of the currently set
        noise models

        :return:
        """

        loglike, _ = self._likelihood_evaluator.get_current_value(
            precalc_fluxes=precalc_fluxes
        )

        return loglike

    def inner_fit(self) -> float:

        return self.get_log_like()

    def set_model(self, likelihoodModel: Model) -> None:
        """
        Set the model to be used in the joint minimization.
        """

        # Store likelihood model

        self._like_model = likelihoodModel

        # We assume there are no extended sources, since we cannot handle them here

        if not self._like_model.get_number_of_extended_sources() == 0:

            log.error("SpectrumLike plugins do not support " "extended sources")

            raise RuntimeError()

        # check if we set a source name that the source is in the model

        if self._source_name is not None:
            if self._source_name not in self._like_model.sources:
                log.error(
                    "Source %s is not contained in "
                    "the likelihood model" % self._source_name
                )

                raise RuntimeError()
        # Get the differential flux function, and the integral function, with no dispersion,
        # we simply integrate the model over the bins

        differential_flux, integral = self._get_diff_flux_and_integral(
            self._like_model, integrate_method=self._model_integrate_method
        )

        self._integral_flux = integral

    def _evaluate_model(self, precalc_fluxes: Optional[np.array] = None) -> np.ndarray:
        """
        Since there is no dispersion, we simply evaluate the model by integrating over the energy bins.
        This can be overloaded to convolve the model with a response, for example


        :return:
        """
        if precalc_fluxes is not None:
            return precalc_fluxes

        elif self._has_contiguous_energies:

            if self._predefined_energies is None:

                return self._integral_flux(self._observed_spectrum.edges)

            else:

                return self._integral_flux()

        else:
            return np.array(
                [
                    self._integral_flux(emin, emax)
                    for emin, emax in self._observed_spectrum.bin_stack
                ]
            )

    def get_model(self, precalc_fluxes: Optional[np.array] = None) -> np.ndarray:
        """
        The model integrated over the energy bins. Note that it only returns the  model for the
        currently active channels/measurements

        :return: array of folded model
        """

        if self._rebinner is not None:

            (model,) = self._rebinner.rebin(
                self._evaluate_model(precalc_fluxes=precalc_fluxes)
                * self._observed_spectrum.exposure
            )

        else:

            model = (
                self._evaluate_model(precalc_fluxes=precalc_fluxes)[self._mask]
                * self._observed_spectrum.exposure
            )

        return self._nuisance_parameter.value * model

    def _evaluate_background_model(self) -> np.ndarray:
        """
        Since there is no dispersion, we simply evaluate the model by integrating over the energy bins.
        This can be overloaded to convolve the model with a response, for example


        :return:
        """

        if self._has_contiguous_energies:

            if self._predefined_energies is None:

                return self._background_integral_flux(self._observed_spectrum.edges)

            else:

                return self._background_integral_flux()

        else:
            return np.array(
                [
                    self._background_integral_flux(emin, emax)
                    for emin, emax in self._observed_spectrum.bin_stack
                ]
            )

    def get_background_model(self, without_mask: bool = False) -> np.ndarray:
        """
        The background model integrated over the energy bins. Note that it only returns the  model for the
        currently active channels/measurements

        :return: array of folded model
        """

        if not without_mask:
            if self._rebinner is not None:

                (model,) = self._rebinner.rebin(
                    self._evaluate_background_model() * self._background_exposure
                )

            else:

                model = (
                    self._evaluate_background_model()[self._mask]
                    * self._background_exposure
                )

        else:

            model = self._evaluate_background_model() * self._background_exposure

        # TODO: should I use the constant here?

        # return self._nuisance_parameter.value * model

        return model

    def _get_diff_flux_and_integral(
        self, likelihood_model: Model, integrate_method: str = "simpson"
    ) -> Tuple[types.FunctionType, types.FunctionType]:

        if not integrate_method in ["simpson", "trapz", "riemann"]:

            log.error("Only simpson and trapz are valid integral_methods.")

            raise RuntimeError()

        if self._source_name is None:

            log.debug(f"{self.name} is using all point sources")

            n_point_sources = likelihood_model.get_number_of_point_sources()

            # Make a function which will stack all point sources (OGIP do not support spatial dimension)

            def differential_flux(energies):
                fluxes = likelihood_model.get_point_source_fluxes(
                    0, energies, tag=self._tag
                )

                # If we have only one point source, this will never be executed
                for i in range(1, n_point_sources):
                    fluxes += likelihood_model.get_point_source_fluxes(
                        i, energies, tag=self._tag
                    )

                return fluxes

        else:

            # This SpectrumLike dataset refers to a specific source

            # Note that we checked that self._source_name is in the model when the model was set

            try:

                def differential_flux(energies):

                    return likelihood_model.sources[self._source_name](
                        energies, tag=self._tag
                    )

                log.debug(
                    f"{self.name} is using only the point source {self._source_name}"
                )

            except KeyError:

                log.error(
                    "This SpectumLike plugin has been assigned to source %s, "
                    "which does not exist in the current model" % self._source_name
                )

                raise KeyError()

        # The following integrates the diffFlux function using Simpson's rule
        # This assume that the intervals e1,e2 are all small, which is guaranteed
        # for any reasonable response matrix, given that e1 and e2 are Monte-Carlo
        # energies. It also assumes that the function is smooth in the interval
        # e1 - e2 and twice-differentiable, again reasonable on small intervals for
        # decent models. It might fail for models with too sharp features, smaller
        # than the size of the monte carlo interval.

        if integrate_method == "simpson":

            # New way with simpson rule.
            # Make sure to not calculate the model twice for the same energies

            if self._has_contiguous_energies:

                if self._predefined_energies is None:

                    def integral(e_edges):

                        # Make sure we do not calculate the flux two times at the same energy
                        # e_edges = np.append(e1, e2[-1])
                        e_m = (e_edges[1:] + e_edges[:-1]) / 2.0

                        diff_fluxes_edges = differential_flux(e_edges)
                        diff_fluxes_mid = differential_flux(e_m)

                        return _simps(
                            e_edges[:-1],
                            e_edges[1:],
                            diff_fluxes_edges,
                            diff_fluxes_mid,
                        )

                else:

                    e_edges = np.array(self._predefined_energies)
                    ee1 = e_edges[:-1]
                    ee2 = e_edges[1:]

                    e_m = (ee1 + ee2) / 2.0

                    def integral():

                        diff_fluxes_edges = differential_flux(e_edges)
                        diff_fluxes_mid = differential_flux(e_m)

                        return _simps(ee1, ee2, diff_fluxes_edges, diff_fluxes_mid)

            else:

                def integral(e1, e2):
                    # single energy values given
                    return (
                        (e2 - e1)
                        / 6.0
                        * (
                            differential_flux(e1)
                            + 4 * differential_flux((e2 + e1) / 2.0)
                            + differential_flux(e2)
                        )
                    )

        elif integrate_method == "trapz":

            if self._has_contiguous_energies:

                if self._predefined_energies is None:

                    raise NotImplementedError("This is not yet here")

                else:

                    e_edges = np.array(self._predefined_energies)
                    ee1 = e_edges[:-1]
                    ee2 = e_edges[1:]

                    def integral():
                        diff_fluxes_edges = differential_flux(e_edges)

                        return _trapz(
                            np.array([diff_fluxes_edges[:-1], diff_fluxes_edges[1:]]).T,
                            np.array([ee1, ee2]).T,
                        )

            else:

                def integral(e1, e2):
                    # single energy values given
                    return _trapz(
                        np.array([differential_flux(e1), differential_flux(e2)]),
                        np.array([e1, e2]),
                    )

        elif integrate_method == "riemann":

            if self._has_contiguous_energies:

                if self._predefined_energies is None:

                    pass

                else:

                    e_edges = np.array(self._predefined_energies)
                    ee1 = e_edges[:-1]
                    ee2 = e_edges[1:]

                    e_m = (ee1 + ee2) / 2.0

                    # energy width
                    de = ee2 - ee1

                    def integral():

                        return _rsum(differential_flux(e_m), de)

            else:

                def integral(e1, e2):

                    return differential_flux(0.5 * (e1 + e2)) * (e2 - e1)

        return differential_flux, integral

    def use_effective_area_correction(
        self,
        min_value: Union[int, float] = 0.8,
        max_value: Union[int, float] = 1.2,
        use_gaussian_prior: bool = False,
        mu: float = 1,
        sigma: float = 0.1,
    ) -> None:
        """
        Activate the use of the effective area correction, which is a multiplicative factor in front of the model which
        might be used to mitigate the effect of intercalibration mismatch between different instruments.

        NOTE: do not use this is you are using only one detector, as the multiplicative constant will be completely
        degenerate with the normalization of the model.

        NOTE2: always keep at least one multiplicative constant fixed to one (its default value), when using this
        with other OGIPLike-type detectors

        :param min_value: minimum allowed value (default: 0.8, corresponding to a 20% - effect)
        :param max_value: maximum allowed value (default: 1.2, corresponding to a 20% + effect)
        :param use_gaussian_prior: use a gaussian prior on the constant
        :param mu: the center of the gaussian
        :param sigma: the spread of the gaussian
        :return:
        """
        log.info(
            f"{self._name} is using effective area correction (between {min_value} and {max_value})"
        )
        self._nuisance_parameter.free = True
        self._nuisance_parameter.bounds = (min_value, max_value)

        # Use a uniform prior by default
        if use_gaussian_prior:

            self._nuisance_parameter.prior = Truncated_gaussian(
                mu=mu, sigma=sigma, lower_bound=min_value, upper_bound=max_value
            )

        else:

            self._nuisance_parameter.set_uninformative_prior(Uniform_prior)

    def fix_effective_area_correction(self, value: Union[int, float] = 1) -> None:
        """
        Fix the multiplicative factor (see use_effective_area_correction) to the provided value (default: 1)

        :param value: new value (default: 1, i.e., no correction)
        :return:
        """

        self._nuisance_parameter.value = value
        self._nuisance_parameter.fix = True

    def set_model_integrate_method(self, method: str) -> None:
        """
        Change the integrate method for the model integration
        :param method: (str) which method should be used (simpson or trapz)
        """
        if not method in ["simpson", "trapz", "riemann"]:

            log.error("Only simpson and trapz are valid intergate methods.")

            raise RuntimeError()

        self._model_integrate_method = method
        log.info(f"{self._name} changing model integration method to {method}")

        # if like_model already set, upadte the integral function
        if self._like_model is not None:
            differential_flux, integral = self._get_diff_flux_and_integral(
                self._like_model, integrate_method=method
            )
            self._integral_flux = integral

    def __set_model_integrate_method(self, value: str) -> None:

        self.set_model_integrate_method(value)

    def ___set_model_integrate_method(self, value: str) -> None:

        self.__set_model_integrate_method(value)

    def __get_model_integrate_method(self) -> str:

        return self._model_integrate_method

    def ___get_model_integrate_method(self) -> str:

        self.__set_model_integrate_method()

    model_integrate_method = property(
        ___get_model_integrate_method,
        ___set_model_integrate_method,
        doc="""The method used to integrate the model across the response matrix """,
    )

    def set_background_integrate_method(self, method: str) -> None:
        """
        Change the integrate method for the background integration
        :param method: (str) which method should be used (simpson or trapz)
        """
        if not method in ["simpson", "trapz", "riemann"]:

            log.error("Only simpson and trapz are valid intergate methods.")

            raise RuntimeError()

        self._background_integrate_method = method
        log.info(f"{self._name} changing background integration method to {method}")

        # if background_plugin is set, update the integral function
        if self._background_plugin is not None:
            differential_flux, integral = self._get_diff_flux_and_integral(
                self._background_plugin.likelihood_model,
                integrate_method=method,
            )
            self._background_integral_flux = integral

    def __set_background_integrate_method(self, value: str) -> None:

        self.set_background_integrate_method(value)

    def ___set_background_integrate_method(self, value: str) -> None:

        self.__set_background_integrate_method(value)

    def __get_background_integrate_method(self) -> str:

        return self._background_integrate_method

    def ___get_background_integrate_method(self) -> str:

        self.__set_background_integrate_method()

    background_integrate_method = property(
        ___get_background_integrate_method,
        ___set_background_integrate_method,
        doc="""The method used to integrate the_background across the response matrix """,
    )

    @property
    def mask(self) -> np.ndarray:
        """
        The channel mask
        :return:
        """

        return self._mask

    @property
    def tstart(self) -> float:
        return self._tstart

    @property
    def tstop(self) -> float:
        return self._tstop

    @property
    def expected_model_rate(self) -> np.ndarray:

        return self._evaluate_model() * self._nuisance_parameter.value

    @property
    def observed_counts(self) -> np.ndarray:
        """

        :return: the observed counts
        """

        return self._observed_counts

    @property
    def observed_count_errors(self) -> Optional[np.ndarray]:
        """

        :return: the observed counts errors
        """

        cnt_err = None

        if self._observation_noise_model == "poisson":

            cnt_err = np.sqrt(self._observed_counts)

        else:

            if self._background_noise_model is None:
                cnt_err = self._observed_count_errors

                # calculate all the correct quantites

        return cnt_err

    @property
    def background_counts(self) -> Optional[np.ndarray]:
        """

        :return: the observed background counts
        """

        background_counts = None

        if self._observation_noise_model == "poisson":

            if self._background_noise_model == "poisson":

                background_counts = self._background_counts

                # Gehrels weighting, a little bit better approximation when statistic is low
                # (and inconsequential when statistic is high)

            elif self._background_noise_model == "ideal":

                background_counts = self._scaled_background_counts

            elif self._background_noise_model == "gaussian":

                background_counts = self._background_counts

            elif self._background_noise_model is None:

                background_counts = None

            elif self._background_noise_model == "modeled":

                # get the background counts from the background
                # plugin.. NOT SCALED

                background_counts = self.get_background_model(without_mask=True)

            else:

                raise RuntimeError("This is a bug")

        else:

            if self._background_noise_model is None:
                # Observed counts
                background_counts = None

                # calculate all the correct quantites

        return background_counts

    @property
    def background_count_errors(self) -> Optional[np.ndarray]:
        """

        :return: the observed background count errors
        """

        background_errors = None

        if self._observation_noise_model == "poisson":

            if self._background_noise_model == "poisson":

                # Gehrels weighting, a little bit better approximation when statistic is low
                # (and inconsequential when statistic is high)

                background_errors = 1 + np.sqrt(self._background_counts + 0.75)

            elif self._background_noise_model == "ideal":

                background_errors = np.zeros_like(self._scaled_background_counts)

            elif self._background_noise_model == "gaussian":

                background_errors = self._back_count_errors

            elif self._background_noise_model is None:

                return None

            elif self._background_noise_model == "modeled":

                # get the background count error from the background
                # plugin.. NOT SCALED

                background_errors = np.sqrt(
                    self.get_background_model(without_mask=True)
                )

            else:

                raise RuntimeError("This is a bug")

        else:

            if self._background_noise_model is None:
                background_errors = None

        return background_errors

    @property
    def source_rate(self) -> np.ndarray:
        """
        The source rate of the model. If there is background or a background background plugin present,
        the source is background subtracted, but only for visual purposes. If no background is present,
        then, this is just the observed rate.

        :return: the source rate
        """

        if (self._background_noise_model is not None) or (
            self._background_plugin is not None
        ):

            # since we compare to the model rate... background subtract but with proper propagation
            src_rate = (
                self.observed_counts
                / self._observed_spectrum.exposure
                / self._observed_spectrum.scale_factor
                - (
                    self.background_counts
                    / self._background_exposure
                    / self._background_scale_factor
                )
            )

        else:

            # since we compare to the model rate... background subtract but with proper propagation
            src_rate = self.observed_counts / self._observed_spectrum.exposure

        return src_rate

    @property
    def source_rate_error(self) -> np.ndarray:
        """
        The source rate error of the model. If there is background or a background background plugin present,
        the source is background subtracted, but only for visual purposes. If no background is present,
        then, this is just the observed rate.

        :return: the source rate error
        """

        if (self._background_noise_model is not None) or (
            self._background_plugin is not None
        ):

            src_rate_err = np.sqrt(
                (
                    self.observed_count_errors
                    / self._observed_spectrum.exposure
                    / self._observed_spectrum.scale_factor
                )
                ** 2
                + (
                    self.background_count_errors
                    / self._background_exposure
                    / self._background_scale_factor
                )
                ** 2
            )

        else:

            src_rate_err = self.observed_count_errors / self._observed_spectrum.exposure

        return src_rate_err

    @property
    def quality(self) -> Quality:

        return self._observed_spectrum.quality

    @property
    def energy_boundaries(self, mask: bool = True) -> Tuple[float]:
        """
        Energy boundaries of channels currently in use (rebinned, if a rebinner is active)

        :return: (energy_min, energy_max)
        """

        energies = np.array(self._observed_spectrum.edges)

        energy_min, energy_max = energies[:-1], energies[1:]

        if self._rebinner is not None:
            # Get the rebinned chans. NOTE: these are already masked

            energy_min, energy_max = self._rebinner.get_new_start_and_stop(
                energy_min, energy_max
            )

        else:

            # Apply the mask
            energy_min = energy_min[self._mask]
            energy_max = energy_max[self._mask]

        return energy_min, energy_max

    @property
    def n_data_points(self) -> int:

        if self._rebinner is not None:

            return self._rebinner.n_bins

        else:

            return int(self._mask.sum())

    @property
    def significance(self) -> float:
        """
        :return: the significance of the data over background
        """

        sig_obj = Significance(
            Non=self._observed_spectrum.total_count,
            Noff=self._background_spectrum.total_count
            if self._background_spectrum is not None
            else None,
            alpha=self._total_scale_factor,
        )

        if self._background_spectrum is not None:
            if (
                self._observed_spectrum.is_poisson
                and self._background_spectrum.is_poisson
            ):

                # use simple li & ma
                significance = sig_obj.li_and_ma()

            elif (
                self._observed_spectrum.is_poisson
                and not self._background_spectrum.is_poisson
            ):

                significance = sig_obj.li_and_ma_equivalent_for_gaussian_background(
                    self._background_spectrum.total_count_error
                )

            else:

                raise NotImplementedError("We haven't put in other significances yet")
        else:
            log.warning(
                "Significance with no background is not yet computed accurately"
            )
            significance = [np.NaN]

        return significance[0]

    @property
    def significance_per_channel(self) -> np.ndarray:
        """
        :return: the significance of the data over background per channel
        """

        with np.errstate(divide="ignore", invalid="ignore"):

            sig_obj = Significance(
                Non=self._current_observed_counts,
                Noff=self._current_background_counts,
                alpha=self._total_scale_factor,
            )

            if (
                self._observed_spectrum.is_poisson
                and self._background_spectrum.is_poisson
            ):

                # use simple li & ma
                significance = sig_obj.li_and_ma()

            elif (
                self._observed_spectrum.is_poisson
                and not self._background_spectrum.is_poisson
            ):

                significance = sig_obj.li_and_ma_equivalent_for_gaussian_background(
                    self._current_back_count_errors
                )

            else:

                raise NotImplementedError("We haven't put in other significances yet")

            return significance

    def write_pha(self):

        raise NotImplementedError("this is in progress")

        # we just need to make a diagonal response and then follow the example in dispersion like

    def view_count_spectrum(
        self,
        plot_errors: bool = True,
        show_bad_channels: bool = True,
        show_warn_channels: bool = False,
        significance_level: bool = None,
        scale_background: bool = True,
    ) -> matplotlib.figure.Figure:
        """
        View the count and background spectrum. Useful to check energy selections.
        :param plot_errors: plot errors on the counts
        :param show_bad_channels: (bool) show which channels are bad in the native PHA quality
        :return:
        """

        if sum(self._mask) == 0:
            raise RuntimeError("There are no active channels selected to plot!")

        # adding the rebinner: j. michael.

        # In the future read colors from config file

        # First plot the counts

        # find out the type of observation

        modeled_label = " "

        if self._observation_noise_model == "poisson":

            # Observed counts
            observed_counts = copy.copy(self._current_observed_counts)

            cnt_err = np.sqrt(observed_counts)

            if self._background_noise_model == "poisson":

                background_counts = copy.copy(self._current_background_counts)

                background_errors = np.sqrt(background_counts)

            elif self._background_noise_model == "ideal":

                background_counts = copy.copy(self._current_scaled_background_counts)

                background_errors = np.zeros_like(background_counts)

            elif self._background_noise_model == "gaussian":

                background_counts = copy.copy(self._current_background_counts)

                background_errors = copy.copy(self._current_back_count_errors)

            elif self._background_noise_model is None:

                if self._background_plugin is None:

                    observed_counts = copy.copy(self._current_observed_counts)
                    background_counts = np.zeros(observed_counts.shape)
                    background_errors = np.zeros(observed_counts.shape)

                else:

                    raise RuntimeError("This is a bug")

                    # we will show the modeled counts

                    background_counts = self.get_background_model()
                    background_errors = np.sqrt(background_counts)

                    modeled_label = "Modeled "

            elif self._background_noise_model == "modeled":

                background_counts = self.get_background_model()
                background_errors = np.sqrt(background_counts)

                modeled_label = "Modeled "

            else:

                raise RuntimeError("This is a bug")

                # convert to rates, ugly, yes

            #            background_counts /= self._background_exposure
            #            background_errors /= self._background_exposure

            background_rate = background_counts / self._background_exposure
            background_rate_errors = background_errors / self._background_exposure

        # Gaussian observation
        else:

            if self._background_noise_model is None:
                observed_counts = copy.copy(self._current_observed_counts)

                background_counts = np.zeros(observed_counts.shape, dtype=np.int64)
                background_errors = np.zeros(observed_counts.shape, dtype=np.int64)

                background_rate = np.zeros(observed_counts.shape)

                background_rate_errors = np.zeros(observed_counts.shape)

                cnt_err = copy.copy(self._current_observed_count_errors)

        # convert to rates, ugly, yes

        observed_rates = (
            observed_counts
            / self._observed_spectrum.exposure
            / self._observed_spectrum.scale_factor
        )
        rate_err = (
            cnt_err
            / self._observed_spectrum.exposure
            / self._observed_spectrum.scale_factor
        )
        # observed_counts /= self._observed_spectrum.exposure
        #        cnt_err /= self._observed_spectrum.exposure

        if scale_background and self._has_background:

            background_rate /= self._background_scale_factor
            background_rate_errors /= self._background_scale_factor

            background_label = "Scaled %sBackground" % modeled_label

        else:

            background_label = "%sBackground" % modeled_label

        # Make the plots
        fig, ax = plt.subplots()

        # Get the energy boundaries

        energy_min, energy_max = self.energy_boundaries

        energy_width = energy_max - energy_min

        # plot counts and background for the currently selected data

        channel_plot(
            ax,
            energy_min,
            energy_max,
            observed_rates,
            color=threeML_config["plugins"]["ogip"]["data_plot"]["counts_color"],
            lw=1.5,
            alpha=1,
            label="Total",
        )

        if not np.all(background_rate == 0) and self._has_background:

            channel_plot(
                ax,
                energy_min,
                energy_max,
                background_rate,
                color=threeML_config["plugins"]["ogip"]["data_plot"][
                    "background_color"
                ],
                alpha=0.8,
                label=background_label,
            )

        mean_chan = np.mean([energy_min, energy_max], axis=0)

        # if asked, plot the errors

        if plot_errors:
            ax.errorbar(
                mean_chan,
                observed_rates / energy_width,
                yerr=rate_err / energy_width,
                fmt="",
                # markersize=3,
                linestyle="",
                elinewidth=0.7,
                alpha=0.9,
                capsize=0,
                # label=data._name,
                color=threeML_config["plugins"]["ogip"]["data_plot"]["counts_color"],
            )

            if self._background_noise_model is not None:
                ax.errorbar(
                    mean_chan,
                    background_rate / energy_width,
                    yerr=background_rate_errors / energy_width,
                    fmt="",
                    # markersize=3,
                    linestyle="",
                    elinewidth=0.7,
                    alpha=0.9,
                    capsize=0,
                    # label=data._name,
                    color=threeML_config["plugins"]["ogip"]["data_plot"][
                        "background_color"
                    ],
                )

        # Now plot and fade the non-used channels
        non_used_mask = ~self._mask

        if True:  # non_used_mask.sum() > 0:

            # Get un-rebinned versions of all arrays, so we can directly apply the mask
            energy_min_unrebinned, energy_max_unrebinned = (
                np.array(self._observed_spectrum.starts),
                np.array(self._observed_spectrum.stops),
            )
            energy_width_unrebinned = energy_max_unrebinned - energy_min_unrebinned
            observed_rate_unrebinned = self._observed_counts / self.exposure

            observed_rate_unrebinned_err = (
                np.sqrt(self._observed_counts) / self.exposure
            )

            if non_used_mask.sum() > 0:

                channel_plot(
                    ax,
                    energy_min_unrebinned[non_used_mask],
                    energy_max_unrebinned[non_used_mask],
                    observed_rate_unrebinned[non_used_mask],
                    color=threeML_config.plugins.ogip.data_plot.counts_color,
                    lw=1.5,
                    alpha=1,
                )

            if self._background_noise_model is not None:

                if self._background_noise_model == "modeled":

                    background_rate_unrebinned = (
                        self.get_background_model(without_mask=True)
                        / self._background_exposure
                    )
                    background_rate_unrebinned_err = (
                        np.sqrt(self.get_background_model(without_mask=True))
                        / self._background_exposure
                    )

                else:

                    background_rate_unrebinned = (
                        self._background_counts / self.background_exposure
                    )

                    background_rate_unrebinned_err = (
                        np.sqrt(self._background_counts) / self.background_exposure
                    )

                if non_used_mask.sum() > 0:

                    channel_plot(
                        ax,
                        energy_min_unrebinned[non_used_mask],
                        energy_max_unrebinned[non_used_mask],
                        background_rate_unrebinned[non_used_mask],
                        color=threeML_config.plugins.ogip.data_plot.background_color,
                        alpha=0.8,
                    )
            else:

                background_rate_unrebinned = np.zeros_like(observed_rate_unrebinned)
                background_rate_unrebinned_err = np.zeros_like(
                    observed_rate_unrebinned_err
                )

            if plot_errors:
                mean_chan_unrebinned = np.mean(
                    [energy_min_unrebinned, energy_max_unrebinned], axis=0
                )

                ax.errorbar(
                    mean_chan_unrebinned[non_used_mask],
                    observed_rate_unrebinned[non_used_mask]
                    / energy_width_unrebinned[non_used_mask],
                    yerr=observed_rate_unrebinned_err[non_used_mask]
                    / energy_width_unrebinned[non_used_mask],
                    fmt="",
                    # markersize=3,
                    linestyle="",
                    elinewidth=0.7,
                    alpha=0.9,
                    capsize=0,
                    # label=data._name,
                    color=threeML_config.plugins.ogip.data_plot.counts_color,
                )

                if self._background_noise_model is not None:
                    ax.errorbar(
                        mean_chan_unrebinned[non_used_mask],
                        background_rate_unrebinned[non_used_mask]
                        / energy_width_unrebinned[non_used_mask],
                        yerr=background_rate_unrebinned_err[non_used_mask]
                        / energy_width_unrebinned[non_used_mask],
                        fmt="",
                        # markersize=3,
                        linestyle="",
                        elinewidth=0.7,
                        alpha=0.9,
                        capsize=0,
                        # label=data._name,
                        color=threeML_config.plugins.ogip.data_plot.background_color,
                    )

            # make some nice top and bottom plot ranges

            tmp_bkg = background_rate_unrebinned / energy_width_unrebinned
            tmp_bkg = tmp_bkg[np.isfinite(tmp_bkg)]

            tmp_obs = observed_rate_unrebinned / energy_width_unrebinned
            tmp_obs = tmp_obs[np.isfinite(tmp_obs)]

            top = max([max(tmp_bkg), max(tmp_obs)]) * 1.5

            bottom = (
                min(
                    [
                        min(tmp_bkg),
                        min(tmp_obs),
                    ]
                )
                * 0.8
            )

            # plot the deselected regions

            disjoint_patch_plot(
                ax,
                energy_min_unrebinned,
                energy_max_unrebinned,
                top,
                bottom,
                ~self._mask,
                color=threeML_config.plugins.ogip.data_plot.masked_channels_color,
                alpha=0.5,
            )

            # plot the bad quality channels if requested

            if show_bad_channels:

                if sum(self._observed_spectrum.quality.bad) > 0:
                    log.info("bad channels shown in red hatching\n")

                disjoint_patch_plot(
                    ax,
                    energy_min_unrebinned,
                    energy_max_unrebinned,
                    top,
                    bottom,
                    self._observed_spectrum.quality.bad,
                    color="none",
                    edgecolor=threeML_config.plugins.ogip.data_plot.bad_channels_color,
                    hatch="/",
                    alpha=0.95,
                )

            if show_warn_channels:

                if sum(self._observed_spectrum.quality.warn) > 0:
                    log.info("warned channels shown in purple hatching\n")

                disjoint_patch_plot(
                    ax,
                    energy_min_unrebinned,
                    energy_max_unrebinned,
                    top,
                    bottom,
                    self._observed_spectrum.quality.bad,
                    color="none",
                    edgecolor=threeML_config.plugins.ogip.data_plot.warn_channels_color,
                    hatch="/",
                    alpha=0.95,
                )

            if significance_level is not None:

                log.info("channels below the significance threshold shown in red\n")

                with np.errstate(invalid="ignore"):
                    significance_mask = (
                        self.significance_per_channel < significance_level
                    )

                disjoint_patch_plot(
                    ax,
                    energy_min_unrebinned,
                    energy_max_unrebinned,
                    top,
                    bottom,
                    significance_mask,
                    color="red",
                    alpha=0.3,
                )

        ax.set_xlabel("Energy (keV)")
        ax.set_ylabel("Rate (counts s$^{-1}$ keV$^{-1}$)")
        ax.set_xlim(
            left=self._observed_spectrum.absolute_start,
            right=self._observed_spectrum.absolute_stop,
        )
        ax.legend()

        return fig

    def __repr__(self):

        return self._output().to_string()

    def _output(self):
        # type: () -> pd.Series

        obs = collections.OrderedDict()

        obs["n. channels"] = self._observed_spectrum.n_channels

        obs["total rate"] = self._observed_spectrum.total_rate

        if not self._observed_spectrum.is_poisson:
            obs["total rate error"] = self._observed_spectrum.total_rate_error

        if self._background_spectrum is not None:
            obs["total bkg. rate"] = self._background_spectrum.total_rate
            if not self._background_spectrum.is_poisson:
                obs[
                    "total bkg. rate error"
                ] = self._background_spectrum.total_rate_error
            obs["bkg. exposure"] = self.background_exposure
            obs["bkg. is poisson"] = self._background_spectrum.is_poisson

        obs["exposure"] = self.exposure
        obs["is poisson"] = self._observed_spectrum.is_poisson

        if self._background_plugin is not None:
            obs["background"] = "modeled from plugin %s" % self._background_plugin.name
            obs["significance"] = self.significance
            obs["src/bkg area ratio"] = self._area_ratio
            obs["src/bkg exposure ratio"] = self._exposure_ratio
            obs["src/bkg scale factor"] = self._total_scale_factor

        elif self._background_spectrum is not None:

            obs["background"] = "profiled"
            obs["significance"] = self.significance
            obs["src/bkg area ratio"] = self._area_ratio
            obs["src/bkg exposure ratio"] = self._exposure_ratio
            obs["src/bkg scale factor"] = self._total_scale_factor

        # obs['response'] = self._observed_spectrum.response_file

        return pd.Series(data=obs, index=list(obs.keys()))

    def get_number_of_data_points(self) -> int:
        """
        returns the number of active data bins
        :return:
        """

        # the sum of the mask should be the number of data bins in use

        return self._mask.sum()

    def display(self):

        display(self._output().to_frame())

    def __repr__(self):

        return self._output().to_string()

    def _construct_counts_arrays(
        self,
        min_rate: Union[int, float],
        ratio_residuals: bool = False,
        total_counts: bool = False,
    ) -> dict:
        """

        Build new arrays before or after a fit of rebinned data/model
        values. We keep this seperated from the plotting code because
        it is cleaner and allows us to extract these quantites independently

        :param min_rate:
        :param ratio_residuals:
        :param total_counts: Should this construct the total counts as "data". If not, the "data counts" are
        observed-background and the model counts are only source counts. Otherwise "data counts" are observed
        and model counts are source+background
        :return:
        """

        # energy_min, energy_max = self._rsp.ebounds[:-1], self._rsp.ebounds[1:]

        energy_min = np.array(self._observed_spectrum.edges[:-1])
        energy_max = np.array(self._observed_spectrum.edges[1:])

        chan_width = energy_max - energy_min

        # Source model
        expected_model_rate = self.expected_model_rate

        # Observed rate
        observed_rate = self.observed_counts / self._observed_spectrum.exposure
        observed_rate_err = (
            self.observed_count_errors / self._observed_spectrum.exposure
        )

        # Background rate
        if (self._background_noise_model is not None) or (
            self._background_plugin is not None
        ):
            background_rate = (
                self.background_counts / self._background_exposure
            ) * self._area_ratio
            background_rate_err = (
                self.background_count_errors / self._background_exposure
            ) * self._area_ratio
        else:
            background_rate = np.zeros(len(observed_rate))
            background_rate_err = np.zeros(len(observed_rate))

        # Create a rebinner if either a min_rate has been given, or if the current data set has no rebinned on its own
        # rebin on expected model rate
        if (min_rate is not NO_REBIN) or (self._rebinner is None):

            this_rebinner = Rebinner(expected_model_rate, min_rate, self._mask)

        else:

            # Use the rebinner already in the data
            this_rebinner = self._rebinner

        # get the rebinned counts
        (
            new_observed_rate,
            new_model_rate,
            new_background_rate,
        ) = this_rebinner.rebin(observed_rate, expected_model_rate, background_rate)
        (new_observed_rate_err,) = this_rebinner.rebin_errors(observed_rate_err)
        (new_background_rate_err,) = this_rebinner.rebin_errors(background_rate_err)

        # adjust channels
        new_energy_min, new_energy_max = this_rebinner.get_new_start_and_stop(
            energy_min, energy_max
        )
        new_chan_width = new_energy_max - new_energy_min

        # mean_energy = np.mean([new_energy_min, new_energy_max], axis=0)

        # For each bin find the weighted average of the channel center
        mean_energy = []
        delta_energy = [[], []]
        mean_energy_unrebinned = (energy_max + energy_min) / 2.0

        for e_min, e_max in zip(new_energy_min, new_energy_max):

            # Find all channels in this rebinned bin
            idx = (mean_energy_unrebinned >= e_min) & (mean_energy_unrebinned <= e_max)

            # Find the rates for these channels
            r = observed_rate[idx]

            if r.max() == 0:

                # All empty, cannot weight
                this_mean_energy = (e_min + e_max) / 2.0

            else:

                # negative src rates cause the energy mean to
                # go outside of the bounds. So we fix negative rates to
                # zero when computing the mean

                idx_negative = r < 0.0

                r[idx_negative] = 0.0

                # Do the weighted average of the mean energies
                weights = r / np.sum(r)

                this_mean_energy = np.average(
                    mean_energy_unrebinned[idx], weights=weights
                )

            # Compute "errors" for X (which aren't really errors, just to mark the size of the bin)

            delta_energy[0].append(this_mean_energy - e_min)
            delta_energy[1].append(e_max - this_mean_energy)
            mean_energy.append(this_mean_energy)

        # Residuals

        # we need to get the rebinned counts
        (rebinned_observed_counts,) = this_rebinner.rebin(self.observed_counts)

        (rebinned_observed_count_errors,) = this_rebinner.rebin_errors(
            self.observed_count_errors
        )

        # the rebinned counts expected from the model
        rebinned_model_counts = new_model_rate * self._observed_spectrum.exposure

        # and also the rebinned background

        if self._background_noise_model is not None:

            if False:  # self._background_noise_model == "modeled":

                (rebinned_background_counts,) = this_rebinner.rebin(
                    self.get_background_model()
                )
                (rebinned_background_errors,) = this_rebinner.rebin_errors(
                    np.sqrt(self.get_background_model())
                )

            else:

                (rebinned_background_counts,) = this_rebinner.rebin(
                    self.background_counts
                )
                (rebinned_background_errors,) = this_rebinner.rebin_errors(
                    self.background_count_errors
                )

        else:

            rebinned_background_counts = np.zeros_like(rebinned_observed_counts)

        significance_calc = Significance(
            rebinned_observed_counts,
            rebinned_background_counts
            + rebinned_model_counts / self._total_scale_factor,
<<<<<<< HEAD
            min([self._total_scale_factor, 1.0]),
=======
            #min([self._total_scale_factor, 1.0])
            self._total_scale_factor
>>>>>>> 16500542
        )

        # Divide the various cases

        # TODO check this: shoudn't it be obseved-background/model (for the old way) and
        # observed/(model+background) (for the new way). Errors also wrong observed+background error
        if ratio_residuals:
            residuals = (
                (rebinned_observed_counts - rebinned_model_counts)
                / rebinned_model_counts,
            )

            residual_errors = rebinned_observed_count_errors / rebinned_model_counts

        else:
            residual_errors = None
            if self._observation_noise_model == "poisson":

                if self._background_noise_model == "poisson":

                    # We use the Li-Ma formula to get the significance (sigma)

                    residuals = significance_calc.li_and_ma()

                elif self._background_noise_model == "ideal":

                    residuals = significance_calc.known_background()

                elif self._background_noise_model == "gaussian":

                    residuals = (
                        significance_calc.li_and_ma_equivalent_for_gaussian_background(
                            rebinned_background_errors
                        )
                    )

                elif self._background_noise_model is None:

                    residuals = significance_calc.known_background()

                elif self._background_noise_model == "modeled":

                    residuals = significance_calc.known_background()

                else:

                    log.error("This is a bug!")

                    raise RuntimeError("This is a bug")

            else:

                if self._background_noise_model is None:

                    residuals = (
                        rebinned_observed_counts - rebinned_model_counts
                    ) / rebinned_observed_count_errors

                else:

                    log.error("Not yet implemeted!")

                    raise NotImplementedError("Not yet implemented")

        # construct a dict with all the new quantities
        # so that we can extract them for plotting

        rebinned_quantities = dict(
            # Rebined
            # observed
            new_observed_rate=new_observed_rate,
            new_observed_rate_err=new_observed_rate_err,
            # background
            new_background_rate=new_background_rate,
            new_background_rate_err=new_background_rate_err,
            # model
            new_model_rate=new_model_rate,
            # New echans
            new_chan_width=new_chan_width,
            new_energy_min=new_energy_min,
            new_energy_max=new_energy_max,
            mean_energy=mean_energy,
            # Residuals
            residuals=residuals,
            residual_errors=residual_errors,
            delta_energy=delta_energy,
            # Unbinned model rate
            expected_model_rate=expected_model_rate,
            # Unbinned echans
            energy_min=energy_min,
            energy_max=energy_max,
            chan_width=chan_width,
        )

        return rebinned_quantities

    def display_model(
        self,
        data_color: str = "k",
        model_color: str = "r",
        background_color: str = "b",
        step: bool = True,
        show_data: bool = True,
        show_residuals: bool = True,
        ratio_residuals: bool = False,
        show_legend: bool = True,
        min_rate: Union[int, float] = 1e-99,
        model_label: Optional[str] = None,
        model_kwargs: Optional[Dict[str, Any]] = None,
        data_kwargs: Optional[Dict[str, Any]] = None,
        background_label: Optional[str] = None,
        background_kwargs: Optional[Dict[str, Any]] = None,
        source_only: bool = True,
        show_background: bool = False,
        **kwargs,
    ) -> ResidualPlot:
        """
        Plot the current model with or without the data and the residuals. Multiple models can be plotted by supplying
        a previous axis to 'model_subplot'.

        Example usage:

        fig = data.display_model()

        fig2 = data2.display_model(model_subplot=fig.axes)


        :param data_color: the color of the data
        :param model_color: the color of the model
        :param step: (bool) create a step count histogram or interpolate the model
        :param show_data: (bool) show_the data with the model
        :param show_residuals: (bool) shoe the residuals
        :param ratio_residuals: (bool) use model ratio instead of residuals
        :param show_legend: (bool) show legend
        :param min_rate: the minimum rate per bin
        :param model_label: (optional) the label to use for the model default is plugin name
        :param model_subplot: (optional) axis or list of axes to plot to
        :param model_kwargs: plotting kwargs affecting the plotting of the model
        :param data_kwargs:  plotting kwargs affecting the plotting of the data and residuls
        :return:
        """

        # set up the default plotting

        _default_model_kwargs = dict(color=model_color, alpha=1)

        _default_background_kwargs = dict(color=background_color, alpha=1, ls="--")

        _sub_menu = threeML_config.plotting.residual_plot

        _default_data_kwargs = dict(
            color=data_color,
            alpha=1,
            fmt=_sub_menu.marker,
            markersize=_sub_menu.size,
            ls="",
            elinewidth=_sub_menu.linewidth,
            capsize=0,
        )

        # overwrite if these are in the confif

        _kwargs_menu: BinnedSpectrumPlot = threeML_config.plugins.ogip.fit_plot

        if _kwargs_menu.model_mpl_kwargs is not None:

            for k, v in _kwargs_menu.model_mpl_kwargs.items():

                _default_model_kwargs[k] = v

        if _kwargs_menu.data_mpl_kwargs is not None:

            for k, v in _kwargs_menu.data_mpl_kwargs.items():

                _default_data_kwargs[k] = v

        if _kwargs_menu.background_mpl_kwargs is not None:

            for k, v in _kwargs_menu.background_mpl_kwargs.items():

                _default_background_kwargs[k] = v

        if model_kwargs is not None:

            if not type(model_kwargs) == dict:

                log.error("model_kwargs must be a dict")

                raise RuntimeError()

            for k, v in list(model_kwargs.items()):

                if k in _default_model_kwargs:

                    _default_model_kwargs[k] = v

                else:

                    _default_model_kwargs[k] = v

        if data_kwargs is not None:

            if not type(data_kwargs) == dict:

                log.error("data_kwargs must be a dict")

                raise RuntimeError()

            for k, v in list(data_kwargs.items()):

                if k in _default_data_kwargs:

                    _default_data_kwargs[k] = v

                else:

                    _default_data_kwargs[k] = v

        if background_kwargs is not None:

            if not type(background_kwargs) == dict:

                log.error("background_kwargs must be a dict")

                raise RuntimeError()

            for k, v in list(background_kwargs.items()):

                if k in _default_background_kwargs:

                    _default_background_kwargs[k] = v

                else:

                    _default_background_kwargs[k] = v

        # since we define some defualts, lets not overwrite
        # the users

        _duplicates = (("ls", "linestyle"), ("lw", "linewidth"))

        for d in _duplicates:

            if (d[0] in _default_model_kwargs) and (d[1] in _default_model_kwargs):

                _default_model_kwargs.pop(d[0])

            if (d[0] in _default_data_kwargs) and (d[1] in _default_data_kwargs):

                _default_data_kwargs.pop(d[0])

            if (d[0] in _default_background_kwargs) and (
                d[1] in _default_background_kwargs
            ):

                _default_background_kwargs.pop(d[0])

        if model_label is None:
            model_label = "%s Model" % self._name

        residual_plot = ResidualPlot(
            show_residuals=show_residuals,
            ratio_residuals=ratio_residuals,
            **kwargs,
        )

        # compute the values for the plotting

        rebinned_quantities = self._construct_counts_arrays(min_rate, ratio_residuals)

        if source_only:
            y_label = "Net rate\n(counts s$^{-1}$ keV$^{-1}$)"
            weighted_data = old_div(
                rebinned_quantities["new_observed_rate"]
                - rebinned_quantities["new_background_rate"],
                rebinned_quantities["new_chan_width"],
            )
            weighted_error = old_div(
                np.sqrt(
                    rebinned_quantities["new_observed_rate_err"] ** 2
                    + rebinned_quantities["new_background_rate_err"] ** 2
                ),
                rebinned_quantities["new_chan_width"],
            )
        else:
            y_label = "Observed rate\n(counts s$^{-1}$ keV$^{-1}$)"
            weighted_data = old_div(
                rebinned_quantities["new_observed_rate"],
                rebinned_quantities["new_chan_width"],
            )
            weighted_error = old_div(
                rebinned_quantities["new_observed_rate_err"],
                rebinned_quantities["new_chan_width"],
            )
        # weighted_data = old_div(
        #    rebinned_quantities["new_rate"], rebinned_quantities["new_chan_width"]
        # )
        # weighted_error = old_div(
        #    rebinned_quantities["new_err"], rebinned_quantities["new_chan_width"]
        # )

        residual_plot.add_data(
            rebinned_quantities["mean_energy"],
            weighted_data,
            rebinned_quantities["residuals"],
            residual_yerr=rebinned_quantities["residual_errors"],
            yerr=weighted_error,
            xerr=rebinned_quantities["delta_energy"],
            label=self._name,
            show_data=show_data,
            **_default_data_kwargs,
        )

        if show_background:
            residual_plot.add_model_step(
                rebinned_quantities["new_energy_min"],
                rebinned_quantities["new_energy_max"],
                rebinned_quantities["new_chan_width"],
                rebinned_quantities["new_background_rate"],
                label=background_label,
                **_default_background_kwargs,
            )

        # a step historgram
        if step:
            if source_only:
                # only source
                eff_model = rebinned_quantities["new_model_rate"]
            else:
                eff_model = (
                    rebinned_quantities["new_model_rate"]
                    + rebinned_quantities["new_background_rate"]
                )
            residual_plot.add_model_step(
                rebinned_quantities["new_energy_min"],
                rebinned_quantities["new_energy_max"],
                rebinned_quantities["new_chan_width"],
                eff_model,
                label=model_label,
                **_default_model_kwargs,
            )

            # residual_plot.add_model_step(
            #    rebinned_quantities["new_energy_min"],
            #    rebinned_quantities["new_energy_max"],
            #    rebinned_quantities["new_chan_width"],
            #    rebinned_quantities["new_model_rate"],
            #    label=model_label,
            #    **_default_model_kwargs
            # )

        else:

            # We always plot the model un-rebinned here

            # Mask the array so we don't plot the model where data have been excluded
            # y = expected_model_rate / chan_width
            y = np.ma.masked_where(
                ~self._mask,
                old_div(
                    rebinned_quantities["expected_model_rate"],
                    rebinned_quantities["chan_width"],
                ),
            )

            x = np.mean(
                [
                    rebinned_quantities["energy_min"],
                    rebinned_quantities["energy_max"],
                ],
                axis=0,
            )

            residual_plot.add_model(x, y, label=model_label, **_default_model_kwargs)

        return residual_plot.finalize(
            xlabel="Energy\n(keV)",
            ylabel=y_label,
            xscale="log",
            yscale="log",
            show_legend=show_legend,
        )


@nb.njit(fastmath=True, cache=True)
def _trapz(x, y):
    return np.trapz(x, y)


@nb.njit(fastmath=True, cache=True)
def _simps(e1, e2, diff_fluxes_edges, diff_fluxes_mid):
    return (
        (e2 - e1)
        / 6.0
        * (diff_fluxes_edges[:-1] + 4 * diff_fluxes_mid + diff_fluxes_edges[1:])
    )


@nb.njit(fastmath=True, cache=True)
def _rsum(model_mid_points, de):

    return np.multiply(model_mid_points, de)<|MERGE_RESOLUTION|>--- conflicted
+++ resolved
@@ -13,13 +13,8 @@
 import pandas as pd
 from astromodels import Model, PointSource, clone_model
 from astromodels.core.parameter import Parameter
-<<<<<<< HEAD
-from astromodels.functions.priors import Truncated_gaussian, Uniform_prior
-from astromodels.utils.valid_variable import is_valid_variable_name
-=======
 from astromodels.functions.priors import Uniform_prior, Truncated_gaussian
 
->>>>>>> 16500542
 from past.utils import old_div
 from threeML.config.config import threeML_config
 from threeML.config.plotting_structure import BinnedSpectrumPlot
@@ -3298,12 +3293,8 @@
             rebinned_observed_counts,
             rebinned_background_counts
             + rebinned_model_counts / self._total_scale_factor,
-<<<<<<< HEAD
-            min([self._total_scale_factor, 1.0]),
-=======
             #min([self._total_scale_factor, 1.0])
             self._total_scale_factor
->>>>>>> 16500542
         )
 
         # Divide the various cases
