from __future__ import division, print_function

import collections
import copy
import types
from builtins import range, str, zip
from collections.abc import Iterable
from contextlib import contextmanager
from typing import Optional, Tuple, Union

import matplotlib
import matplotlib.pyplot as plt
import numpy as np
import pandas as pd
from astromodels import Model, PointSource, clone_model
from astromodels.core.parameter import Parameter
from astromodels.functions.priors import Uniform_prior
from astromodels.utils.valid_variable import is_valid_variable_name
from past.utils import old_div

from threeML.config.config import threeML_config
from threeML.exceptions.custom_exceptions import (NegativeBackground,
                                                  custom_warnings)
from threeML.io.logging import setup_logger
from threeML.io.plotting.data_residual_plot import ResidualPlot
from threeML.io.plotting.light_curve_plots import (channel_plot,
                                                   disjoint_patch_plot)
from threeML.io.rich_display import display
from threeML.plugin_prototype import PluginPrototype
from threeML.plugins.XYLike import XYLike
from threeML.utils.binner import Rebinner
from threeML.utils.spectrum.binned_spectrum import BinnedSpectrum, ChannelSet
from threeML.utils.spectrum.pha_spectrum import PHASpectrum
from threeML.utils.spectrum.spectrum_likelihood import statistic_lookup
from threeML.utils.statistics.stats_tools import Significance
from threeML.utils.string_utils import dash_separated_string_to_tuple

log = setup_logger(__name__)

NO_REBIN = 1e-99

__instrument_name = "General binned spectral data"

# This defines the known noise models for source and/or background spectra
_known_noise_models = ["poisson", "gaussian", "ideal", "modeled"]


class SpectrumLike(PluginPrototype):
    def __init__(
        self,
        name: str,
        observation: BinnedSpectrum,
        background=None,
        verbose: bool=True,
        background_exposure=None,
        tstart: Optional[Union[float,int]]=None,
        tstop: Optional[Union[float,int]]=None,
    ):
        # type: (str, BinnedSpectrum, BinnedSpectrum, bool) -> None
        """
        A plugin for generic spectral data, accepts an observed binned spectrum,
        and a background binned spectrum or plugin with the background data.

        In the case of a binned background spectrum, the background model is profiled
        out and the appropriate profile-likelihood is used to fit the total spectrum. In this
        case, caution must be used when there are zero background counts in bins as the
        profiled background parameters (one per channel) will then have zero information from which to
        constrain the background. It is recommended to bin the spectrum such that there is one background count
        per channel.

        If either an SpectrumLike or XYLike instance is provided as background, it is assumed that this is the
        background data and the likelihood model from this plugin is used to simultaneously fit the background
        and source.

        :param name: the plugin name
        :param observation: the observed spectrum
        :param background: the background spectrum or a plugin from which the background will be modeled
        :param background_exposure: (optional) adjust the background exposure of the modeled background data comes from and
        XYLike plugin
        :param verbose: turn on/off verbose logging
        """

        # Just a toggle for verbosity
        self._verbose = bool(verbose)
        self._name = name
        assert is_valid_variable_name(name), (
            "Name %s is not a valid name for a plugin. You must use a name which is "
            "a valid python identifier: no spaces, no operators (+,-,/,*), "
            "it cannot start with a number, no special characters" % name
        )

        assert isinstance(
            observation, BinnedSpectrum
        ), "The observed spectrum is not an instance of BinnedSpectrum"

        # Precomputed observed (for speed)

        self._observed_spectrum = observation  # type: BinnedSpectrum

        self._observed_counts = self._observed_spectrum.counts  # type: np.ndarray

        # initialize the background

        background_parameters = self._background_setup(background, observation)

        # unpack the parameters

        (
            self._background_spectrum,
            self._background_plugin,
            self._background_counts,
            self._scaled_background_counts,
        ) = background_parameters

        # Init everything else to None
        self._like_model = None
        self._rebinner = None
        self._source_name = None

        # probe the noise models and then setup the appropriate count errors

        (
            self._observation_noise_model,
            self._background_noise_model,
        ) = self._probe_noise_models()

        (
            self._observed_count_errors,
            self._back_count_errors,
        ) = self._count_errors_initialization()

        # Init the integral methods for background and model integration to default
        self._model_integrate_method = "simpson"
        self._background_integrate_method = "simpson"

        # Initialize a mask that selects all the data.
        # We will initially use the quality mask for the PHA file
        # and set any quality greater than 0 to False. We want to save
        # the native quality so that we can warn the user if they decide to
        # select channels that were flagged as bad.

        self._mask = np.asarray(np.ones(self._observed_spectrum.n_channels), np.bool)

        # Now create the nuisance parameter for the effective area correction, which is fixed
        # by default. This factor multiplies the model so that it can account for calibration uncertainties on the
        # global effective area. By default it is limited to stay within 20%

        self._nuisance_parameter = Parameter(
            "cons_%s" % name,
            1.0,
            min_value=0.8,
            max_value=1.2,
            delta=0.05,
            free=False,
            desc="Effective area correction for %s" % name,
        )

        nuisance_parameters = collections.OrderedDict()
        nuisance_parameters[self._nuisance_parameter.name] = self._nuisance_parameter

        # if we have a background model we are going
        # to link all those parameters to new nuisance parameters

        if self._background_plugin is not None:

            log.debug(f"{name} is using a modeled background")

            self._background_noise_model = "modeled"

            for par_name, parameter in list(
                self._background_plugin.likelihood_model.parameters.items()
            ):

                # create a new parameters that is like the one from the background model

                local_name = "bkg_%s_%s" % (par_name, name)
                local_name = local_name.replace(".", "_")

                nuisance_parameters[local_name] = parameter

                # now get the background likelihood model

                differential_flux, integral = self._get_diff_flux_and_integral(
                    self._background_plugin.likelihood_model,
                    integrate_method=self._background_integrate_method
                )

                self._background_integral_flux = integral

        super(SpectrumLike, self).__init__(name, nuisance_parameters)

        if isinstance(self._background_plugin, XYLike):

            if background_exposure is None:
                log.warning(
                    "An XYLike plugin is modeling the background but background_exposure is not set. "
                    "It is assumed the observation and background have the same exposure"
                )

                self._explict_background_exposure = self.exposure

            else:

                self._explicit_background_exposure = background_exposure

        # The following vectors are the ones that will be really used for the computation. At the beginning they just
        # point to the original ones, but if a rebinner is used and/or a mask is created through set_active_measurements,
        # they will contain the rebinned and/or masked versions

        self._current_observed_counts = self._observed_counts
        self._current_observed_count_errors = self._observed_count_errors
        self._current_background_counts = self._background_counts
        self._current_scaled_background_counts = self._scaled_background_counts
        self._current_back_count_errors = self._back_count_errors

        # This will be used to keep track of how many syntethic datasets have been generated
        self._n_synthetic_datasets = 0

        if tstart is not None:

            self._tstart = tstart

        else:

            self._tstart = observation.tstart

        if tstop is not None:

            self._tstop = tstop

        else:

            self._tstop = observation.tstop

        # This is so far not a simulated data set
        self._simulation_storage = None

        # set the mask to the native quality
        self._mask = self._observed_spectrum.quality.good
        # Apply the mask
        self._apply_mask_to_original_vectors()

        # calculate all scalings between area and exposure

        self._precalculations()

        # now create a likelihood object for the call
        # we pass the current object over as well
        # the likelihood object is opaque to the class and
        # keeps a pointer of the plugin inside so that the current
        # counts, bkg, etc. are always up to date
        # This way, when evaluating the likelihood,
        # no checks are involved because the appropriate
        # noise models are pre-selected

        self._likelihood_evaluator = statistic_lookup[self.observation_noise_model][
            self.background_noise_model
        ](self)

    def _count_errors_initialization(self):
        """
        compute the  count errors for the observed and background spectra


        :return:  (observed_count_errors, background_count errors)
        """

        # if there is not a background the dictionary
        # will crash, so we need to do a small check

        tmp_bkg_count_errors = None

        if self._background_spectrum is not None:

            tmp_bkg_count_errors = self._background_spectrum.count_errors

        count_errors_lookup = {
            "poisson": {
                "poisson": (None, None),
                "gaussian": (None, tmp_bkg_count_errors),
                None: (None, None),
            },
            # gaussian source
            "gaussian": {
                "gaussian": (
                    self._observed_spectrum.count_errors,
                    tmp_bkg_count_errors,
                ),
                None: (self._observed_spectrum.count_errors, None),
            },
        }

        try:

            error_tuple = count_errors_lookup[self._observation_noise_model][
                self._background_noise_model
            ]  # type: tuple

        except (KeyError):

            RuntimeError(
                "The noise combination of source: %s, background: %s  is not supported"
                % (self._observation_noise_model, self._background_noise_model)
            )

        for errors, counts, name in zip(
            error_tuple,
            [self._observed_counts, self._background_counts],
            ["observed", "background"],
        ):

            # if the errors are not None then we want to make sure they make sense
            if errors is not None:

                zero_idx = errors == 0  # type: np.ndarray

                # check that zero error => zero counts
                assert np.all(errors[zero_idx] == counts[zero_idx]), (
                    "Error in %s spectrum: if the error on the background is zero, "
                    "also the expected %s must be zero" % name
                )

        observed_count_errors, background_count_errors = error_tuple

        return observed_count_errors, background_count_errors

    def _probe_noise_models(self):

        """

        probe the noise models




        :return: (observation_noise_model, background_noise_model)
        """

        observation_noise_model, background_noise_model = None, None

        # Now auto-probe the statistic to use
        if self._background_spectrum is not None:

            if self._observed_spectrum.is_poisson:

                self._observed_count_errors = None

                self._observed_counts = self._observed_counts.astype(np.int64)

                if self._background_spectrum.is_poisson:

                    observation_noise_model = "poisson"
                    background_noise_model = "poisson"

                    self._background_counts = self._background_counts.astype(np.int64)

                    assert np.all(
                        self._observed_counts >= 0
                    ), "Error in PHA: negative counts!"

                    if not np.all(self._background_counts >= 0):
                        raise NegativeBackground(
                            "Error in background spectrum: negative counts!"
                        )

                else:

                    observation_noise_model = "poisson"
                    background_noise_model = "gaussian"

                    if not np.all(self._background_counts >= 0):
                        raise NegativeBackground(
                            "Error in background spectrum: negative background!"
                        )

            else:

                if self._background_spectrum.is_poisson:

                    raise NotImplementedError(
                        "We currently do not support Gaussian observation and Poisson background"
                    )

                else:

                    observation_noise_model = "gaussian"
                    background_noise_model = "gaussian"

                    if not np.all(self._background_counts >= 0):
                        raise NegativeBackground(
                            "Error in background spectrum: negative background!"
                        )

        else:

            # this is the case for no background

            self._background_counts = None
            self._back_count_errors = None
            self._scaled_background_counts = None

            if self._observed_spectrum.is_poisson:

                self._observed_count_errors = None
                self._observed_counts = self._observed_counts.astype(np.int64)

                assert np.all(
                    self._observed_counts >= 0
                ), "Error in PHA: negative counts!"

                assert np.all(
                    self._observed_counts >= 0
                ), "Error in PHA: negative counts!"

                observation_noise_model = "poisson"
                background_noise_model = None

            else:

                observation_noise_model = "gaussian"
                background_noise_model = None

        # Print the auto-probed noise models

        if self._background_plugin is not None:
            log.info(
                "Background modeled from plugin: %s" % self._background_plugin.name
            )

            bkg_noise = self._background_plugin.observation_noise_model

        else:

            bkg_noise = background_noise_model

        log.info("Auto-probed noise models:")
        log.info("- observation: %s" % observation_noise_model)
        log.info("- background: %s" % bkg_noise)

        return observation_noise_model, background_noise_model

    def _background_setup(self,
                          background,
                          observation: BinnedSpectrum):
        """

        :param background: background arguments (spectrum or plugin)
        :param observation: observed spectrum
        :return: (background_spectrum, background_plugin, background_counts, scaled_background_counts)
        """

        # this is only called during once during construction

        # setup up defaults as none

        background_plugin = None
        background_spectrum = None
        background_counts = None
        scaled_background_counts = None

        if background is not None:

            # If this is a plugin created from a background
            # we extract the observed spectrum (it should not have a background...
            #  it is a background)

            # we are explicitly violating duck-typing

            if isinstance(background, SpectrumLike) or isinstance(background, XYLike):

                background_plugin = background

            else:

                # if the background is not a plugin then we need to make sure it is a spectrum
                # and that the spectrum is the same size as the observation

                assert isinstance(
                    background, BinnedSpectrum
                ), "The background spectrum is not an instance of BinnedSpectrum"

                assert observation.n_channels == background.n_channels, (
                    "Data file and background file have different " "number of channels"
                )

                background_spectrum = background  # type: BinnedSpectrum

                background_counts = background_spectrum.counts  # type: np.ndarray

                # this assumes the observed spectrum is already set!

                scaled_background_counts = self._get_expected_background_counts_scaled(
                    background_spectrum
                )  # type: np.ndarray

        return (
            background_spectrum,
            background_plugin,
            background_counts,
            scaled_background_counts,
        )

    def _precalculations(self):
        """
        pre calculate values for speed.

        originally, the plugins were calculating these values on the fly, which was very slow

        :return:
        """

        log.debug("Starting precalculations")
        
        # area scale factor between background and source
        # and exposure ratio between background and source

        if (self._background_spectrum is None) and (self._background_plugin is None):

            # there is no background so the area scaling is unity

            log.debug("no background set in precalculations")
            
            self._area_ratio = 1.0
            self._exposure_ratio = 1.0
            self._background_exposure = 1.0
            self._background_scale_factor = None

        else:

            log.debug("background set in precalculations")
            
            if self._background_plugin is not None:

                log.debug("detected background plugin")
                
                if isinstance(self._background_plugin, SpectrumLike):

                    # use the background plugin's observed spectrum  and exposure to scale the area and time

                    self._background_scale_factor = (
                        self._background_plugin.observed_spectrum.scale_factor
                    )
                    self._background_exposure = (
                        self._background_plugin.observed_spectrum.exposure
                    )

                else:

                    # in this case, the XYLike data could come from anything, so area scaling is set to unity
                    # TODO: could this be wrong?

                    self._background_scale_factor = self._observed_spectrum.scale_factor

                    # if the background exposure is set in the constructor, then this will scale it, otherwise
                    # this will be unity

                    self._exposure_ratio = (
                        self._background_exposure
                    ) = self._explict_background_exposure

            else:
                # this is the normal case with no background model, get the scale factor directly

                log.debug("this is a normal background observation")
                
                self._background_scale_factor = self._background_spectrum.scale_factor
                self._background_exposure = self._background_spectrum.exposure

            self._area_ratio = old_div(
                self._observed_spectrum.scale_factor, self._background_scale_factor
            )

            self._exposure_ratio = old_div(
                self._observed_spectrum.exposure, self._background_exposure
            )

        self._total_scale_factor = self._area_ratio * self._exposure_ratio

        log.debug("completed precalculations")
        # deal with background exposure and scale factor
        # we run through this separately to

    @property
    def exposure(self) -> float:
        """
        Exposure of the source spectrum
        """

        return self._observed_spectrum.exposure

    @property
    def area_ratio(self) -> float:
        """
        :return: ratio between source and background area
        """

        assert (self._background_plugin is not None) or (
            self._background_spectrum
        ) is not None, "No background exists!"

        return self._area_ratio

    @property
    def exposure_ratio(self) -> float:
        """

        :return:  ratio between source and background exposure
        """
        assert (self._background_plugin is not None) or (
            self._background_spectrum
        ) is not None, "No background exists!"

        return self._exposure_ratio

    @property
    def scale_factor(self) -> float:
        """
        Ratio between the source and the background exposure and area

        :return:
        """

        # if (self._background_spectrum is None) and (self._background_plugin is None):
        #     return 1
        #
        # return self._observed_spectrum.exposure / self.background_exposure * self._observed_spectrum.scale_factor / self.background_scale_factor
        assert (self._background_plugin is not None) or (
            self._background_spectrum
        ) is not None, "No background exists!"

        return self._total_scale_factor

    @property
    def background_exposure(self) -> float:
        """
        Exposure of the background spectrum, if present
        """

        return self._background_exposure

    @property
    def background_scale_factor(self) -> float:
        """
        The background scale factor

        :return:
        """

        return self._background_scale_factor

    @property
    def background_spectrum(self) -> BinnedSpectrum:

        assert (
            self._background_spectrum is not None
        ), "This SpectrumLike instance has no background"

        return self._background_spectrum

    @property
    def background_plugin(self):
        #type: () -> SpectrumLike

        return self._background_plugin

    @property
    def observed_spectrum(self) -> BinnedSpectrum:

        return self._observed_spectrum

    @classmethod
    def _get_synthetic_plugin(cls,
                              observation: BinnedSpectrum,
                              background,
                              source_function):

        speclike_gen = cls("generator", observation, background, verbose=False)

        pts = PointSource("fake", 0.0, 0.0, source_function)

        model = Model(pts)

        speclike_gen.set_model(model)

        return speclike_gen

    @staticmethod
    def _build_fake_observation(
        fake_data, channel_set, source_errors, source_sys_errors, is_poisson, **kwargs
    ) -> BinnedSpectrum:
        """
        This is the fake observation builder for SpectrumLike which builds data
        for a binned spectrum without dispersion. It must be overridden in child classes.

        :param fake_data: series of values... they are ignored later
        :param channel_set: a channel set
        :param source_errors:
        :param source_sys_errors:
        :param is_poisson:
        :return:
        """

        observation = BinnedSpectrum(
            fake_data,
            exposure=1.0,
            ebounds=channel_set.edges,
            count_errors=source_errors,
            sys_errors=source_sys_errors,
            quality=None,
            scale_factor=1.0,
            is_poisson=is_poisson,
            mission="fake_mission",
            instrument="fake_instrument",
            tstart=0.0,
            tstop=1.0,
        )

        return observation

    @classmethod
    def from_background(cls,
                        name: str,
                        spectrum_like,
                        verbose: bool=True):
        """
        Extract a SpectrumLike plugin from the background of another SpectrumLike (or subclass) instance


        :param name: name of the extracted_plugin
        :param spectrum_like: plugin with background to extract
        :param verbose: if the plugin should be verbose
        :return: SpectrumLike instance from the background
        """

        log.debug("creating new spectrumlike from background")
        
        background_only_spectrum = copy.deepcopy(spectrum_like.background_spectrum)

        background_spectrum_like = SpectrumLike(
            name, observation=background_only_spectrum, background=None, verbose=verbose
        )

        return background_spectrum_like

    @classmethod
    def from_function(
        cls,
        name: str,
        source_function,
        energy_min,
        energy_max,
        source_errors=None,
        source_sys_errors=None,
        background_function=None,
        background_errors=None,
        background_sys_errors=None,
        **kwargs,
    ):
        """

        Construct a simulated spectrum from a given source function and (optional) background function. If source and/or background errors are not supplied, the likelihood is assumed to be Poisson.

        :param name: simulkated data set name
        :param source_function: astromodels function
        :param energy_min: array of low energy bin edges
        :param energy_max: array of high energy bin edges
        :param source_errors: (optional) gaussian source errors
        :param source_sys_errors: (optional) systematic source errors
        :param background_function: (optional) astromodels background function
        :param background_errors: (optional) gaussian background errors
        :param background_sys_errors: (optional) background systematic errors
        :return: simulated SpectrumLike plugin
        """

        log.debug("creating new spectrumlikg from function")
        
        channel_set = ChannelSet.from_starts_and_stops(energy_min, energy_max)

        # this is just for construction

        fake_data = np.ones(len(energy_min))

        if source_errors is None:

            is_poisson = True

        else:

            assert len(source_errors) == len(
                energy_min
            ), "source error array is not the same dimension as the energy array"

            is_poisson = False

        if source_sys_errors is not None:
            assert len(source_sys_errors) == len(
                energy_min
            ), "background  systematic error array is not the same dimension as the energy array"

        # call the class dependent observation builder

        observation = cls._build_fake_observation(
            fake_data,
            channel_set,
            source_errors,
            source_sys_errors,
            is_poisson,
            **kwargs,
        )

        if background_function is not None:

            fake_background = np.ones(len(energy_min))

            if background_errors is None:

                is_poisson = True

            else:

                assert len(background_errors) == len(
                    energy_min
                ), "background error array is not the same dimension as the energy array"

                is_poisson = False

            if background_sys_errors is not None:
                assert len(background_sys_errors) == len(
                    energy_min
                ), "background  systematic error array is not the same dimension as the energy array"

            tmp_background = BinnedSpectrum(
                fake_background,
                exposure=1.0,
                ebounds=channel_set.edges,
                count_errors=background_errors,
                sys_errors=background_sys_errors,
                quality=None,
                scale_factor=1.0,
                is_poisson=is_poisson,
                mission="fake_mission",
                instrument="fake_instrument",
                tstart=0.0,
                tstop=1.0,
            )

            # now we have to generate the background counts
            # we treat the background as a simple observation with no
            # other background

            background_gen = SpectrumLike(
                "generator", tmp_background, None, verbose=False
            )

            pts_background = PointSource(
                "fake_background", 0.0, 0.0, background_function
            )

            background_model = Model(pts_background)

            background_gen.set_model(background_model)

            sim_background = background_gen.get_simulated_dataset("fake")

            background = sim_background._observed_spectrum

        else:

            background = None

        generator = cls._get_synthetic_plugin(
            observation, background, source_function
        )  # type: SpectrumLike

        return generator.get_simulated_dataset(name)

    def assign_to_source(self,
                         source_name: str) -> None:
        """
        Assign these data to the given source (instead of to the sum of all sources, which is the default)

        :param source_name: name of the source (must be contained in the likelihood model)
        :return: none
        """

        if self._like_model is not None:
            assert source_name in self._like_model.sources, (
                "Source %s is not contained in " "the likelihood model" % source_name
            )

        self._source_name = source_name

    @property
    def likelihood_model(self) -> Model:

        assert self._like_model is not None, (
            "plugin %s does not have a likelihood model" % self._name
        )

        return self._like_model

    def get_pha_files(self) -> dict:

        info = {}

        # we want to pass copies so that
        # the user doesn't grab the instance
        # and try to modify things. protection
        info["pha"] = copy.copy(self._observed_spectrum)

        if self._background_spectrum is not None:
            info["bak"] = copy.copy(self._background_spectrum)

        return info

<<<<<<< HEAD
    def set_active_measurements(self, *args, **kwargs):
=======
    def set_active_measurements(self, *args, **kwargs) -> None:
>>>>>>> c7103345
        """
        Set the measurements to be used during the analysis. Use as many ranges as you need, and you can specify
        either energies or channels to be used.

        NOTE to Xspec users: while XSpec uses integers and floats to distinguish between energies and channels
        specifications, 3ML does not, as it would be error-prone when writing scripts. Read the following documentation
        to know how to achieve the same functionality.

        * Energy selections:

        They are specified as 'emin-emax'. Energies are in keV. Example:

        set_active_measurements('10-12.5','56.0-100.0')

        which will set the energy range 10-12.5 keV and 56-100 keV to be
        used in the analysis. Note that there is no difference in saying 10 or 10.0.

        * Channel selections:

        They are specified as 'c[channel min]-c[channel max]'. Example:

        set_active_measurements('c10-c12','c56-c100')

        This will set channels 10-12 and 56-100 as active channels to be used in the analysis

        * Mixed channel and energy selections:

        You can also specify mixed energy/channel selections, for example to go from 0.2 keV to channel 20 and from
        channel 50 to 10 keV:

        set_active_measurements('0.2-c10','c50-10')

        * Use all measurements (i.e., reset to initial state):

        Use 'all' to select all measurements, as in:

        set_active_measurements('all')

        Use 'reset' to return to native PHA quality from file, as in:

        set_active_measurements('reset')


        * Exclude measurements:

        Excluding measurements work as selecting measurements, but with the "exclude" keyword set to the energies and/or
        channels to be excluded. To exclude between channel 10 and 20 keV and 50 keV to channel 120 do:

        set_active_measurements(exclude=["c10-20", "50-c120"])

        * Select and exclude:

        Call this method more than once if you need to select and exclude. For example, to select between 0.2 keV and
        channel 10, but exclude channel 30-50 and energy , do:

        set_active_measurements("0.2-c10",exclude=["c30-c50"])

        * Using native PHA quality:

        To simply add or exclude channels from the native PHA, one can use the use_quailty
        option:

        set_active_measurements("0.2-c10",exclude=["c30-c50"], use_quality=True)

        This translates to including the channels from 0.2 keV - channel 10, exluding channels
        30-50 and any channels flagged BAD in the PHA file will also be excluded.



        :param args:
        :param exclude: (list) exclude the provided channel/energy ranges
        :param use_quality: (bool) use the native quality on the PHA file (default=False)
        :return:
        """

        # To implement this we will use an array of boolean index,
        # which will filter
        # out the non-used channels during the logLike

        # Now build the new mask: values for which the mask is 0 will be masked

        # We will build the high res mask even if we are
        # already rebinned so that it can be saved

        assert self._rebinner is None, (
            "You cannot select active measurements if you have a rebinning active. "
            "Remove it first with remove_rebinning"
        )

        if "use_quality" in kwargs:

            use_quality = kwargs.pop("use_quality")

        else:

            use_quality = False

        if use_quality:

            # Start with quality mask. This means that channels
            # marked good by quality will be used unless exluded in the arguments
            # and channels marked bad by quality will be excluded unless included
            # by the arguments

            self._mask = self._observed_spectrum.qaulity.good

        else:

            # otherwise, we will start out with all channels deselected
            # and turn the on/off by the arguments

            self._mask = np.zeros(self._observed_spectrum.n_channels, dtype=bool)

        if "all" in args:

            # Just make sure than no further selections have been made.

            assert (
                len(args) == 1
            ), "If you specify 'all', you cannot specify more than one energy range."

            # Convert the mask to all True (we use all channels)
            self._mask[:] = True

        elif "reset" in args:

            # Convert the to native PHA masking specified in quality

            assert (
                len(args) == 1
            ), "If you specify 'reset', you cannot specify more than one energy range."

            self._mask = self._observed_spectrum.quality.good

        else:

            for arg in args:

                selections = dash_separated_string_to_tuple(arg)

                # We need to find out if it is a channel or and energy being requested

                idx = np.empty(2, dtype=int)
                for i, s in enumerate(selections):

                    if s[0].lower() == "c":

                        assert (
                            int(s[1:]) <= self._observed_spectrum.n_channels
                        ), "%s is larger than the number of channels: %d" % (
                            s,
                            self._observed_spectrum.n_channels,
                        )
                        idx[i] = int(s[1:])

                    else:

                        idx[i] = self._observed_spectrum.containing_bin(float(s))

                assert idx[0] < idx[1], (
                    "The channel and energy selection (%s) are out of order and translates to %s-%s"
                    % (selections, idx[0], idx[1])
                )

                # we do the opposite of the exclude command!
                self._mask[idx[0] : idx[1] + 1] = True

                log.info(
                    "Range %s translates to channels %s-%s" % (arg, idx[0], idx[1])
                )

        # If you are just excluding channels
        if len(args) == 0:
            self._mask[:] = True

        if "exclude" in kwargs:

            exclude = list(kwargs.pop("exclude"))

            for arg in exclude:

                selections = dash_separated_string_to_tuple(arg)

                # We need to find out if it is a channel or and energy being requested

                idx = np.empty(2, dtype=int)
                for i, s in enumerate(selections):

                    if s[0].lower() == "c":

                        assert (
                            int(s[1:]) <= self._observed_spectrum.n_channels
                        ), "%s is larger than the number of channels: %d" % (
                            s,
                            self._observed_spectrum.n_channels,
                        )
                        idx[i] = int(s[1:])

                    else:

                        idx[i] = self._observed_spectrum.containing_bin(float(s))

                assert idx[0] < idx[1], (
                    "The channel and energy selection (%s) are out of order and translate to %s-%s"
                    % (selections, idx[0], idx[1])
                )

                # we do the opposite of the exclude command!
                self._mask[idx[0] : idx[1] + 1] = False

                
                log.info(
                        "Range %s translates to excluding channels %s-%s"
                        % (arg, idx[0], idx[1])
                    )


            log.info(
                "Now using %s channels out of %s"
                % (np.sum(self._mask), self._observed_spectrum.n_channels)
            )

        # Apply the mask
        self._apply_mask_to_original_vectors()

        # if the user did not specify use_quality, they may have selected channels which
        # are marked BAD (5) in the native PHA file. We want to warn them in this case only (or maybe in all cases?)

        if not use_quality:

            number_of_native_good_channels = sum(self._observed_spectrum.quality.good)
            number_of_user_good_channels = sum(self._mask)

            if number_of_user_good_channels > number_of_native_good_channels:

                # we have more good channels than specified in the PHA file
                # so we need to figure out which channels these are where excluded

                deselected_channels = []
                for i in range(self._observed_spectrum.n_channels):

                    if self._observed_spectrum.quality.bad[i] and self._mask[i]:
                        deselected_channels.append(i)

                log.critical(
                    "You have opted to use channels which are flagged BAD in the PHA file."
                )

                log.warning(
                    "These channels are: %s"
                    % (", ".join([str(ch) for ch in deselected_channels]))
                )

    def _apply_mask_to_original_vectors(self):

        # Apply the mask

        self._current_observed_counts = self._observed_counts[self._mask]

        if self._observed_count_errors is not None:
            self._current_observed_count_errors = self._observed_count_errors[
                self._mask
            ]

        if self._background_spectrum is not None:

            self._current_background_counts = self._background_counts[self._mask]
            self._current_scaled_background_counts = self._scaled_background_counts[
                self._mask
            ]

            if self._back_count_errors is not None:
                self._current_back_count_errors = self._back_count_errors[self._mask]

    @contextmanager
    def _without_mask_nor_rebinner(self):

        # Store mask and rebinner for later use

        mask = self._mask
        rebinner = self._rebinner

        # Clean mask and rebinning

        self.remove_rebinning()
        self.set_active_measurements("all")

        # Execute whathever

        yield

        # Restore mask and rebinner (if any)

        self._mask = mask

        if rebinner is not None:

            # There was a rebinner, use it. Note that the rebinner applies the mask by itself

            self._apply_rebinner(rebinner)

        else:

            # There was no rebinner, so we need to explicitly apply the mask

            self._apply_mask_to_original_vectors()

    def get_simulated_dataset(self, new_name=None, **kwargs):
        """
        Returns another Binned instance where data have been obtained by randomizing the current expectation from the
        model, as well as from the background (depending on the respective noise models)

        :return: an BinnedSpectrum or child instance
        """

        assert (
            self._like_model is not None
        ), "You need to set up a model before randomizing"

        # Keep track of how many syntethic datasets we have generated

        self._n_synthetic_datasets += 1

        # Generate a name for the new dataset if needed
        if new_name is None:
            new_name = "%s_sim_%i" % (self.name, self._n_synthetic_datasets)

        # Generate randomized data depending on the different noise models

        # We remove the mask temporarily because we need the various elements for all channels. We will restore it
        # at the end

        original_mask = np.array(self._mask, copy=True)
        original_rebinner = self._rebinner

        with self._without_mask_nor_rebinner():

            # Get the source model for all channels (that's why we don't use the .folded_model property)

            source_model_counts = self._evaluate_model() * self.exposure

            # The likelihood evaluator keeps track of the proper likelihood needed to randomize
            # quantities. It properly returns None if needed. This avoids multiple checks and dupilcate
            # code for the MANY cases we can have. As new cases are added, this code will adapt.

            randomized_source_counts = (
                self._likelihood_evaluator.get_randomized_source_counts(
                    source_model_counts
                )
            )
            randomized_source_count_err = (
                self._likelihood_evaluator.get_randomized_source_errors()
            )
            randomized_background_counts = (
                self._likelihood_evaluator.get_randomized_background_counts()
            )
            randomized_background_count_err = (
                self._likelihood_evaluator.get_randomized_background_errors()
            )

            # create new source and background spectra
            # the children of BinnedSpectra must properly override the new_spectrum
            # member so as to build the appropriate spectrum type. All parameters of the current
            # spectrum remain the same except for the rate and rate errors

            # the profile likelihood automatically adjust the background spectrum to the
            # same exposure and scale as the observation
            # therefore, we must  set the background simulation to have the exposure and scale
            # of the observation

            new_observation = self._observed_spectrum.clone(
                new_counts=randomized_source_counts,
                new_count_errors=randomized_source_count_err,
                new_scale_factor=1.0,
            )

            if self._background_spectrum is not None:

                new_background = self._background_spectrum.clone(
                    new_counts=randomized_background_counts,
                    new_count_errors=randomized_background_count_err,
                    new_exposure=self._observed_spectrum.exposure,  # because it was adjusted
                    new_scale_factor=1.0,  # because it was adjusted
                )

            elif self._background_plugin is not None:

                new_background = self._likelihood_evaluator.synthetic_background_plugin

            else:

                new_background = None

            # Now create another instance of BinnedSpectrum with the randomized data we just generated
            # notice that the _new member is a classmethod
            # (we use verbose=False to avoid many messages when doing many simulations)
            new_spectrum_plugin = self._new_plugin(
                name=new_name,
                observation=new_observation,
                background=new_background,
                verbose=False,
                **kwargs,
            )

            # Apply the same selections as the current data set
            if original_rebinner is not None:

                # Apply rebinning, which also applies the mask
                new_spectrum_plugin._apply_rebinner(original_rebinner)

            else:

                # Only apply the mask
                new_spectrum_plugin._mask = original_mask
                new_spectrum_plugin._apply_mask_to_original_vectors()

            # We want to store the simulated parameters so that the user
            # can recall them later

            new_spectrum_plugin._simulation_storage = clone_model(self._like_model)

            # TODO: nuisance parameters

            return new_spectrum_plugin

    @classmethod
    def _new_plugin(cls, *args, **kwargs):
        """
        allows for constructing a new plugin of the appropriate
        type in conjunction with the Spectrum.clone method.
        It is used for example in get_simulated_dataset

        new_background = self._background_spectrum.clone(new_counts=randomized_background_counts,
                                                  new_count_errors=randomized_background_count_err)


        new_spectrum_plugin = self._new_plugin(name=new_name,
                                               observation=new_observation,
                                               background=new_background,
                                               verbose=self._verbose,
                                               **kwargs)


        :param args:
        :param kwargs:
        :return:
        """

        return cls(*args, **kwargs)

    @property
    def simulated_parameters(self):
        """
        Return the simulated dataset parameters
        :return: a likelihood model copy
        """

        assert self._simulation_storage is not None, "This is not a simulated data set"

        return self._simulation_storage

    def rebin_on_background(self, min_number_of_counts):
        """
        Rebin the spectrum guaranteeing the provided minimum number of counts in each background bin. This is usually
        required for spectra with very few background counts to make the Poisson profile likelihood meaningful.
        Of course this is not relevant if you treat the background as ideal, nor if the background spectrum has
        Gaussian errors.

        The observed spectrum will be rebinned in the same fashion as the background spectrum.

        To neutralize this completely, use "remove_rebinning"

        :param min_number_of_counts: the minimum number of counts in each bin
        :return: none
        """

        # NOTE: the rebinner takes care of the mask already

        assert (
            self._background_spectrum is not None
        ), "This data has no background, cannot rebin on background!"

        rebinner = Rebinner(self._background_counts, min_number_of_counts, self._mask)

        # only for the PHASpectrum subclass do we need to update the the grouping
        if isinstance(self._observed_spectrum, PHASpectrum):
            self._observed_spectrum.set_ogip_grouping(rebinner.grouping)
            self._background_spectrum.set_ogip_grouping(rebinner.grouping)

        self._apply_rebinner(rebinner)

    def rebin_on_source(self, min_number_of_counts):
        """
        Rebin the spectrum guaranteeing the provided minimum number of counts in each source bin.

        To neutralize this completely, use "remove_rebinning"

        :param min_number_of_counts: the minimum number of counts in each bin
        :return: none
        """

        # NOTE: the rebinner takes care of the mask already

        rebinner = Rebinner(self._observed_counts, min_number_of_counts, self._mask)

        # only for the PHASpectrum subclass do we need to update the the grouping
        if isinstance(self._observed_spectrum, PHASpectrum):
            self._observed_spectrum.set_ogip_grouping(rebinner.grouping)

            if self._background_spectrum is not None:
                self._background_spectrum.set_ogip_grouping(rebinner.grouping)

        self._apply_rebinner(rebinner)

    def _apply_rebinner(self, rebinner):

        self._rebinner = rebinner

        # Apply the rebinning to everything.
        # NOTE: the output of the .rebin method are the vectors with the mask *already applied*

        (self._current_observed_counts,) = self._rebinner.rebin(self._observed_counts)

        if self._observed_count_errors is not None:
            (self._current_observed_count_errors,) = self._rebinner.rebin_errors(
                self._observed_count_errors
            )

        if self._background_spectrum is not None:

            (
                self._current_background_counts,
                self._current_scaled_background_counts,
            ) = self._rebinner.rebin(
                self._background_counts, self._scaled_background_counts
            )

            if self._back_count_errors is not None:
                # NOTE: the output of the .rebin method are the vectors with the mask *already applied*

                (self._current_back_count_errors,) = self._rebinner.rebin_errors(
                    self._back_count_errors
                )

        
        log.info("Now using %s bins" % self._rebinner.n_bins)

    def remove_rebinning(self):
        """
        Remove the rebinning scheme set with rebin_on_background.

        :return:
        """

        # Restore original vectors with mask applied
        self._apply_mask_to_original_vectors()

        self._rebinner = None

    def _get_expected_background_counts_scaled(self, background_spectrum):
        """
        Get the background counts expected in the source interval and in the source region, based on the observed
        background.

        :return:
        """

        # NOTE : this is called only once during construction!

        # The scale factor is the ratio between the collection area of the source spectrum and the
        # background spectrum. It is used for example for the typical aperture-photometry method used in
        # X-ray astronomy, where the background region has a different size with respect to the source region

        scale_factor = old_div(
            self._observed_spectrum.scale_factor, background_spectrum.scale_factor
        )

        # The expected number of counts is the rate in the background file multiplied by its exposure, renormalized
        # by the scale factor.
        # (see http://heasarc.gsfc.nasa.gov/docs/asca/abc_backscal.html)

        bkg_counts = (
            background_spectrum.rates * self._observed_spectrum.exposure * scale_factor
        )

        return bkg_counts

    @property
    def current_observed_counts(self):
        return self._current_observed_counts

    @property
    def current_background_counts(self):
        return self._current_background_counts

    @property
    def current_scaled_background_counts(self):
        return self._current_scaled_background_counts

    @property
    def current_background_count_errors(self):
        return self._current_back_count_errors

    @property
    def current_observed_count_errors(self):
        return self._current_observed_count_errors

    def _set_background_noise_model(self, new_model):

        # Do not make differences between upper and lower cases
        if new_model is not None:
            new_model = new_model.lower()

            assert (
                new_model in _known_noise_models
            ), "Noise model %s not recognized. " "Allowed models are: %s" % (
                new_model,
                ", ".join(_known_noise_models),
            )

        self._background_noise_model = new_model

        # reset the likelihood

        self._likelihood_evaluator = statistic_lookup[self._observation_noise_model][
            new_model
        ](self)

        log.critical(
            "You are setting the background noise model to something that is not specified in the spectrum.\
         Verify that this makes statistical sense."
        )

    def _get_background_noise_model(self):

        return self._background_noise_model

    background_noise_model = property(
        _get_background_noise_model,
        _set_background_noise_model,
        doc="Sets/gets the noise model for the background spectrum",
    )

    def _set_observation_noise_model(self, new_model):

        # Do not make differences between upper and lower cases
        new_model = new_model.lower()

        assert (
            new_model in _known_noise_models
        ), "Noise model %s not recognized. " "Allowed models are: %s" % (
            new_model,
            ", ".join(_known_noise_models),
        )

        self._observation_noise_model = new_model

        # reset the likelihood

        self._likelihood_evaluator = statistic_lookup[new_model][
            self._background_noise_model
        ](self)

        log.critical(
            "You are setting the observation noise model to something that is not specified in the spectrum.\
                 Verify that this makes statistical sense."
        )

    def _get_observation_noise_model(self):

        return self._observation_noise_model

    observation_noise_model = property(
        _get_observation_noise_model,
        _set_observation_noise_model,
        doc="Sets/gets the noise model for the background spectrum",
    )

    def get_log_like(self, precalc_fluxes: Optional[np.array]=None):
        """
        Calls the likelihood from the pre-setup likelihood evaluator that "knows" of the currently set
        noise models

        :return:
        """

        loglike, _ = self._likelihood_evaluator.get_current_value(precalc_fluxes=precalc_fluxes)

        return loglike

    def inner_fit(self):

        return self.get_log_like()

    def set_model(self, likelihoodModel):
        """
        Set the model to be used in the joint minimization.
        """

        # Store likelihood model

        self._like_model = likelihoodModel

        # We assume there are no extended sources, since we cannot handle them here

        assert self._like_model.get_number_of_extended_sources() == 0, (
            "SpectrumLike plugins do not support " "extended sources"
        )

        # check if we set a source name that the source is in the model

        if self._source_name is not None:
            assert self._source_name in self._like_model.sources, (
                "Source %s is not contained in "
                "the likelihood model" % self._source_name
            )

        # Get the differential flux function, and the integral function, with no dispersion,
        # we simply integrate the model over the bins

        differential_flux, integral = self._get_diff_flux_and_integral(self._like_model,
                                                                       integrate_method=self._model_integrate_method)

        self._integral_flux = integral

    def _evaluate_model(self, precalc_fluxes: Optional[np.array]=None):
        """
        Since there is no dispersion, we simply evaluate the model by integrating over the energy bins.
        This can be overloaded to convolve the model with a response, for example


        :return:
        """
        if precalc_fluxes is not None:
            return precalc_fluxes
        
        return np.array(
            [
                self._integral_flux(emin, emax)
                for emin, emax in self._observed_spectrum.bin_stack
            ]
        )

    def get_model(self,
                  precalc_fluxes: Optional[np.array]=None):
        """
        The model integrated over the energy bins. Note that it only returns the  model for the
        currently active channels/measurements

        :return: array of folded model
        """

        if self._rebinner is not None:

            (model,) = self._rebinner.rebin(
                self._evaluate_model(precalc_fluxes=precalc_fluxes) * self._observed_spectrum.exposure
            )

        else:

            model = (
                self._evaluate_model(precalc_fluxes=precalc_fluxes)[self._mask] * self._observed_spectrum.exposure
            )

        return self._nuisance_parameter.value * model

    def _evaluate_background_model(self):
        """
        Since there is no dispersion, we simply evaluate the model by integrating over the energy bins.
        This can be overloaded to convolve the model with a response, for example


        :return:
        """

        return np.array(
            [
                self._background_integral_flux(emin, emax)
                for emin, emax in self._observed_spectrum.bin_stack
            ]
        )

    def get_background_model(self,
                             without_mask: bool=False):
        """
        The background model integrated over the energy bins. Note that it only returns the  model for the
        currently active channels/measurements

        :return: array of folded model
        """

        if not without_mask:
            if self._rebinner is not None:

                (model,) = self._rebinner.rebin(
                    self._evaluate_background_model() * self._background_exposure
                )

            else:

                model = (
                    self._evaluate_background_model()[self._mask]
                    * self._background_exposure
                )

        else:

            model = self._evaluate_background_model() * self._background_exposure

        # TODO: should I use the constant here?

        # return self._nuisance_parameter.value * model

        return model

    def _get_diff_flux_and_integral(self,
                                    likelihood_model: Model,
                                    integrate_method: str="simpson") -> Tuple[types.FunctionType,
                                                                              types.FunctionType]:

        assert integrate_method in ["simpson", "trapz"], "Only simpson and trapz are valid integral_methods."

        if self._source_name is None:

            n_point_sources = likelihood_model.get_number_of_point_sources()

            # Make a function which will stack all point sources (OGIP do not support spatial dimension)

            def differential_flux(energies):
                fluxes = likelihood_model.get_point_source_fluxes(
                    0, energies, tag=self._tag
                )

                # If we have only one point source, this will never be executed
                for i in range(1, n_point_sources):
                    fluxes += likelihood_model.get_point_source_fluxes(
                        i, energies, tag=self._tag
                    )

                return fluxes

        else:

            # This SpectrumLike dataset refers to a specific source

            # Note that we checked that self._source_name is in the model when the model was set

            try:

                def differential_flux(energies):

                    return likelihood_model.sources[self._source_name](
                        energies, tag=self._tag
                    )

            except KeyError:

                raise KeyError(
                    "This XYLike plugin has been assigned to source %s, "
                    "which does not exist in the current model" % self._source_name
                )

        # The following integrates the diffFlux function using Simpson's rule
        # This assume that the intervals e1,e2 are all small, which is guaranteed
        # for any reasonable response matrix, given that e1 and e2 are Monte-Carlo
        # energies. It also assumes that the function is smooth in the interval
        # e1 - e2 and twice-differentiable, again reasonable on small intervals for
        # decent models. It might fail for models with too sharp features, smaller
        # than the size of the monte carlo interval.

        if integrate_method == "simpson":

            # New way with simpson rule.
            # Make sure to not calculate the model twice for the same energies
            def integral(e1, e2):
                # Simpson's rule
                if isinstance(e1, Iterable):
                    # Energy given as list or array

                    # Make sure we do not calculate the flux two times at the same energy
                    e_edges = np.append(e1, e2[-1])
                    e_m = (e1+e2)/2.

                    diff_fluxes_edges = differential_flux(e_edges)
                    diff_fluxes_mid = differential_flux(e_m)

                    return (
                        (e2 - e1)
                        / 6.0
                        * (
                            diff_fluxes_edges[:-1]
                            + 4*diff_fluxes_mid
                            + diff_fluxes_edges[1:]
                        )
                    )
                else:
                    #single energy values given
                    return (
                        (e2 - e1)
                        / 6.0
                        * (
                            differential_flux(e1)
                            + 4*differential_flux((e2 + e1) / 2.0)
                            + differential_flux(e2)
                        )
                    )

        elif integrate_method == "trapz":

            def integral(e1, e2):
                # Trapz rule
                if isinstance(e1, Iterable):
                    # Energy given as list or array

                    # Make sure we do not calculate the flux two times at the same energy
                    e_edges = np.append(e1, e2[-1])
                    diff_fluxes_edges = differential_flux(e_edges)

                    return np.trapz(np.array([diff_fluxes_edges[:-1], diff_fluxes_edges[1:]]).T,np.array([e1,e2]).T)
                else:
                    #single energy values given
                    return np.trapz(np.array([differential_flux(e1), differential_flux(e2)]),np.array([e1,e2]))

        return differential_flux, integral

    def use_effective_area_correction(self,
                                      min_value: Union[int, float]=0.8,
                                      max_value: Union[int, float]=1.2):
        """
        Activate the use of the effective area correction, which is a multiplicative factor in front of the model which
        might be used to mitigate the effect of intercalibration mismatch between different instruments.

        NOTE: do not use this is you are using only one detector, as the multiplicative constant will be completely
        degenerate with the normalization of the model.

        NOTE2: always keep at least one multiplicative constant fixed to one (its default value), when using this
        with other OGIPLike-type detectors

        :param min_value: minimum allowed value (default: 0.8, corresponding to a 20% - effect)
        :param max_value: maximum allowed value (default: 1.2, corresponding to a 20% + effect
        :return:
        """
        log.info(f"{self._name} is using effective area correction (between {min_value} and {max_value})")
        self._nuisance_parameter.free = True
        self._nuisance_parameter.bounds = (min_value, max_value)

        # Use a uniform prior by default

        self._nuisance_parameter.set_uninformative_prior(Uniform_prior)

    def fix_effective_area_correction(self,
                                      value: Union[int, float]=1):
        """
        Fix the multiplicative factor (see use_effective_area_correction) to the provided value (default: 1)

        :param value: new value (default: 1, i.e., no correction)
        :return:
        """

        self._nuisance_parameter.value = value
        self._nuisance_parameter.fix = True

    def set_model_integrate_method(self,
                                   method: str):
        """
        Change the integrate method for the model integration
        :param method: (str) which method should be used (simpson or trapz)
        """
        assert method in ["simpson", "trapz"], "Only simpson and trapz are valid intergate methods."
        self._model_integrate_method = method
        log.info(f"{self._name} changing model integration method to {method}")

        # if like_model already set, upadte the integral function
        if self._like_model is not None:
            differential_flux, integral = self._get_diff_flux_and_integral(self._like_model,
                                                                           integrate_method=method)
            self._integral_flux = integral

    def set_background_integrate_method(self,
                                        method: str):
        """
        Change the integrate method for the background integration
        :param method: (str) which method should be used (simpson or trapz)
        """
        assert method in ["simpson", "trapz"], "Only simpson and trapz are valid intergate methods."
        self._background_integrate_method = method
        log.info(f"{self._name} changing background integration method to {method}")

        # if background_plugin is set, update the integral function
        if self._background_plugin is not None:
            differential_flux, integral = self._get_diff_flux_and_integral(self._background_plugin.likelihood_model,
                                                                           integrate_method=method)
            self._background_integral_flux = integral

    @property
    def mask(self):
        """
        The channel mask
        :return:
        """

        return self._mask

    @property
    def tstart(self):
        return self._tstart

    @property
    def tstop(self):
        return self._tstop

    @property
    def expected_model_rate(self):

        return self._evaluate_model() * self._nuisance_parameter.value

    @property
    def observed_counts(self):
        """

        :return: the observed counts
        """

        return self._observed_counts

    @property
    def observed_count_errors(self):
        """

        :return: the observed counts errors
        """

        cnt_err = None

        if self._observation_noise_model == "poisson":

            cnt_err = np.sqrt(self._observed_counts)

        else:

            if self._background_noise_model is None:
                cnt_err = self._observed_count_errors

                # calculate all the correct quantites

        return cnt_err

    @property
    def background_counts(self):
        """

        :return: the observed background counts
        """

        background_counts = None

        if self._observation_noise_model == "poisson":

            if self._background_noise_model == "poisson":

                background_counts = self._background_counts

                # Gehrels weighting, a little bit better approximation when statistic is low
                # (and inconsequential when statistic is high)

            elif self._background_noise_model == "ideal":

                background_counts = self._scaled_background_counts

            elif self._background_noise_model == "gaussian":

                background_counts = self._background_counts

            elif self._background_noise_model is None:

                background_counts = None

            elif self._background_noise_model == "modeled":

                # get the background counts from the background
                # plugin.. NOT SCALED

                background_counts = self.get_background_model(without_mask=True)

            else:

                raise RuntimeError("This is a bug")

        else:

            if self._background_noise_model is None:
                # Observed counts
                background_counts = None

                # calculate all the correct quantites

        return background_counts

    @property
    def background_count_errors(self):
        """

        :return: the observed background count errors
        """

        background_errors = None

        if self._observation_noise_model == "poisson":

            if self._background_noise_model == "poisson":

                # Gehrels weighting, a little bit better approximation when statistic is low
                # (and inconsequential when statistic is high)

                background_errors = 1 + np.sqrt(self._background_counts + 0.75)

            elif self._background_noise_model == "ideal":

                background_errors = np.zeros_like(self._scaled_background_counts)

            elif self._background_noise_model == "gaussian":

                background_errors = self._back_count_errors

            elif self._background_noise_model is None:

                return None

            elif self._background_noise_model == "modeled":

                # get the background count error from the background
                # plugin.. NOT SCALED

                background_errors = np.sqrt(
                    self.get_background_model(without_mask=True)
                )

            else:

                raise RuntimeError("This is a bug")

        else:

            if self._background_noise_model is None:
                background_errors = None

        return background_errors

    @property
    def source_rate(self):
        """
        The source rate of the model. If there is background or a background background plugin present,
        the source is background subtracted, but only for visual purposes. If no background is present,
        then, this is just the observed rate.

        :return: the source rate
        """

        if (self._background_noise_model is not None) or (
            self._background_plugin is not None
        ):

            # since we compare to the model rate... background subtract but with proper propagation
            src_rate = (
                old_div(self.observed_counts, self._observed_spectrum.exposure)
                - (old_div(self.background_counts, self._background_exposure))
                * self._area_ratio
            )

        else:

            # since we compare to the model rate... background subtract but with proper propagation
            src_rate = old_div(self.observed_counts, self._observed_spectrum.exposure)

        return src_rate

    @property
    def source_rate_error(self):
        """
        The source rate error of the model. If there is background or a background background plugin present,
        the source is background subtracted, but only for visual purposes. If no background is present,
        then, this is just the observed rate.

        :return: the source rate error
        """

        if (self._background_noise_model is not None) or (
            self._background_plugin is not None
        ):

            src_rate_err = np.sqrt(
                (old_div(self.observed_count_errors, self._observed_spectrum.exposure))
                ** 2
                + (
                    (old_div(self.background_count_errors, self._background_exposure))
                    * self._area_ratio
                )
                ** 2
            )

        else:

            src_rate_err = old_div(
                self.observed_count_errors, self._observed_spectrum.exposure
            )

        return src_rate_err

    @property
    def quality(self):

        return self._observed_spectrum.quality

    @property
    def energy_boundaries(self, mask=True):
        """
        Energy boundaries of channels currently in use (rebinned, if a rebinner is active)

        :return: (energy_min, energy_max)
        """

        energies = np.array(self._observed_spectrum.edges)

        energy_min, energy_max = energies[:-1], energies[1:]

        if self._rebinner is not None:
            # Get the rebinned chans. NOTE: these are already masked

            energy_min, energy_max = self._rebinner.get_new_start_and_stop(
                energy_min, energy_max
            )

        else:

            # Apply the mask
            energy_min = energy_min[self._mask]
            energy_max = energy_max[self._mask]

        return energy_min, energy_max

    @property
    def n_data_points(self):

        if self._rebinner is not None:

            return self._rebinner.n_bins

        else:

            return int(self._mask.sum())

    @property
    def significance(self):
        """
        :return: the significance of the data over background
        """

        sig_obj = Significance(
            Non=self._observed_spectrum.total_count,
            Noff=self._background_spectrum.total_count
            if self._background_spectrum is not None
            else None,
            alpha=self._total_scale_factor,
        )

        if self._background_spectrum is not None:
            if (
                self._observed_spectrum.is_poisson
                and self._background_spectrum.is_poisson
            ):

                # use simple li & ma
                significance = sig_obj.li_and_ma()

            elif (
                self._observed_spectrum.is_poisson
                and not self._background_spectrum.is_poisson
            ):

                significance = sig_obj.li_and_ma_equivalent_for_gaussian_background(
                    self._background_spectrum.total_count_error
                )

            else:

                raise NotImplementedError("We haven't put in other significances yet")
        else:
            log.warning(
                "Significance with no background is not yet computed accurately"
            )
            significance = [np.NaN]

        return significance[0]

    @property
    def significance_per_channel(self):
        """
        :return: the significance of the data over background per channel
        """

        with np.errstate(divide="ignore", invalid="ignore"):

            sig_obj = Significance(
                Non=self._current_observed_counts,
                Noff=self._current_background_counts,
                alpha=self._total_scale_factor,
            )

            if (
                self._observed_spectrum.is_poisson
                and self._background_spectrum.is_poisson
            ):

                # use simple li & ma
                significance = sig_obj.li_and_ma()

            elif (
                self._observed_spectrum.is_poisson
                and not self._background_spectrum.is_poisson
            ):

                significance = sig_obj.li_and_ma_equivalent_for_gaussian_background(
                    self._current_back_count_errors
                )

            else:

                raise NotImplementedError("We haven't put in other significances yet")

            return significance

    def write_pha(self):

        raise NotImplementedError("this is in progress")

        # we just need to make a diagonal response and then follow the example in dispersion like

    def view_count_spectrum(
        self,
        plot_errors: bool=True,
        show_bad_channels: bool=True,
        show_warn_channels: bool=False,
        significance_level: bool=None,
        scale_background: bool=True,
    ) -> matplotlib.figure.Figure:
        """
        View the count and background spectrum. Useful to check energy selections.
        :param plot_errors: plot errors on the counts
        :param show_bad_channels: (bool) show which channels are bad in the native PHA quality
        :return:
        """

        if sum(self._mask) == 0:
            raise RuntimeError("There are no active channels selected to plot!")

        # adding the rebinner: j. michael.

        # In the future read colors from config file

        # First plot the counts

        # find out the type of observation

        modeled_label = " "

        if self._observation_noise_model == "poisson":

            # Observed counts
            observed_counts = copy.copy(self._current_observed_counts)

            cnt_err = np.sqrt(observed_counts)

            if self._background_noise_model == "poisson":

                background_counts = copy.copy(self._current_background_counts)

                background_errors = np.sqrt(background_counts)

            elif self._background_noise_model == "ideal":

                background_counts = copy.copy(self._current_scaled_background_counts)

                background_errors = np.zeros_like(background_counts)

            elif self._background_noise_model == "gaussian":

                background_counts = copy.copy(self._current_background_counts)

                background_errors = copy.copy(self._current_back_count_errors)

            elif self._background_noise_model is None:

                if self._background_plugin is None:

                    observed_counts = copy.copy(self._current_observed_counts)
                    background_counts = np.zeros(observed_counts.shape)
                    background_errors = np.zeros(observed_counts.shape)

                else:

                    raise RuntimeError("This is a bug")

                    # we will show the modeled counts

                    background_counts = self.get_background_model()
                    background_errors = np.sqrt(background_counts)

                    modeled_label = "Modeled "

            elif self._background_noise_model == "modeled":

                background_counts = self.get_background_model()
                background_errors = np.sqrt(background_counts)

                modeled_label = "Modeled "

            else:

                raise RuntimeError("This is a bug")

                # convert to rates, ugly, yes

            #            background_counts /= self._background_exposure
            #            background_errors /= self._background_exposure

            background_rate = background_counts / self._background_exposure
            background_rate_errors = background_errors / self._background_exposure

        # Gaussian observation
        else:

            if self._background_noise_model is None:
                observed_counts = copy.copy(self._current_observed_counts)

                background_counts = np.zeros(observed_counts.shape, dtype=np.int64)
                background_errors = np.zeros(observed_counts.shape, dtype=np.int64)

                background_rate = np.zeros(observed_counts.shape)

                background_rate_errors = np.zeros(observed_counts.shape)

                cnt_err = copy.copy(self._current_observed_count_errors)

        # convert to rates, ugly, yes

        observed_rates = observed_counts / self._observed_spectrum.exposure
        rate_err = cnt_err / self._observed_spectrum.exposure
        # observed_counts /= self._observed_spectrum.exposure
        #        cnt_err /= self._observed_spectrum.exposure

        if scale_background:

            background_rate *= self._area_ratio
            background_rate_errors *= self._area_ratio

            background_label = "Scaled %sBackground" % modeled_label

        else:

            background_label = "%sBackground" % modeled_label

        # Make the plots
        fig, ax = plt.subplots()

        # Get the energy boundaries

        energy_min, energy_max = self.energy_boundaries

        energy_width = energy_max - energy_min

        # plot counts and background for the currently selected data

        channel_plot(
            ax,
            energy_min,
            energy_max,
            observed_rates,
            color=threeML_config["ogip"]["counts color"],
            lw=1.5,
            alpha=1,
            label="Total",
        )

        if not np.all(background_rate == 0):

            channel_plot(
                ax,
                energy_min,
                energy_max,
                background_rate,
                color=threeML_config["ogip"]["background color"],
                alpha=0.8,
                label=background_label,
            )

        mean_chan = np.mean([energy_min, energy_max], axis=0)

        # if asked, plot the errors

        if plot_errors:
            ax.errorbar(
                mean_chan,
                old_div(observed_rates, energy_width),
                yerr=old_div(rate_err, energy_width),
                fmt="",
                # markersize=3,
                linestyle="",
                elinewidth=0.7,
                alpha=0.9,
                capsize=0,
                # label=data._name,
                color=threeML_config["ogip"]["counts color"],
            )

            if self._background_noise_model is not None:
                ax.errorbar(
                    mean_chan,
                    old_div(background_rate, energy_width),
                    yerr=old_div(background_rate_errors, energy_width),
                    fmt="",
                    # markersize=3,
                    linestyle="",
                    elinewidth=0.7,
                    alpha=0.9,
                    capsize=0,
                    # label=data._name,
                    color=threeML_config["ogip"]["background color"],
                )

        # Now plot and fade the non-used channels
        non_used_mask = ~self._mask

        if True:  # non_used_mask.sum() > 0:

            # Get un-rebinned versions of all arrays, so we can directly apply the mask
            energy_min_unrebinned, energy_max_unrebinned = (
                np.array(self._observed_spectrum.starts),
                np.array(self._observed_spectrum.stops),
            )
            energy_width_unrebinned = energy_max_unrebinned - energy_min_unrebinned
            observed_rate_unrebinned = old_div(self._observed_counts, self.exposure)
            observed_rate_unrebinned_err = old_div(
                np.sqrt(self._observed_counts), self.exposure
            )

            if non_used_mask.sum() > 0:

                channel_plot(
                    ax,
                    energy_min_unrebinned[non_used_mask],
                    energy_max_unrebinned[non_used_mask],
                    observed_rate_unrebinned[non_used_mask],
                    color=threeML_config["ogip"]["counts color"],
                    lw=1.5,
                    alpha=1,
                )

            if self._background_noise_model is not None:

                if self._background_noise_model == "modeled":

                    background_rate_unrebinned = (
                        self.get_background_model(without_mask=True)
                        / self._background_exposure
                    )
                    background_rate_unrebinned_err = (
                        np.sqrt(self.get_background_model(without_mask=True))
                        / self._background_exposure
                    )

                else:

                    background_rate_unrebinned = old_div(
                        self._background_counts, self.background_exposure
                    )
                    background_rate_unrebinned_err = old_div(
                        np.sqrt(self._background_counts), self.background_exposure
                    )

                if non_used_mask.sum() > 0:

                    channel_plot(
                        ax,
                        energy_min_unrebinned[non_used_mask],
                        energy_max_unrebinned[non_used_mask],
                        background_rate_unrebinned[non_used_mask],
                        color=threeML_config["ogip"]["background color"],
                        alpha=0.8,
                    )
            else:

                background_rate_unrebinned = np.zeros_like(observed_rate_unrebinned)
                background_rate_unrebinned_err = np.zeros_like(
                    observed_rate_unrebinned_err
                )

            if plot_errors:
                mean_chan_unrebinned = np.mean(
                    [energy_min_unrebinned, energy_max_unrebinned], axis=0
                )

                ax.errorbar(
                    mean_chan_unrebinned[non_used_mask],
                    old_div(
                        observed_rate_unrebinned[non_used_mask],
                        energy_width_unrebinned[non_used_mask],
                    ),
                    yerr=old_div(
                        observed_rate_unrebinned_err[non_used_mask],
                        energy_width_unrebinned[non_used_mask],
                    ),
                    fmt="",
                    # markersize=3,
                    linestyle="",
                    elinewidth=0.7,
                    alpha=0.9,
                    capsize=0,
                    # label=data._name,
                    color=threeML_config["ogip"]["counts color"],
                )

                if self._background_noise_model is not None:
                    ax.errorbar(
                        mean_chan_unrebinned[non_used_mask],
                        old_div(
                            background_rate_unrebinned[non_used_mask],
                            energy_width_unrebinned[non_used_mask],
                        ),
                        yerr=old_div(
                            background_rate_unrebinned_err[non_used_mask],
                            energy_width_unrebinned[non_used_mask],
                        ),
                        fmt="",
                        # markersize=3,
                        linestyle="",
                        elinewidth=0.7,
                        alpha=0.9,
                        capsize=0,
                        # label=data._name,
                        color=threeML_config["ogip"]["background color"],
                    )

            # make some nice top and bottom plot ranges

            tmp_bkg = background_rate_unrebinned / energy_width_unrebinned
            tmp_bkg = tmp_bkg[np.isfinite(tmp_bkg)]

            tmp_obs = observed_rate_unrebinned / energy_width_unrebinned
            tmp_obs = tmp_obs[np.isfinite(tmp_obs)]

            top = max([max(tmp_bkg), max(tmp_obs)]) * 1.5

            bottom = (
                min(
                    [
                        min(tmp_bkg),
                        min(tmp_obs),
                    ]
                )
                * 0.8
            )

            # plot the deselected regions

            disjoint_patch_plot(
                ax,
                energy_min_unrebinned,
                energy_max_unrebinned,
                top,
                bottom,
                ~self._mask,
                color="k",
                alpha=0.4,
            )

            # plot the bad quality channels if requested

            if show_bad_channels:

                if sum(self._observed_spectrum.quality.bad) > 0:
                    log.info("bad channels shown in red hatching\n")

                disjoint_patch_plot(
                    ax,
                    energy_min_unrebinned,
                    energy_max_unrebinned,
                    top,
                    bottom,
                    self._observed_spectrum.quality.bad,
                    color="none",
                    edgecolor="#FE3131",
                    hatch="/",
                    alpha=0.95,
                )

            if show_warn_channels:

                if sum(self._observed_spectrum.quality.warn) > 0:
                    log.info("warned channels shown in purple hatching\n")

                disjoint_patch_plot(
                    ax,
                    energy_min_unrebinned,
                    energy_max_unrebinned,
                    top,
                    bottom,
                    self._observed_spectrum.quality.bad,
                    color="none",
                    edgecolor="#C79BFE",
                    hatch="/",
                    alpha=0.95,
                )

            if significance_level is not None:

                
                log.info("channels below the significance threshold shown in red\n")

                with np.errstate(invalid="ignore"):
                    significance_mask = (
                        self.significance_per_channel < significance_level
                    )

                disjoint_patch_plot(
                    ax,
                    energy_min_unrebinned,
                    energy_max_unrebinned,
                    top,
                    bottom,
                    significance_mask,
                    color="red",
                    alpha=0.3,
                )

        ax.set_xlabel("Energy (keV)")
        ax.set_ylabel("Rate (counts s$^{-1}$ keV$^{-1}$)")
        ax.set_xlim(
            left=self._observed_spectrum.absolute_start,
            right=self._observed_spectrum.absolute_stop,
        )
        ax.legend()

        return fig

    def __repr__(self):

        return self._output().to_string()

    def _output(self):
        # type: () -> pd.Series

        obs = collections.OrderedDict()

        obs["n. channels"] = self._observed_spectrum.n_channels

        obs["total rate"] = self._observed_spectrum.total_rate

        if not self._observed_spectrum.is_poisson:
            obs["total rate error"] = self._observed_spectrum.total_rate_error

        if self._background_spectrum is not None:
            obs["total bkg. rate"] = self._background_spectrum.total_rate
            if not self._background_spectrum.is_poisson:
                obs[
                    "total bkg. rate error"
                ] = self._background_spectrum.total_rate_error
            obs["bkg. exposure"] = self.background_exposure
            obs["bkg. is poisson"] = self._background_spectrum.is_poisson

        obs["exposure"] = self.exposure
        obs["is poisson"] = self._observed_spectrum.is_poisson

        if self._background_plugin is not None:
            obs["background"] = "modeled from plugin %s" % self._background_plugin.name
            obs["significance"] = self.significance
            obs["src/bkg area ratio"] = self._area_ratio
            obs["src/bkg exposure ratio"] = self._exposure_ratio
            obs["src/bkg scale factor"] = self._total_scale_factor

        elif self._background_spectrum is not None:

            obs["background"] = "profiled"
            obs["significance"] = self.significance
            obs["src/bkg area ratio"] = self._area_ratio
            obs["src/bkg exposure ratio"] = self._exposure_ratio
            obs["src/bkg scale factor"] = self._total_scale_factor

        # obs['response'] = self._observed_spectrum.response_file

        return pd.Series(data=obs, index=list(obs.keys()))

    def get_number_of_data_points(self):
        """
        returns the number of active data bins
        :return:
        """

        # the sum of the mask should be the number of data bins in use

        return self._mask.sum()

    def display(self):

        display(self._output().to_frame())

    def __repr__(self):

        return self._output().to_string()

    def _construct_counts_arrays(self,
                                 min_rate: Union[int, float],
                                 ratio_residuals: bool=False,
                                 total_counts: bool=False) -> dict:
        """

        Build new arrays before or after a fit of rebinned data/model
        values. We keep this seperated from the plotting code because
        it is cleaner and allows us to extract these quantites independently

        :param min_rate:
        :param ratio_residuals:
        :param total_counts: Should this construct the total counts as "data". If not, the "data counts" are
        observed-background and the model counts are only source counts. Otherwise "data counts" are observed
        and model counts are source+background
        :return:
        """

        # energy_min, energy_max = self._rsp.ebounds[:-1], self._rsp.ebounds[1:]

        energy_min = np.array(self._observed_spectrum.edges[:-1])
        energy_max = np.array(self._observed_spectrum.edges[1:])

        chan_width = energy_max - energy_min

        # Source model
        expected_model_rate = self.expected_model_rate

        # Observed rate
        observed_rate = old_div(self.observed_counts, self._observed_spectrum.exposure)
        observed_rate_err = old_div(self.observed_count_errors, self._observed_spectrum.exposure)

        # Background rate
        if (self._background_noise_model is not None) or (self._background_plugin is not None):
            background_rate = old_div(self.background_counts,
                                      self._background_exposure) *\
                                      self._area_ratio
            background_rate_err = old_div(self.background_count_errors,
                                          self._background_exposure) *\
                                          self._area_ratio
        else:
            background_rate = np.zeros(len(observed_rate))
            background_rate_err = np.zeros(len(observed_rate))

        # Create a rebinner if either a min_rate has been given, or if the current data set has no rebinned on its own
        # rebin on expected model rate
        if (min_rate is not NO_REBIN) or (self._rebinner is None):

            this_rebinner = Rebinner(expected_model_rate, min_rate, self._mask)

        else:

            # Use the rebinner already in the data
            this_rebinner = self._rebinner

        # get the rebinned counts
        new_observed_rate, new_model_rate, new_background_rate = \
            this_rebinner.rebin(observed_rate, expected_model_rate, background_rate)
        (new_observed_rate_err,) = this_rebinner.rebin_errors(observed_rate_err)
        (new_background_rate_err,) = this_rebinner.rebin_errors(background_rate_err)

        # adjust channels
        new_energy_min, new_energy_max = this_rebinner.get_new_start_and_stop(
            energy_min, energy_max
        )
        new_chan_width = new_energy_max - new_energy_min

        # mean_energy = np.mean([new_energy_min, new_energy_max], axis=0)

        # For each bin find the weighted average of the channel center
        mean_energy = []
        delta_energy = [[], []]
        mean_energy_unrebinned = (energy_max + energy_min) / 2.0

        for e_min, e_max in zip(new_energy_min, new_energy_max):

            # Find all channels in this rebinned bin
            idx = (mean_energy_unrebinned >= e_min) & (mean_energy_unrebinned <= e_max)

            # Find the rates for these channels
            r = observed_rate[idx]

            if r.max() == 0:

                # All empty, cannot weight
                this_mean_energy = (e_min + e_max) / 2.0

            else:

                # negative src rates cause the energy mean to
                # go outside of the bounds. So we fix negative rates to
                # zero when computing the mean

                idx_negative = r < 0.0

                r[idx_negative] = 0.0

                # Do the weighted average of the mean energies
                weights = old_div(r, np.sum(r))

                this_mean_energy = np.average(
                    mean_energy_unrebinned[idx], weights=weights
                )

            # Compute "errors" for X (which aren't really errors, just to mark the size of the bin)

            delta_energy[0].append(this_mean_energy - e_min)
            delta_energy[1].append(e_max - this_mean_energy)
            mean_energy.append(this_mean_energy)

        # Residuals

        # we need to get the rebinned counts
        (rebinned_observed_counts,) = this_rebinner.rebin(self.observed_counts)

        (rebinned_observed_count_errors,) = this_rebinner.rebin_errors(
            self.observed_count_errors
        )

        # the rebinned counts expected from the model
        rebinned_model_counts = new_model_rate * self._observed_spectrum.exposure

        # and also the rebinned background

        if self._background_noise_model is not None:

            if False:  # self._background_noise_model == "modeled":

                (rebinned_background_counts,) = this_rebinner.rebin(
                    self.get_background_model()
                )
                (rebinned_background_errors,) = this_rebinner.rebin_errors(
                    np.sqrt(self.get_background_model())
                )

            else:

                (rebinned_background_counts,) = this_rebinner.rebin(
                    self.background_counts
                )
                (rebinned_background_errors,) = this_rebinner.rebin_errors(
                    self.background_count_errors
                )

        else:

            rebinned_background_counts = np.zeros_like(rebinned_observed_counts)

        significance_calc = Significance(
            rebinned_observed_counts,
            rebinned_background_counts
            + old_div(rebinned_model_counts, self._total_scale_factor),
            min([self._total_scale_factor, 1.0]),
        )

        # Divide the various cases


        #TODO check this: shoudn't it be obseved-background/model (for the old way) and
        # observed/(model+background) (for the new way). Errors also wrong observed+background error
        if ratio_residuals:
            residuals = old_div(
                (rebinned_observed_counts - rebinned_model_counts),
                rebinned_model_counts,
            )
            residual_errors = old_div(
                rebinned_observed_count_errors, rebinned_model_counts
            )

        else:
            residual_errors = None
            if self._observation_noise_model == "poisson":

                if self._background_noise_model == "poisson":

                    # We use the Li-Ma formula to get the significance (sigma)

                    residuals = significance_calc.li_and_ma()

                elif self._background_noise_model == "ideal":

                    residuals = significance_calc.known_background()

                elif self._background_noise_model == "gaussian":

                    residuals = (
                        significance_calc.li_and_ma_equivalent_for_gaussian_background(
                            rebinned_background_errors
                        )
                    )

                elif self._background_noise_model is None:

                    residuals = significance_calc.known_background()

                elif self._background_noise_model == "modeled":

                    residuals = significance_calc.known_background()

                else:

                    raise RuntimeError("This is a bug")

            else:

                if self._background_noise_model is None:

                    residuals = old_div(
                        (rebinned_observed_counts - rebinned_model_counts),
                        rebinned_observed_count_errors,
                    )

                else:

                    raise NotImplementedError("Not yet implemented")

        # construct a dict with all the new quantities
        # so that we can extract them for plotting

        rebinned_quantities = dict(
            # Rebined
            #observed
            new_observed_rate=new_observed_rate,
            new_observed_rate_err=new_observed_rate_err,
            #background
            new_background_rate=new_background_rate,
            new_background_rate_err=new_background_rate_err,
            #model
            new_model_rate=new_model_rate,
            # New echans
            new_chan_width=new_chan_width,
            new_energy_min=new_energy_min,
            new_energy_max=new_energy_max,
            mean_energy=mean_energy,
            #Residuals
            residuals=residuals,
            residual_errors=residual_errors,
            delta_energy=delta_energy,
            #Unbinned model rate
            expected_model_rate=expected_model_rate,
            #Unbinned echans
            energy_min=energy_min,
            energy_max=energy_max,
            chan_width=chan_width,
        )

        return rebinned_quantities

    def display_model(
        self,
        data_color: str="k",
        model_color: str="r",
        background_color: str="b",
        step: bool=True,
        show_data: bool=True,
        show_residuals: bool=True,
        ratio_residuals: bool=False,
        show_legend: bool=True,
        min_rate: Union[int,float]=1e-99,
        model_label: Optional[str]=None,
        model_kwargs: Optional[dict]=None,
        data_kwargs: Optional[dict]=None,
        background_label: Optional[str]=None,
        background_kwargs: Optional[dict]=None,
        source_only: bool=True,
        show_background: bool=False,
        **kwargs
    ) -> ResidualPlot:

        """
        Plot the current model with or without the data and the residuals. Multiple models can be plotted by supplying
        a previous axis to 'model_subplot'.

        Example usage:

        fig = data.display_model()

        fig2 = data2.display_model(model_subplot=fig.axes)


        :param data_color: the color of the data
        :param model_color: the color of the model
        :param step: (bool) create a step count histogram or interpolate the model
        :param show_data: (bool) show_the data with the model
        :param show_residuals: (bool) shoe the residuals
        :param ratio_residuals: (bool) use model ratio instead of residuals
        :param show_legend: (bool) show legend
        :param min_rate: the minimum rate per bin
        :param model_label: (optional) the label to use for the model default is plugin name
        :param model_subplot: (optional) axis or list of axes to plot to
        :param model_kwargs: plotting kwargs affecting the plotting of the model
        :param data_kwargs:  plotting kwargs affecting the plotting of the data and residuls
        :return:
        """

        # set up the default plotting

        _default_model_kwargs = dict(color=model_color, alpha=1)

        _default_background_kwargs = dict(color=background_color, alpha=1, linestyle="--")

        _default_data_kwargs = dict(
            color=data_color,
            alpha=1,
            fmt=threeML_config["residual plot"]["error marker"],
            markersize=threeML_config["residual plot"]["error marker size"],
            linestyle="",
            elinewidth=threeML_config["residual plot"]["error line width"],
            capsize=0,
        )

        if model_kwargs is not None:

            assert type(model_kwargs) == dict, "model_kwargs must be a dict"

            for k, v in list(model_kwargs.items()):

                if k in _default_model_kwargs:

                    _default_model_kwargs[k] = v

                else:

                    _default_model_kwargs[k] = v

        if data_kwargs is not None:

            assert type(data_kwargs) == dict, "data_kwargs must be a dict"

            for k, v in list(data_kwargs.items()):

                if k in _default_data_kwargs:

                    _default_data_kwargs[k] = v

                else:

                    _default_data_kwargs[k] = v

        if background_kwargs is not None:

            assert type(background_kwargs) == dict, "background_kwargs must be a dict"

            for k, v in list(background_kwargs.items()):

                if k in _default_background_kwargs:

                    _default_background_kwargs[k] = v

                else:

                    _default_background_kwargs[k] = v

        if model_label is None:
            model_label = "%s Model" % self._name

        residual_plot = ResidualPlot(
            show_residuals=show_residuals, ratio_residuals=ratio_residuals, **kwargs
        )

        # compute the values for the plotting

        rebinned_quantities = self._construct_counts_arrays(min_rate, ratio_residuals)

        if source_only:
            y_label = "Net rate\n(counts s$^{-1}$ keV$^{-1}$)"
            weighted_data = old_div(
                rebinned_quantities["new_observed_rate"]-rebinned_quantities["new_background_rate"], rebinned_quantities["new_chan_width"]
            )
            weighted_error = old_div(
                np.sqrt(rebinned_quantities["new_observed_rate_err"]**2+
                        rebinned_quantities["new_background_rate_err"]**2),
                rebinned_quantities["new_chan_width"]
            )
        else:
            y_label = "Observed rate\n(counts s$^{-1}$ keV$^{-1}$)"
            weighted_data = old_div(
                rebinned_quantities["new_observed_rate"], rebinned_quantities["new_chan_width"]
            )
            weighted_error = old_div(
                rebinned_quantities["new_observed_rate_err"], rebinned_quantities["new_chan_width"]
            )
        #weighted_data = old_div(
        #    rebinned_quantities["new_rate"], rebinned_quantities["new_chan_width"]
        #)
        #weighted_error = old_div(
        #    rebinned_quantities["new_err"], rebinned_quantities["new_chan_width"]
        #)

        residual_plot.add_data(
            rebinned_quantities["mean_energy"],
            weighted_data,
            rebinned_quantities["residuals"],
            residual_yerr=rebinned_quantities["residual_errors"],
            yerr=weighted_error,
            xerr=rebinned_quantities["delta_energy"],
            label=self._name,
            show_data=show_data,
            **_default_data_kwargs,
        )

        if show_background:
            residual_plot.add_model_step(
                rebinned_quantities["new_energy_min"],
                rebinned_quantities["new_energy_max"],
                rebinned_quantities["new_chan_width"],
                rebinned_quantities["new_background_rate"],
                label=background_label,
                **_default_background_kwargs
                )

        # a step historgram
        if step:
            if source_only:
                # only source
                eff_model = rebinned_quantities["new_model_rate"]
            else:
                eff_model = rebinned_quantities["new_model_rate"] + rebinned_quantities["new_background_rate"]
            residual_plot.add_model_step(
                rebinned_quantities["new_energy_min"],
                rebinned_quantities["new_energy_max"],
                rebinned_quantities["new_chan_width"],
                eff_model,
                label=model_label,
                **_default_model_kwargs,
            )

            #residual_plot.add_model_step(
            #    rebinned_quantities["new_energy_min"],
            #    rebinned_quantities["new_energy_max"],
            #    rebinned_quantities["new_chan_width"],
            #    rebinned_quantities["new_model_rate"],
            #    label=model_label,
            #    **_default_model_kwargs
            #)

        else:

            # We always plot the model un-rebinned here

            # Mask the array so we don't plot the model where data have been excluded
            # y = expected_model_rate / chan_width
            y = np.ma.masked_where(
                ~self._mask,
                old_div(
                    rebinned_quantities["expected_model_rate"],
                    rebinned_quantities["chan_width"],
                ),
            )

            x = np.mean(
                [rebinned_quantities["energy_min"], rebinned_quantities["energy_max"]],
                axis=0,
            )

            residual_plot.add_model(x, y, label=model_label, **_default_model_kwargs)

        return residual_plot.finalize(
            xlabel="Energy\n(keV)",
            ylabel=y_label,
            xscale="log",
            yscale="log",
            show_legend=show_legend,
        )<|MERGE_RESOLUTION|>--- conflicted
+++ resolved
@@ -913,11 +913,8 @@
 
         return info
 
-<<<<<<< HEAD
-    def set_active_measurements(self, *args, **kwargs):
-=======
     def set_active_measurements(self, *args, **kwargs) -> None:
->>>>>>> c7103345
+
         """
         Set the measurements to be used during the analysis. Use as many ranges as you need, and you can specify
         either energies or channels to be used.
