from __future__ import division, print_function

import collections
import copy
import types
from builtins import range, str, zip
from collections.abc import Iterable
from contextlib import contextmanager
from typing import Any, Dict, List, Optional, Tuple, Union

import matplotlib
import matplotlib.pyplot as plt
import numba as nb
import numpy as np
import pandas as pd
from astromodels import Model, PointSource, clone_model
from astromodels.core.parameter import Parameter
from astromodels.functions.priors import Truncated_gaussian, Uniform_prior
from astromodels.utils.valid_variable import is_valid_variable_name
from past.utils import old_div
from threeML.config.config import threeML_config
from threeML.config.plotting_structure import BinnedSpectrumPlot
from threeML.exceptions.custom_exceptions import NegativeBackground
from threeML.io.logging import setup_logger
from threeML.io.package_data import get_path_of_data_file
from threeML.io.plotting.data_residual_plot import ResidualPlot
from threeML.io.plotting.light_curve_plots import (channel_plot,
                                                   disjoint_patch_plot)
from threeML.io.rich_display import display
from threeML.plugin_prototype import PluginPrototype
from threeML.plugins.XYLike import XYLike
from threeML.utils.binner import Rebinner
from threeML.utils.spectrum.binned_spectrum import (BinnedSpectrum, ChannelSet,
                                                    Quality)
from threeML.utils.spectrum.pha_spectrum import PHASpectrum
from threeML.utils.spectrum.spectrum_likelihood import statistic_lookup
from threeML.utils.statistics.stats_tools import Significance
from threeML.utils.string_utils import dash_separated_string_to_tuple

plt.style.use(str(get_path_of_data_file("threeml.mplstyle")))

log = setup_logger(__name__)

NO_REBIN = 1e-99

__instrument_name = "General binned spectral data"

# This defines the known noise models for source and/or background spectra
_known_noise_models = ["poisson", "gaussian", "ideal", "modeled"]


class SpectrumLike(PluginPrototype):
    def __init__(
        self,
        name: str,
        observation: BinnedSpectrum,
        background: Optional[Union[BinnedSpectrum, XYLike, "SpectrumLike"]] = None,
        verbose: bool = True,
        background_exposure=None,
        tstart: Optional[Union[float, int]] = None,
        tstop: Optional[Union[float, int]] = None,
    ) -> None:
        """
        A plugin for generic spectral data, accepts an observed binned spectrum,
        and a background binned spectrum or plugin with the background data.

        In the case of a binned background spectrum, the background model is profiled
        out and the appropriate profile-likelihood is used to fit the total spectrum. In this
        case, caution must be used when there are zero background counts in bins as the
        profiled background parameters (one per channel) will then have zero information from which to
        constrain the background. It is recommended to bin the spectrum such that there is one background count
        per channel.

        If either an SpectrumLike or XYLike instance is provided as background, it is assumed that this is the
        background data and the likelihood model from this plugin is used to simultaneously fit the background
        and source.

        :param name: the plugin name
        :param observation: the observed spectrum
        :param background: the background spectrum or a plugin from which the background will be modeled
        :param background_exposure: (optional) adjust the background exposure of the modeled background data comes from and
        XYLike plugin
        :param verbose: turn on/off verbose logging
        """

        # Just a toggle for verbosity
        self._verbose: bool = bool(verbose)
        self._name: str = name

        if not is_valid_variable_name(name):

            log.error(
                f"Name {name} is not a valid name for a plugin. You must use a name which is "
                "a valid python identifier: no spaces, no operators (+,-,/,*), "
                "it cannot start with a number, no special characters"
            )

        if not isinstance(observation, BinnedSpectrum):

            log.error("The observed spectrum is not an instance of BinnedSpectrum")

        # Precomputed observed (for speed)

        self._observed_spectrum: BinnedSpectrum = observation

        self._has_contiguous_energies: bool = observation.is_contiguous()

        self._predefined_energies: np.ndarray = observation.edges

        self._observed_counts: np.ndarray = self._observed_spectrum.counts

        # initialize the background

        background_parameters = self._background_setup(background, observation)

        # unpack the parameters

        (
            self._background_spectrum,
            self._background_plugin,
            self._background_counts,
            self._scaled_background_counts,
        ) = background_parameters

        # Init everything else to None
        self._like_model: Optional[Model] = None
        self._rebinner: Optional[Rebinner] = None
        self._source_name: Optional[str] = None

        # probe the noise models and then setup the appropriate count errors

        (
            self._observation_noise_model,
            self._background_noise_model,
        ) = self._probe_noise_models()

        (
            self._observed_count_errors,
            self._back_count_errors,
        ) = self._count_errors_initialization()

        # Init the integral methods for background and model integration to default
        self._model_integrate_method: str = "simpson"
        self._background_integrate_method: str = "simpson"

        # Initialize a mask that selects all the data.
        # We will initially use the quality mask for the PHA file
        # and set any quality greater than 0 to False. We want to save
        # the native quality so that we can warn the user if they decide to
        # select channels that were flagged as bad.

        self._mask: np.ndarray = np.asarray(
            np.ones(self._observed_spectrum.n_channels), bool
        )

        # Now create the nuisance parameter for the effective area correction, which is fixed
        # by default. This factor multiplies the model so that it can account for calibration uncertainties on the
        # global effective area. By default it is limited to stay within 20%

        self._nuisance_parameter: Parameter = Parameter(
            "cons_%s" % name,
            1.0,
            min_value=0.8,
            max_value=1.2,
            delta=0.05,
            free=False,
            desc="Effective area correction for %s" % name,
        )

        nuisance_parameters: Dict[str, Parameter] = collections.OrderedDict()
        nuisance_parameters[self._nuisance_parameter.name] = self._nuisance_parameter

        # if we have a background model we are going
        # to link all those parameters to new nuisance parameters

        if self._background_plugin is not None:

            log.debug(f"{name} is using a modeled background")

            self._background_noise_model = "modeled"

            for par_name, parameter in list(
                self._background_plugin.likelihood_model.parameters.items()
            ):

                # create a new parameters that is like the one from the background model

                local_name = "bkg_%s_%s" % (par_name, name)
                local_name = local_name.replace(".", "_")

                nuisance_parameters[local_name] = parameter

                if parameter.prior is not None:

                    nuisance_parameters[local_name].prior = parameter.prior

                    log.debug(f"{par_name} has passed its prior")

                # now get the background likelihood model

                differential_flux, integral = self._get_diff_flux_and_integral(
                    self._background_plugin.likelihood_model,
                    integrate_method=self._background_integrate_method,
                )

                self._background_integral_flux = integral

        super(SpectrumLike, self).__init__(name, nuisance_parameters)

        if isinstance(self._background_plugin, XYLike):

            if background_exposure is None:
                log.warning(
                    "An XYLike plugin is modeling the background but background_exposure is not set. "
                    "It is assumed the observation and background have the same exposure"
                )

                self._explict_background_exposure = self.exposure

            else:

                self._explicit_background_exposure = background_exposure

        # The following vectors are the ones that will be really used for the computation. At the beginning they just
        # point to the original ones, but if a rebinner is used and/or a mask is created through set_active_measurements,
        # they will contain the rebinned and/or masked versions

        self._current_observed_counts: np.ndarray = self._observed_counts
        self._current_observed_count_errors: Optional[
            np.array
        ] = self._observed_count_errors
        self._current_background_counts: Optional[np.array] = self._background_counts
        self._current_scaled_background_counts: Optional[
            np.array
        ] = self._scaled_background_counts
        self._current_back_count_errors: Optional[np.array] = self._back_count_errors

        # This will be used to keep track of how many syntethic datasets have been generated
        self._n_synthetic_datasets: int = 0

        if tstart is not None:

            self._tstart: float = tstart

        else:

            self._tstart = observation.tstart

        if tstop is not None:

            self._tstop: float = tstop

        else:

            self._tstop = observation.tstop

        # This is so far not a simulated data set
        self._simulation_storage = None

        # set the mask to the native quality
        self._mask: np.array = self._observed_spectrum.quality.good
        # Apply the mask
        self._apply_mask_to_original_vectors()

        # this will be immeadiately changed if inherited

        # calculate all scalings between area and exposure

        self._precalculations()

        # now create a likelihood object for the call
        # we pass the current object over as well
        # the likelihood object is opaque to the class and
        # keeps a pointer of the plugin inside so that the current
        # counts, bkg, etc. are always up to date
        # This way, when evaluating the likelihood,
        # no checks are involved because the appropriate
        # noise models are pre-selected

        self._likelihood_evaluator = statistic_lookup[self.observation_noise_model][
            self.background_noise_model
        ](self)

    def _count_errors_initialization(self) -> Tuple[np.ndarray]:
        """
        compute the  count errors for the observed and background spectra


        :return:  (observed_count_errors, background_count errors)
        """

        # if there is not a background the dictionary
        # will crash, so we need to do a small check

        tmp_bkg_count_errors = None

        if self._background_spectrum is not None:

            tmp_bkg_count_errors = self._background_spectrum.count_errors

        count_errors_lookup = {
            "poisson": {
                "poisson": (None, None),
                "gaussian": (None, tmp_bkg_count_errors),
                None: (None, None),
            },
            # gaussian source
            "gaussian": {
                "gaussian": (
                    self._observed_spectrum.count_errors,
                    tmp_bkg_count_errors,
                ),
                None: (self._observed_spectrum.count_errors, None),
            },
        }

        try:

            error_tuple = count_errors_lookup[self._observation_noise_model][
                self._background_noise_model
            ]  # type: tuple

        except (KeyError):

            log.error(
                f"The noise combination of source: {self._observation_noise_model}, background: {self._background_noise_model}  is not supported"
            )

            RuntimeError()

        for errors, counts, name in zip(
            error_tuple,
            [self._observed_counts, self._background_counts],
            ["observed", "background"],
        ):

            # if the errors are not None then we want to make sure they make sense
            if errors is not None:

                zero_idx = errors == 0  # type: np.ndarray

                # check that zero error => zero counts
                if not np.all(errors[zero_idx] == counts[zero_idx]):

                    log.error(
                        f"Error in {name} spectrum: if the error on the background is zero, "
                        f"also the expected background counts must be zero"
                    )

                    raise RuntimeError()

        observed_count_errors, background_count_errors = error_tuple

        return observed_count_errors, background_count_errors

    def _probe_noise_models(self):
        """

        probe the noise models




        :return: (observation_noise_model, background_noise_model)
        """

        observation_noise_model, background_noise_model = None, None

        # Now auto-probe the statistic to use
        if self._background_spectrum is not None:

            if self._observed_spectrum.is_poisson:

                self._observed_count_errors = None

                self._observed_counts = np.around(self._observed_counts).astype(
                    np.int64
                )

                if self._background_spectrum.is_poisson:

                    observation_noise_model = "poisson"
                    background_noise_model = "poisson"

                    self._background_counts = np.around(self._background_counts).astype(
                        np.int64
                    )

                    if not np.all(self._observed_counts >= 0):

                        log.error("Error in PHA: negative counts!")

                        raise RuntimeError()

                    if not np.all(self._background_counts >= 0):

                        log.error("Error in background spectrum: negative counts!")

                        raise NegativeBackground()

                else:

                    observation_noise_model = "poisson"
                    background_noise_model = "gaussian"

                    if not np.all(self._background_counts >= 0):

                        log.error("Error in background spectrum: negative background!")

                        raise NegativeBackground()

            else:

                if self._background_spectrum.is_poisson:

                    raise NotImplementedError(
                        "We currently do not support Gaussian observation and Poisson background"
                    )

                else:

                    observation_noise_model = "gaussian"
                    background_noise_model = "gaussian"

                    if not np.all(self._background_counts >= 0):
                        raise NegativeBackground(
                            "Error in background spectrum: negative background!"
                        )

        else:

            # this is the case for no background

            self._background_counts = None
            self._back_count_errors = None
            self._scaled_background_counts = None

            if self._observed_spectrum.is_poisson:

                self._observed_count_errors = None
                self._observed_counts = np.around(self._observed_counts).astype(
                    np.int64
                )

                if not np.all(self._observed_counts >= 0):

                    log.error("Error in PHA: negative counts!")

                    raise RuntimeError()

                if not np.all(self._observed_counts >= 0):

                    log.error("Error in PHA: negative counts!")

                    raise RuntimeError()

                observation_noise_model = "poisson"
                background_noise_model = None

            else:

                observation_noise_model = "gaussian"
                background_noise_model = None

        # Print the auto-probed noise models

        if self._background_plugin is not None:
            log.info(
                "Background modeled from plugin: %s" % self._background_plugin.name
            )

            bkg_noise = self._background_plugin.observation_noise_model

        else:

            bkg_noise = background_noise_model

        log.info("Auto-probed noise models:")
        log.info("- observation: %s" % observation_noise_model)
        log.info("- background: %s" % bkg_noise)

        return observation_noise_model, background_noise_model

    def _background_setup(
        self,
        background: Union[None, BinnedSpectrum, XYLike, "SpectrumLike"],
        observation: BinnedSpectrum,
    ):
        """

        :param background: background arguments (spectrum or plugin)
        :param observation: observed spectrum
        :return: (background_spectrum, background_plugin, background_counts, scaled_background_counts)
        """

        # this is only called during once during construction

        # setup up defaults as none

        background_plugin: Optional[Union[XYLike, "SpectrumLike"]] = None
        background_spectrum: Optional[BinnedSpectrum] = None
        background_counts: Optional[np.ndarray] = None
        scaled_background_counts: Optional[np.ndarray] = None

        self._has_background: bool = False

        if background is not None:

            self._has_background = True

            # If this is a plugin created from a background
            # we extract the observed spectrum (it should not have a background...
            #  it is a background)

            # we are explicitly violating duck-typing

            if isinstance(background, SpectrumLike) or isinstance(background, XYLike):

                background_plugin = background

                log.debug("using a background plugin")

            else:

                # if the background is not a plugin then we need to make sure it is a spectrum
                # and that the spectrum is the same size as the observation

                if not isinstance(background, BinnedSpectrum):

                    log.error(
                        "The background spectrum is not an instance of BinnedSpectrum"
                    )
                    raise RuntimeError()

                if not observation.n_channels == background.n_channels:

                    log.error(
                        "Data file and background file have different "
                        "number of channels"
                    )

                    raise RuntimeError()

                background_spectrum = background

                background_counts = background_spectrum.counts

                # this assumes the observed spectrum is already set!

                scaled_background_counts = self._get_expected_background_counts_scaled(
                    background_spectrum
                )  # type: np.ndarray

        return (
            background_spectrum,
            background_plugin,
            background_counts,
            scaled_background_counts,
        )

    def _precalculations(self):
        """
        pre calculate values for speed.

        originally, the plugins were calculating these values on the fly, which was very slow

        :return:
        """

        log.debug("Starting precalculations")

        # area scale factor between background and source
        # and exposure ratio between background and source

        if (self._background_spectrum is None) and (self._background_plugin is None):

            # there is no background so the area scaling is unity

            log.debug("no background set in precalculations")

            self._area_ratio = 1.0
            self._exposure_ratio = 1.0
            self._background_exposure = 1.0
            self._background_scale_factor = None

        else:

            log.debug("background set in precalculations")

            if self._background_plugin is not None:

                log.debug("detected background plugin")

                if isinstance(self._background_plugin, SpectrumLike):

                    # use the background plugin's observed spectrum  and exposure to scale the area and time

                    self._background_scale_factor = (
                        self._background_plugin.observed_spectrum.scale_factor
                    )
                    self._background_exposure = (
                        self._background_plugin.observed_spectrum.exposure
                    )

                else:

                    # in this case, the XYLike data could come from anything, so area scaling is set to unity
                    # TODO: could this be wrong?

                    self._background_scale_factor = self._observed_spectrum.scale_factor

                    # if the background exposure is set in the constructor, then this will scale it, otherwise
                    # this will be unity

                    self._exposure_ratio = (
                        self._background_exposure
                    ) = self._explict_background_exposure

            else:
                # this is the normal case with no background model, get the scale factor directly

                log.debug("this is a normal background observation")

<<<<<<< HEAD
                self._background_scale_factor = self._background_spectrum.scale_factor
                self._background_exposure = self._background_spectrum.exposure

            self._area_ratio = (
                self._observed_spectrum.scale_factor / self._background_scale_factor
            )

            self._exposure_ratio = (
                self._observed_spectrum.exposure / self._background_exposure
            )
=======
                self._background_scale_factor = (self._background_spectrum.scale_factor)
                
                self._background_exposure = self._background_spectrum.exposure

            self._area_ratio = float(self._observed_spectrum.scale_factor) / float(self._background_scale_factor)

            self._exposure_ratio = float(self._observed_spectrum.exposure) / float(self._background_exposure)
            
>>>>>>> 4aca89f0

        self._total_scale_factor = self._area_ratio * self._exposure_ratio

        log.debug("completed precalculations")
        # deal with background exposure and scale factor
        # we run through this separately to

    @property
    def exposure(self) -> float:
        """
        Exposure of the source spectrum
        """

        return self._observed_spectrum.exposure

    @property
    def area_ratio(self) -> float:
        """
        :return: ratio between source and background area
        """

        if not (
            (self._background_plugin is not None)
            or (self._background_spectrum) is not None
        ):

            log.error("No background exists!")

            raise RuntimeError()

        return self._area_ratio

    @property
    def exposure_ratio(self) -> float:
        """

        :return:  ratio between source and background exposure
        """
        if not (
            (self._background_plugin is not None)
            or (self._background_spectrum) is not None
        ):

            log.error("No background exists!")

            raise RuntimeError()

        return self._exposure_ratio

    @property
    def scale_factor(self) -> float:
        """
        Ratio between the source and the background exposure and area

        :return:
        """

        if not (
            (self._background_plugin is not None)
            or (self._background_spectrum) is not None
        ):

            log.error("No background exists!")

            raise RuntimeError()

        return self._total_scale_factor

    @property
    def background_exposure(self) -> float:
        """
        Exposure of the background spectrum, if present
        """

        return self._background_exposure

    @property
    def background_scale_factor(self) -> float:
        """
        The background scale factor

        :return:
        """

        return self._background_scale_factor

    @property
    def background_spectrum(self) -> BinnedSpectrum:

        if self._background_spectrum is None:

            log.error("This SpectrumLike instance has no background")

            raise RuntimeError()

        return self._background_spectrum

    @property
    def background_plugin(self):
        # type: () -> Optional[Union[SpectrumLike,XYLike] ]

        return self._background_plugin

    @property
    def observed_spectrum(self) -> BinnedSpectrum:

        return self._observed_spectrum

    @classmethod
    def _get_synthetic_plugin(
        cls,
        observation: BinnedSpectrum,
        background,
        source_function,
        are_contiguous=False,
    ):

        speclike_gen = cls("generator", observation, background, verbose=False)

        pts = PointSource("fake", 0.0, 0.0, source_function)

        model = Model(pts)

        speclike_gen.set_model(model)

        return speclike_gen

    @staticmethod
    def _build_fake_observation(
        fake_data,
        channel_set,
        source_errors,
        source_sys_errors,
        is_poisson,
        exposure,
        scale_factor,
        **kwargs,
    ) -> BinnedSpectrum:
        """
        This is the fake observation builder for SpectrumLike which builds data
        for a binned spectrum without dispersion. It must be overridden in child classes.

        :param fake_data: series of values... they are ignored later
        :param channel_set: a channel set
        :param source_errors:
        :param source_sys_errors:
        :param is_poisson:
        :return:
        """

        observation = BinnedSpectrum(
            fake_data,
            exposure=exposure,
            ebounds=channel_set.edges,
            count_errors=source_errors,
            sys_errors=source_sys_errors,
            quality=None,
            scale_factor=scale_factor,
            is_poisson=is_poisson,
            mission="fake_mission",
            instrument="fake_instrument",
            tstart=0.0,
            tstop=exposure,
        )

        return observation

    @classmethod
    def from_background(cls, name: str, spectrum_like, verbose: bool = True):
        """
        Extract a SpectrumLike plugin from the background of another SpectrumLike (or subclass) instance


        :param name: name of the extracted_plugin
        :param spectrum_like: plugin with background to extract
        :param verbose: if the plugin should be verbose
        :return: SpectrumLike instance from the background
        """

        log.debug("creating new spectrumlike from background")

        background_only_spectrum = copy.deepcopy(spectrum_like.background_spectrum)

        background_spectrum_like = SpectrumLike(
            name,
            observation=background_only_spectrum,
            background=None,
            verbose=verbose,
        )

        return background_spectrum_like

    @classmethod
    def from_function(
        cls,
        name: str,
        source_function,
        energy_min,
        energy_max,
        source_errors=None,
        source_sys_errors=None,
        background_function=None,
        background_errors=None,
        background_sys_errors=None,
        exposure=1.0,
        scale_factor=1.0,
        **kwargs,
    ):
        """

        Construct a simulated spectrum from a given source function and (optional) background function. If source and/or background errors are not supplied, the likelihood is assumed to be Poisson.

        :param name: simulkated data set name
        :param source_function: astromodels function
        :param energy_min: array of low energy bin edges
        :param energy_max: array of high energy bin edges
        :param source_errors: (optional) gaussian source errors
        :param source_sys_errors: (optional) systematic source errors
        :param background_function: (optional) astromodels background function
        :param background_errors: (optional) gaussian background errors
        :param background_sys_errors: (optional) background systematic errors
        :param exposure: the exposure to assume
        :param scale_factor: the scale factor between source exposure / bkg exposure
        :return: simulated SpectrumLike plugin
        """

        log.debug("creating new spectrumlike from function")

        channel_set = ChannelSet.from_starts_and_stops(energy_min, energy_max)

        # this is just for construction

        fake_data = np.ones(len(energy_min))

        if source_errors is None:

            is_poisson = True

        else:

            if not len(source_errors) == len(energy_min):

                log.error(
                    "source error array is not the same dimension as the energy array"
                )

                raise RuntimeError()

            is_poisson = False

        if source_sys_errors is not None:
            if not len(source_sys_errors) == len(energy_min):

                log.error(
                    "background systematic error array is not the same dimension as the energy array"
                )

                raise RuntimeError()

        # call the class dependent observation builder

        observation = cls._build_fake_observation(
            fake_data,
            channel_set,
            source_errors,
            source_sys_errors,
            is_poisson,
            exposure,
            scale_factor,
            **kwargs,
        )

        if background_function is not None:

            fake_background = np.ones(len(energy_min))

            if background_errors is None:

                is_poisson = True

            else:

                if not len(background_errors) == len(energy_min):

                    log.error(
                        "background error array is not the same dimension as the energy array"
                    )

                    raise RuntimeError()

                is_poisson = False

            if background_sys_errors is not None:
                if not len(background_sys_errors) == len(energy_min):
                    log.error(
                        "background systematic error array is not the same dimension as the energy array"
                    )

                    raise RuntimeError()

            tmp_background = BinnedSpectrum(
                fake_background,
                exposure=1.0,
                ebounds=channel_set.edges,
                count_errors=background_errors,
                sys_errors=background_sys_errors,
                quality=None,
                scale_factor=1.0,
                is_poisson=is_poisson,
                mission="fake_mission",
                instrument="fake_instrument",
                tstart=0.0,
                tstop=1.0,
            )

            # now we have to generate the background counts
            # we treat the background as a simple observation with no
            # other background

            background_gen = SpectrumLike(
                "generator", tmp_background, None, verbose=False
            )

            pts_background = PointSource(
                "fake_background", 0.0, 0.0, background_function
            )

            background_model = Model(pts_background)

            background_gen.set_model(background_model)

            sim_background = background_gen.get_simulated_dataset("fake")

            background = sim_background._observed_spectrum

        else:

            background = None

        generator = cls._get_synthetic_plugin(
            observation,
            background,
            source_function,
        )  # type: SpectrumLike

        return generator.get_simulated_dataset(name)

    def assign_to_source(self, source_name: str) -> None:
        """
        Assign these data to the given source (instead of to the sum of all sources, which is the default)

        :param source_name: name of the source (must be contained in the likelihood model)
        :return: none
        """

        if self._like_model is not None:
            if source_name not in self._like_model.sources:
                log.error(
                    "Source %s is not contained in "
                    "the likelihood model" % source_name
                )

                raise RuntimeError()

        self._source_name = source_name

    @property
    def likelihood_model(self) -> Model:

        if self._like_model is None:

            log.error(f"plugin {self._name} does not have a likelihood model")

            raise RuntimeError()

        return self._like_model

    def get_pha_files(self) -> Dict[str, BinnedSpectrum]:

        info: Dict[str, BinnedSpectrum] = {}

        # we want to pass copies so that
        # the user doesn't grab the instance
        # and try to modify things. protection
        info["pha"] = copy.copy(self._observed_spectrum)

        if self._background_spectrum is not None:
            info["bak"] = copy.copy(self._background_spectrum)

        return info

    def set_active_measurements(self, *args, **kwargs) -> None:
        """
        Set the measurements to be used during the analysis. Use as many ranges as you need, and you can specify
        either energies or channels to be used.

        NOTE to Xspec users: while XSpec uses integers and floats to distinguish between energies and channels
        specifications, 3ML does not, as it would be error-prone when writing scripts. Read the following documentation
        to know how to achieve the same functionality.

        * Energy selections:

        They are specified as 'emin-emax'. Energies are in keV. Example:

        set_active_measurements('10-12.5','56.0-100.0')

        which will set the energy range 10-12.5 keV and 56-100 keV to be
        used in the analysis. Note that there is no difference in saying 10 or 10.0.

        * Channel selections:

        They are specified as 'c[channel min]-c[channel max]'. Example:

        set_active_measurements('c10-c12','c56-c100')

        This will set channels 10-12 and 56-100 as active channels to be used in the analysis

        * Mixed channel and energy selections:

        You can also specify mixed energy/channel selections, for example to go from 0.2 keV to channel 20 and from
        channel 50 to 10 keV:

        set_active_measurements('0.2-c10','c50-10')

        * Use all measurements (i.e., reset to initial state):

        Use 'all' to select all measurements, as in:

        set_active_measurements('all')

        Use 'reset' to return to native PHA quality from file, as in:

        set_active_measurements('reset')


        * Exclude measurements:

        Excluding measurements work as selecting measurements, but with the "exclude" keyword set to the energies and/or
        channels to be excluded. To exclude between channel 10 and 20 keV and 50 keV to channel 120 do:

        set_active_measurements(exclude=["c10-20", "50-c120"])

        * Select and exclude:

        Call this method more than once if you need to select and exclude. For example, to select between 0.2 keV and
        channel 10, but exclude channel 30-50 and energy , do:

        set_active_measurements("0.2-c10",exclude=["c30-c50"])

        * Using native PHA quality:

        To simply add or exclude channels from the native PHA, one can use the use_quailty
        option:

        set_active_measurements(
            "0.2-c10",exclude=["c30-c50"], use_quality=True)

        This translates to including the channels from 0.2 keV - channel 10, exluding channels
        30-50 and any channels flagged BAD in the PHA file will also be excluded.



        :param args:
        :param exclude: (list) exclude the provided channel/energy ranges
        :param use_quality: (bool) use the native quality on the PHA file (default=False)
        :return:
        """

        # To implement this we will use an array of boolean index,
        # which will filter
        # out the non-used channels during the logLike

        # Now build the new mask: values for which the mask is 0 will be masked

        # We will build the high res mask even if we are
        # already rebinned so that it can be saved

        if self._rebinner is not None:

            log.error(
                "You cannot select active measurements if you have a rebinning active. "
                "Remove it first with remove_rebinning"
            )

            raise RuntimeError()

        if "use_quality" in kwargs:

            use_quality = kwargs.pop("use_quality")

        else:

            use_quality = False

        if use_quality:

            # Start with quality mask. This means that channels
            # marked good by quality will be used unless exluded in the arguments
            # and channels marked bad by quality will be excluded unless included
            # by the arguments

            self._mask = self._observed_spectrum.quality.good

        else:

            # otherwise, we will start out with all channels deselected
            # and turn the on/off by the arguments

            self._mask = np.zeros(self._observed_spectrum.n_channels, dtype=bool)

        if "all" in args:

            # Just make sure than no further selections have been made.

            if not (len(args) == 1):

                log.error(
                    "If you specify 'all', you cannot specify more than one energy range."
                )

                raise RuntimeError()

            # Convert the mask to all True (we use all channels)
            self._mask[:] = True

        elif "reset" in args:

            # Convert the to native PHA masking specified in quality

            if not (len(args) == 1):

                log.error(
                    "If you specify 'reset', you cannot specify more than one energy range."
                )

                raise RuntimeError()

            self._mask = self._observed_spectrum.quality.good

        else:

            for arg in args:

                selections = dash_separated_string_to_tuple(arg)

                # We need to find out if it is a channel or and energy being requested

                idx = np.empty(2, dtype=int)
                for i, s in enumerate(selections):

                    if s[0].lower() == "c":

                        if not (int(s[1:]) <= self._observed_spectrum.n_channels):

                            log.error(
                                f"%s is larger than the number of channels: %d"
                                % (
                                    s,
                                    self._observed_spectrum.n_channels,
                                )
                            )

                            raise RuntimeError()

                        idx[i] = int(s[1:])

                    else:

                        idx[i] = self._observed_spectrum.containing_bin(float(s))

                if not idx[0] < idx[1]:

                    log.error(
                        "The channel and energy selection (%s) are out of order and translates to %s-%s"
                        % (selections, idx[0], idx[1])
                    )

                    raise RuntimeError()

                # we do the opposite of the exclude command!
                self._mask[idx[0] : idx[1] + 1] = True

                log.info(
                    "Range %s translates to channels %s-%s" % (arg, idx[0], idx[1])
                )

        # If you are just excluding channels
        if len(args) == 0:
            self._mask[:] = True

        if "exclude" in kwargs:

            exclude = list(kwargs.pop("exclude"))

            for arg in exclude:

                selections = dash_separated_string_to_tuple(arg)

                # We need to find out if it is a channel or and energy being requested

                idx = np.empty(2, dtype=int)
                for i, s in enumerate(selections):

                    if s[0].lower() == "c":

                        if not (int(s[1:]) <= self._observed_spectrum.n_channels):

                            log.error(
                                "%s is larger than the number of channels: %d"
                                % (
                                    s,
                                    self._observed_spectrum.n_channels,
                                )
                            )

                            raise RuntimeError()

                        idx[i] = int(s[1:])

                    else:

                        idx[i] = self._observed_spectrum.containing_bin(float(s))

                if not idx[0] < idx[1]:

                    log.error(
                        "The channel and energy selection (%s) are out of order and translate to %s-%s"
                        % (selections, idx[0], idx[1])
                    )
                    raise RuntimeError()

                # we do the opposite of the exclude command!
                self._mask[idx[0] : idx[1] + 1] = False

                log.info(
                    "Range %s translates to excluding channels %s-%s"
                    % (arg, idx[0], idx[1])
                )

            log.info(
                "Now using %s channels out of %s"
                % (np.sum(self._mask), self._observed_spectrum.n_channels)
            )

        # Apply the mask
        self._apply_mask_to_original_vectors()

        # if the user did not specify use_quality, they may have selected channels which
        # are marked BAD (5) in the native PHA file. We want to warn them in this case only (or maybe in all cases?)

        if not use_quality:

            number_of_native_good_channels = sum(self._observed_spectrum.quality.good)
            number_of_user_good_channels = sum(self._mask)

            if number_of_user_good_channels > number_of_native_good_channels:

                # we have more good channels than specified in the PHA file
                # so we need to figure out which channels these are where excluded

                deselected_channels = []
                for i in range(self._observed_spectrum.n_channels):

                    if self._observed_spectrum.quality.bad[i] and self._mask[i]:
                        deselected_channels.append(i)

                log.warning(
                    "You have opted to use channels which are flagged BAD in the PHA file."
                )

                log.warning(
                    "These channels are: %s"
                    % (", ".join([str(ch) for ch in deselected_channels]))
                )

    def _apply_mask_to_original_vectors(self):

        # Apply the mask

        self._current_observed_counts = self._observed_counts[self._mask]

        if self._observed_count_errors is not None:
            self._current_observed_count_errors = self._observed_count_errors[
                self._mask
            ]

        if self._background_spectrum is not None:

            self._current_background_counts = self._background_counts[self._mask]
            self._current_scaled_background_counts = self._scaled_background_counts[
                self._mask
            ]

            if self._back_count_errors is not None:
                self._current_back_count_errors = self._back_count_errors[self._mask]

    @contextmanager
    def _without_mask_nor_rebinner(self) -> None:

        # Store mask and rebinner for later use

        mask = self._mask
        rebinner = self._rebinner

        # Clean mask and rebinning

        self.remove_rebinning()
        self.set_active_measurements("all")

        # Execute whathever

        yield

        # Restore mask and rebinner (if any)

        self._mask = mask

        if rebinner is not None:

            # There was a rebinner, use it. Note that the rebinner applies the mask by itself

            self._apply_rebinner(rebinner)

        else:

            # There was no rebinner, so we need to explicitly apply the mask

            self._apply_mask_to_original_vectors()

    def get_simulated_dataset(
        self,
        new_name: Optional[str] = None,
        store_model: Optional[bool] = True,
        **kwargs,
    ) -> "SpectrumLike":
        """
        Returns another Binned instance where data have been obtained by randomizing the current expectation from the
        model, as well as from the background (depending on the respective noise models)

        :param new_name: the base line name
        :param store_model: to store the model configuration used to simulate the data set
        :return: an BinnedSpectrum or child instance
        """

        if self._like_model is None:

            log.error("You need to set up a model before randomizing")

            raise RuntimeError()

        # Keep track of how many syntethic datasets we have generated

        self._n_synthetic_datasets += 1

        log.debug(f"now have {self._n_synthetic_datasets}")

        # Generate a name for the new dataset if needed
        if new_name is None:
            new_name = "%s_sim_%i" % (self.name, self._n_synthetic_datasets)

        # Generate randomized data depending on the different noise models

        # We remove the mask temporarily because we need the various elements for all channels. We will restore it
        # at the end

        original_mask = np.array(self._mask, copy=True)
        original_rebinner = self._rebinner

        with self._without_mask_nor_rebinner():

            # Get the source model for all channels (that's why we don't use the .folded_model property)

            source_model_counts = (
                self._evaluate_model() * self.exposure * self._nuisance_parameter.value
            )

            # sometimes the first channel has ZERO
            # for its lower bound which can cause
            # an inf or NaN for a given model

            # we will set that to zero (better solution??)
            # this should not affect most instruments as
            # this is usually a crappy channel in the first
            # place

            if not np.isfinite(source_model_counts[0]):

                source_model_counts[0] = 0

                log.warning("simulated spectrum had infinite counts in first channel")
                log.warning("setting to ZERO")

            if not np.all(source_model_counts >= 0.0) and (
                self._observation_noise_model == "poisson"
            ):

                log.error("there are negative counts for this simulation")

                for k, v in self._like_model.free_parameters.items():

                    log.error(f"{k} {v}")

                raise RuntimeError()

            if np.any(np.isnan(source_model_counts)):

                log.error("there are NaN counts for this simulation")

                for k, v in self._like_model.free_parameters.items():

                    log.error(f"{k} {v}")

                raise RuntimeError()

            # The likelihood evaluator keeps track of the proper likelihood needed to randomize
            # quantities. It properly returns None if needed. This avoids multiple checks and dupilcate
            # code for the MANY cases we can have. As new cases are added, this code will adapt.

            randomized_source_counts = (
                self._likelihood_evaluator.get_randomized_source_counts(
                    source_model_counts
                )
            )
            randomized_source_count_err = (
                self._likelihood_evaluator.get_randomized_source_errors()
            )
            randomized_background_counts = (
                self._likelihood_evaluator.get_randomized_background_counts()
            )
            randomized_background_count_err = (
                self._likelihood_evaluator.get_randomized_background_errors()
            )

            # create new source and background spectra
            # the children of BinnedSpectra must properly override the new_spectrum
            # member so as to build the appropriate spectrum type. All parameters of the current
            # spectrum remain the same except for the rate and rate errors

            # the profile likelihood automatically adjust the background spectrum to the
            # same exposure and scale as the observation
            # therefore, we must  set the background simulation to have the exposure and scale
            # of the observation

            new_observation = self._observed_spectrum.clone(
                new_counts=randomized_source_counts,
                new_count_errors=randomized_source_count_err,
                new_scale_factor=1.0,
            )

            if self._background_spectrum is not None:

                new_background = self._background_spectrum.clone(
                    new_counts=randomized_background_counts,
                    new_count_errors=randomized_background_count_err,
                    new_exposure=self._observed_spectrum.exposure,  # because it was adjusted
                    # new_scale_factor=1.0,  # because it was adjusted
                    new_scale_factor=1.0 / self._total_scale_factor,
                )

                log.debug(f"made {sum(randomized_background_counts)} bkg counts")

            elif self._background_plugin is not None:

                new_background = self._likelihood_evaluator.synthetic_background_plugin

            else:

                new_background = None

            # Now create another instance of BinnedSpectrum with the randomized data we just generated
            # notice that the _new member is a classmethod
            # (we use verbose=False to avoid many messages when doing many simulations)
            new_spectrum_plugin = self._new_plugin(
                name=new_name,
                observation=new_observation,
                background=new_background,
                verbose=False,
                **kwargs,
            )

            # Apply the same selections as the current data set
            if original_rebinner is not None:

                # Apply rebinning, which also applies the mask
                new_spectrum_plugin._apply_rebinner(original_rebinner)

            else:

                # Only apply the mask
                new_spectrum_plugin._mask = original_mask
                new_spectrum_plugin._apply_mask_to_original_vectors()

            # We want to store the simulated parameters so that the user
            # can recall them later
            if store_model:

                new_spectrum_plugin._simulation_storage = clone_model(self._like_model)

            else:

                new_spectrum_plugin._simulation_storage = None

            # TODO: nuisance parameters

            return new_spectrum_plugin

    @classmethod
    def _new_plugin(cls, *args, **kwargs):
        """
        allows for constructing a new plugin of the appropriate
        type in conjunction with the Spectrum.clone method.
        It is used for example in get_simulated_dataset

        new_background = self._background_spectrum.clone(new_counts=randomized_background_counts,
                                                  new_count_errors=randomized_background_count_err)


        new_spectrum_plugin = self._new_plugin(name=new_name,
                                               observation=new_observation,
                                               background=new_background,
                                               verbose=self._verbose,
                                               **kwargs)


        :param args:
        :param kwargs:
        :return:
        """

        return cls(*args, **kwargs)

    @property
    def simulated_parameters(self) -> Model:
        """
        Return the simulated dataset parameters
        :return: a likelihood model copy
        """

        if self._simulation_storage is None:

            log.error("This is not a simulated data set")

            raise RuntimeError()

        return self._simulation_storage

    def rebin_on_background(self, min_number_of_counts: float) -> None:
        """
        Rebin the spectrum guaranteeing the provided minimum number of counts in each background bin. This is usually
        required for spectra with very few background counts to make the Poisson profile likelihood meaningful.
        Of course this is not relevant if you treat the background as ideal, nor if the background spectrum has
        Gaussian errors.

        The observed spectrum will be rebinned in the same fashion as the background spectrum.

        To neutralize this completely, use "remove_rebinning"

        :param min_number_of_counts: the minimum number of counts in each bin
        :return: none
        """

        # NOTE: the rebinner takes care of the mask already

        if self._background_spectrum is None:

            log.error("This data has no background, cannot rebin on background!")

            raise RuntimeError()

        rebinner: Rebinner = Rebinner(
            self._background_counts, min_number_of_counts, self._mask
        )

        if rebinner.n_bins < len(self._mask):

            # only for the PHASpectrum subclass do we need to update the the grouping
            if isinstance(self._observed_spectrum, PHASpectrum):
                self._observed_spectrum.set_ogip_grouping(rebinner.grouping)
                self._background_spectrum.set_ogip_grouping(rebinner.grouping)

            self._apply_rebinner(rebinner)

        else:

            log.info("rebinning had no effect")

    def rebin_on_source(self, min_number_of_counts: int) -> None:
        """
        Rebin the spectrum guaranteeing the provided minimum number of counts in each source bin.

        To neutralize this completely, use "remove_rebinning"

        :param min_number_of_counts: the minimum number of counts in each bin
        :return: none
        """

        # NOTE: the rebinner takes care of the mask already

        rebinner = Rebinner(self._observed_counts, min_number_of_counts, self._mask)

        if rebinner.n_bins < len(self._mask):

            # only for the PHASpectrum subclass do we need to update the the grouping
            if isinstance(self._observed_spectrum, PHASpectrum):
                self._observed_spectrum.set_ogip_grouping(rebinner.grouping)

                if self._background_spectrum is not None:
                    self._background_spectrum.set_ogip_grouping(rebinner.grouping)

            self._apply_rebinner(rebinner)

        else:

            log.info("rebinning had no effect")

    def _apply_rebinner(self, rebinner: Rebinner) -> None:

        self._rebinner = rebinner

        # Apply the rebinning to everything.
        # NOTE: the output of the .rebin method are the vectors with the mask *already applied*

        (self._current_observed_counts,) = self._rebinner.rebin(self._observed_counts)

        if self._observed_count_errors is not None:
            (self._current_observed_count_errors,) = self._rebinner.rebin_errors(
                self._observed_count_errors
            )

        if self._background_spectrum is not None:

            (
                self._current_background_counts,
                self._current_scaled_background_counts,
            ) = self._rebinner.rebin(
                self._background_counts, self._scaled_background_counts
            )

            if self._back_count_errors is not None:
                # NOTE: the output of the .rebin method are the vectors with the mask *already applied*

                (self._current_back_count_errors,) = self._rebinner.rebin_errors(
                    self._back_count_errors
                )

        log.info("Now using %s bins" % self._rebinner.n_bins)

    def remove_rebinning(self) -> None:
        """
        Remove the rebinning scheme set with rebin_on_background.

        :return:
        """

        # Restore original vectors with mask applied
        self._apply_mask_to_original_vectors()

        self._rebinner = None

    def _get_expected_background_counts_scaled(
        self, background_spectrum: BinnedSpectrum
    ) -> None:
        """
        Get the background counts expected in the source interval and in the source region, based on the observed
        background.

        :return:
        """

        # NOTE : this is called only once during construction!

        # The scale factor is the ratio between the collection area of the source spectrum and the
        # background spectrum. It is used for example for the typical aperture-photometry method used in
        # X-ray astronomy, where the background region has a different size with respect to the source region

        scale_factor = (
            self._observed_spectrum.scale_factor / background_spectrum.scale_factor,
        )

        # The expected number of counts is the rate in the background file multiplied by its exposure, renormalized
        # by the scale factor.
        # (see http://heasarc.gsfc.nasa.gov/docs/asca/abc_backscal.html)

        bkg_counts = (
            background_spectrum.rates * self._observed_spectrum.exposure * scale_factor
        )

        return bkg_counts

    @property
    def current_observed_counts(self) -> np.ndarray:
        return self._current_observed_counts

    @property
    def current_background_counts(self) -> Optional[np.ndarray]:
        return self._current_background_counts

    @property
    def current_scaled_background_counts(self) -> Optional[np.ndarray]:
        return self._current_scaled_background_counts

    @property
    def current_background_count_errors(self) -> Optional[np.ndarray]:
        return self._current_back_count_errors

    @property
    def current_observed_count_errors(self) -> Optional[np.ndarray]:
        return self._current_observed_count_errors

    def _set_background_noise_model(self, new_model: str) -> None:

        # Do not make differences between upper and lower cases
        if new_model is not None:
            new_model = new_model.lower()

            if not (new_model in _known_noise_models):

                log.error(
                    "Noise model %s not recognized. "
                    "Allowed models are: %s"
                    % (
                        new_model,
                        ", ".join(_known_noise_models),
                    )
                )

                raise RuntimeError()

        self._background_noise_model = new_model

        # reset the likelihood

        self._likelihood_evaluator = statistic_lookup[self._observation_noise_model][
            new_model
        ](self)

        log.warning(
            "You are setting the background noise model to something that is not specified in the spectrum.\
         Verify that this makes statistical sense."
        )

    def _get_background_noise_model(self) -> str:

        return self._background_noise_model

    background_noise_model = property(
        _get_background_noise_model,
        _set_background_noise_model,
        doc="Sets/gets the noise model for the background spectrum",
    )

    def _set_observation_noise_model(self, new_model: str) -> None:

        # Do not make differences between upper and lower cases
        new_model = new_model.lower()

        if not (new_model in _known_noise_models):

            log.error(
                "Noise model %s not recognized. "
                "Allowed models are: %s"
                % (
                    new_model,
                    ", ".join(_known_noise_models),
                )
            )
            raise RuntimeError()

        self._observation_noise_model = new_model

        # reset the likelihood

        self._likelihood_evaluator = statistic_lookup[new_model][
            self._background_noise_model
        ](self)

        log.warning(
            "You are setting the observation noise model to something that is not specified in the spectrum.\
                 Verify that this makes statistical sense."
        )

    def _get_observation_noise_model(self) -> str:

        return self._observation_noise_model

    observation_noise_model = property(
        _get_observation_noise_model,
        _set_observation_noise_model,
        doc="Sets/gets the noise model for the background spectrum",
    )

    def get_log_like(self, precalc_fluxes: Optional[np.ndarray] = None) -> float:
        """
        Calls the likelihood from the pre-setup likelihood evaluator that "knows" of the currently set
        noise models

        :return:
        """

        loglike, _ = self._likelihood_evaluator.get_current_value(
            precalc_fluxes=precalc_fluxes
        )

        return loglike

    def inner_fit(self) -> float:

        return self.get_log_like()

    def set_model(self, likelihoodModel: Model) -> None:
        """
        Set the model to be used in the joint minimization.
        """

        # Store likelihood model

        self._like_model = likelihoodModel

        # We assume there are no extended sources, since we cannot handle them here

        if not self._like_model.get_number_of_extended_sources() == 0:

            log.error("SpectrumLike plugins do not support " "extended sources")

            raise RuntimeError()

        # check if we set a source name that the source is in the model

        if self._source_name is not None:
            if self._source_name not in self._like_model.sources:
                log.error(
                    "Source %s is not contained in "
                    "the likelihood model" % self._source_name
                )

                raise RuntimeError()
        # Get the differential flux function, and the integral function, with no dispersion,
        # we simply integrate the model over the bins

        differential_flux, integral = self._get_diff_flux_and_integral(
            self._like_model, integrate_method=self._model_integrate_method
        )

        self._integral_flux = integral

    def _evaluate_model(self, precalc_fluxes: Optional[np.array] = None) -> np.ndarray:
        """
        Since there is no dispersion, we simply evaluate the model by integrating over the energy bins.
        This can be overloaded to convolve the model with a response, for example


        :return:
        """
        if precalc_fluxes is not None:
            return precalc_fluxes

        elif self._has_contiguous_energies:

            if self._predefined_energies is None:

                return self._integral_flux(self._observed_spectrum.edges)

            else:

                return self._integral_flux()

        else:
            return np.array(
                [
                    self._integral_flux(emin, emax)
                    for emin, emax in self._observed_spectrum.bin_stack
                ]
            )

    def get_model(self, precalc_fluxes: Optional[np.array] = None) -> np.ndarray:
        """
        The model integrated over the energy bins. Note that it only returns the  model for the
        currently active channels/measurements

        :return: array of folded model
        """

        if self._rebinner is not None:

            (model,) = self._rebinner.rebin(
                self._evaluate_model(precalc_fluxes=precalc_fluxes)
                * self._observed_spectrum.exposure
            )

        else:

            model = (
                self._evaluate_model(precalc_fluxes=precalc_fluxes)[self._mask]
                * self._observed_spectrum.exposure
            )

        return self._nuisance_parameter.value * model

    def _evaluate_background_model(self) -> np.ndarray:
        """
        Since there is no dispersion, we simply evaluate the model by integrating over the energy bins.
        This can be overloaded to convolve the model with a response, for example


        :return:
        """

        if self._has_contiguous_energies:

            if self._predefined_energies is None:

                return self._background_integral_flux(self._observed_spectrum.edges)

            else:

                return self._background_integral_flux()

        else:
            return np.array(
                [
                    self._background_integral_flux(emin, emax)
                    for emin, emax in self._observed_spectrum.bin_stack
                ]
            )

    def get_background_model(self, without_mask: bool = False) -> np.ndarray:
        """
        The background model integrated over the energy bins. Note that it only returns the  model for the
        currently active channels/measurements

        :return: array of folded model
        """

        if not without_mask:
            if self._rebinner is not None:

                (model,) = self._rebinner.rebin(
                    self._evaluate_background_model() * self._background_exposure
                )

            else:

                model = (
                    self._evaluate_background_model()[self._mask]
                    * self._background_exposure
                )

        else:

            model = self._evaluate_background_model() * self._background_exposure

        # TODO: should I use the constant here?

        # return self._nuisance_parameter.value * model

        return model

    def _get_diff_flux_and_integral(
        self, likelihood_model: Model, integrate_method: str = "simpson"
    ) -> Tuple[types.FunctionType, types.FunctionType]:

        if not integrate_method in ["simpson", "trapz", "riemann"]:

            log.error("Only simpson and trapz are valid integral_methods.")

            raise RuntimeError()

        if self._source_name is None:

            log.debug(f"{self.name} is using all point sources")

            n_point_sources = likelihood_model.get_number_of_point_sources()

            # Make a function which will stack all point sources (OGIP do not support spatial dimension)

            def differential_flux(energies):
                fluxes = likelihood_model.get_point_source_fluxes(
                    0, energies, tag=self._tag
                )

                # If we have only one point source, this will never be executed
                for i in range(1, n_point_sources):
                    fluxes += likelihood_model.get_point_source_fluxes(
                        i, energies, tag=self._tag
                    )

                return fluxes

        else:

            # This SpectrumLike dataset refers to a specific source

            # Note that we checked that self._source_name is in the model when the model was set

            try:

                def differential_flux(energies):

                    return likelihood_model.sources[self._source_name](
                        energies, tag=self._tag
                    )

                log.debug(
                    f"{self.name} is using only the point source {self._source_name}"
                )

            except KeyError:

                log.error(
                    "This SpectumLike plugin has been assigned to source %s, "
                    "which does not exist in the current model" % self._source_name
                )

                raise KeyError()

        # The following integrates the diffFlux function using Simpson's rule
        # This assume that the intervals e1,e2 are all small, which is guaranteed
        # for any reasonable response matrix, given that e1 and e2 are Monte-Carlo
        # energies. It also assumes that the function is smooth in the interval
        # e1 - e2 and twice-differentiable, again reasonable on small intervals for
        # decent models. It might fail for models with too sharp features, smaller
        # than the size of the monte carlo interval.

        if integrate_method == "simpson":

            # New way with simpson rule.
            # Make sure to not calculate the model twice for the same energies

            if self._has_contiguous_energies:

                if self._predefined_energies is None:

                    def integral(e_edges):

                        # Make sure we do not calculate the flux two times at the same energy
                        # e_edges = np.append(e1, e2[-1])
                        e_m = (e_edges[1:] + e_edges[:-1]) / 2.0

                        diff_fluxes_edges = differential_flux(e_edges)
                        diff_fluxes_mid = differential_flux(e_m)

                        return _simps(
                            e_edges[:-1],
                            e_edges[1:],
                            diff_fluxes_edges,
                            diff_fluxes_mid,
                        )

                else:

                    e_edges = np.array(self._predefined_energies)
                    ee1 = e_edges[:-1]
                    ee2 = e_edges[1:]

                    e_m = (ee1 + ee2) / 2.0

                    def integral():

                        diff_fluxes_edges = differential_flux(e_edges)
                        diff_fluxes_mid = differential_flux(e_m)

                        return _simps(ee1, ee2, diff_fluxes_edges, diff_fluxes_mid)

            else:

                def integral(e1, e2):
                    # single energy values given
                    return (
                        (e2 - e1)
                        / 6.0
                        * (
                            differential_flux(e1)
                            + 4 * differential_flux((e2 + e1) / 2.0)
                            + differential_flux(e2)
                        )
                    )

        elif integrate_method == "trapz":

            if self._has_contiguous_energies:

                if self._predefined_energies is None:

                    raise NotImplementedError("This is not yet here")

                else:

                    e_edges = np.array(self._predefined_energies)
                    ee1 = e_edges[:-1]
                    ee2 = e_edges[1:]

                    def integral():
                        diff_fluxes_edges = differential_flux(e_edges)

                        return _trapz(
                            np.array([diff_fluxes_edges[:-1], diff_fluxes_edges[1:]]).T,
                            np.array([ee1, ee2]).T,
                        )

            else:

                def integral(e1, e2):
                    # single energy values given
                    return _trapz(
                        np.array([differential_flux(e1), differential_flux(e2)]),
                        np.array([e1, e2]),
                    )

        elif integrate_method == "riemann":

            if self._has_contiguous_energies:

                if self._predefined_energies is None:

                    pass

                else:

                    e_edges = np.array(self._predefined_energies)
                    ee1 = e_edges[:-1]
                    ee2 = e_edges[1:]

                    e_m = (ee1 + ee2) / 2.0

                    # energy width
                    de = ee2 - ee1

                    def integral():

                        return _rsum(differential_flux(e_m), de)

            else:

                def integral(e1, e2):

                    return differential_flux(0.5 * (e1 + e2)) * (e2 - e1)

        return differential_flux, integral

    def use_effective_area_correction(
        self,
        min_value: Union[int, float] = 0.8,
        max_value: Union[int, float] = 1.2,
        use_gaussian_prior: bool = False,
        mu: float = 1,
        sigma: float = 0.1,
    ) -> None:
        """
        Activate the use of the effective area correction, which is a multiplicative factor in front of the model which
        might be used to mitigate the effect of intercalibration mismatch between different instruments.

        NOTE: do not use this is you are using only one detector, as the multiplicative constant will be completely
        degenerate with the normalization of the model.

        NOTE2: always keep at least one multiplicative constant fixed to one (its default value), when using this
        with other OGIPLike-type detectors

        :param min_value: minimum allowed value (default: 0.8, corresponding to a 20% - effect)
        :param max_value: maximum allowed value (default: 1.2, corresponding to a 20% + effect)
        :param use_gaussian_prior: use a gaussian prior on the constant
        :param mu: the center of the gaussian
        :param sigma: the spread of the gaussian
        :return:
        """
        log.info(
            f"{self._name} is using effective area correction (between {min_value} and {max_value})"
        )
        self._nuisance_parameter.free = True
        self._nuisance_parameter.bounds = (min_value, max_value)

        # Use a uniform prior by default
        if use_gaussian_prior:

            self._nuisance_parameter.prior = Truncated_gaussian(
                mu=mu, sigma=sigma, lower_bound=min_value, upper_bound=max_value
            )

        else:

            self._nuisance_parameter.set_uninformative_prior(Uniform_prior)

    def fix_effective_area_correction(self, value: Union[int, float] = 1) -> None:
        """
        Fix the multiplicative factor (see use_effective_area_correction) to the provided value (default: 1)

        :param value: new value (default: 1, i.e., no correction)
        :return:
        """

        self._nuisance_parameter.value = value
        self._nuisance_parameter.fix = True

    def set_model_integrate_method(self, method: str) -> None:
        """
        Change the integrate method for the model integration
        :param method: (str) which method should be used (simpson or trapz)
        """
        if not method in ["simpson", "trapz", "riemann"]:

            log.error("Only simpson and trapz are valid intergate methods.")

            raise RuntimeError()

        self._model_integrate_method = method
        log.info(f"{self._name} changing model integration method to {method}")

        # if like_model already set, upadte the integral function
        if self._like_model is not None:
            differential_flux, integral = self._get_diff_flux_and_integral(
                self._like_model, integrate_method=method
            )
            self._integral_flux = integral

    def __set_model_integrate_method(self, value: str) -> None:

        self.set_model_integrate_method(value)

    def ___set_model_integrate_method(self, value: str) -> None:

        self.__set_model_integrate_method(value)

    def __get_model_integrate_method(self) -> str:

        return self._model_integrate_method

    def ___get_model_integrate_method(self) -> str:

        self.__set_model_integrate_method()

    model_integrate_method = property(
        ___get_model_integrate_method,
        ___set_model_integrate_method,
        doc="""The method used to integrate the model across the response matrix """,
    )

    def set_background_integrate_method(self, method: str) -> None:
        """
        Change the integrate method for the background integration
        :param method: (str) which method should be used (simpson or trapz)
        """
        if not method in ["simpson", "trapz", "riemann"]:

            log.error("Only simpson and trapz are valid intergate methods.")

            raise RuntimeError()

        self._background_integrate_method = method
        log.info(f"{self._name} changing background integration method to {method}")

        # if background_plugin is set, update the integral function
        if self._background_plugin is not None:
            differential_flux, integral = self._get_diff_flux_and_integral(
                self._background_plugin.likelihood_model,
                integrate_method=method,
            )
            self._background_integral_flux = integral

    def __set_background_integrate_method(self, value: str) -> None:

        self.set_background_integrate_method(value)

    def ___set_background_integrate_method(self, value: str) -> None:

        self.__set_background_integrate_method(value)

    def __get_background_integrate_method(self) -> str:

        return self._background_integrate_method

    def ___get_background_integrate_method(self) -> str:

        self.__set_background_integrate_method()

    background_integrate_method = property(
        ___get_background_integrate_method,
        ___set_background_integrate_method,
        doc="""The method used to integrate the_background across the response matrix """,
    )

    @property
    def mask(self) -> np.ndarray:
        """
        The channel mask
        :return:
        """

        return self._mask

    @property
    def tstart(self) -> float:
        return self._tstart

    @property
    def tstop(self) -> float:
        return self._tstop

    @property
    def expected_model_rate(self) -> np.ndarray:

        return self._evaluate_model() * self._nuisance_parameter.value

    @property
    def observed_counts(self) -> np.ndarray:
        """

        :return: the observed counts
        """

        return self._observed_counts

    @property
    def observed_count_errors(self) -> Optional[np.ndarray]:
        """

        :return: the observed counts errors
        """

        cnt_err = None

        if self._observation_noise_model == "poisson":

            cnt_err = np.sqrt(self._observed_counts)

        else:

            if self._background_noise_model is None:
                cnt_err = self._observed_count_errors

                # calculate all the correct quantites

        return cnt_err

    @property
    def background_counts(self) -> Optional[np.ndarray]:
        """

        :return: the observed background counts
        """

        background_counts = None

        if self._observation_noise_model == "poisson":

            if self._background_noise_model == "poisson":

                background_counts = self._background_counts

                # Gehrels weighting, a little bit better approximation when statistic is low
                # (and inconsequential when statistic is high)

            elif self._background_noise_model == "ideal":

                background_counts = self._scaled_background_counts

            elif self._background_noise_model == "gaussian":

                background_counts = self._background_counts

            elif self._background_noise_model is None:

                background_counts = None

            elif self._background_noise_model == "modeled":

                # get the background counts from the background
                # plugin.. NOT SCALED

                background_counts = self.get_background_model(without_mask=True)

            else:

                raise RuntimeError("This is a bug")

        else:

            if self._background_noise_model is None:
                # Observed counts
                background_counts = None

                # calculate all the correct quantites

        return background_counts

    @property
    def background_count_errors(self) -> Optional[np.ndarray]:
        """

        :return: the observed background count errors
        """

        background_errors = None

        if self._observation_noise_model == "poisson":

            if self._background_noise_model == "poisson":

                # Gehrels weighting, a little bit better approximation when statistic is low
                # (and inconsequential when statistic is high)

                background_errors = 1 + np.sqrt(self._background_counts + 0.75)

            elif self._background_noise_model == "ideal":

                background_errors = np.zeros_like(self._scaled_background_counts)

            elif self._background_noise_model == "gaussian":

                background_errors = self._back_count_errors

            elif self._background_noise_model is None:

                return None

            elif self._background_noise_model == "modeled":

                # get the background count error from the background
                # plugin.. NOT SCALED

                background_errors = np.sqrt(
                    self.get_background_model(without_mask=True)
                )

            else:

                raise RuntimeError("This is a bug")

        else:

            if self._background_noise_model is None:
                background_errors = None

        return background_errors

    @property
    def source_rate(self) -> np.ndarray:
        """
        The source rate of the model. If there is background or a background background plugin present,
        the source is background subtracted, but only for visual purposes. If no background is present,
        then, this is just the observed rate.

        :return: the source rate
        """

        if (self._background_noise_model is not None) or (
            self._background_plugin is not None
        ):

            # since we compare to the model rate... background subtract but with proper propagation
            src_rate = (
                self.observed_counts
                / self._observed_spectrum.exposure
                / self._observed_spectrum.scale_factor
                - (
                    self.background_counts
                    / self._background_exposure
                    / self._background_scale_factor
                )
            )

        else:

            # since we compare to the model rate... background subtract but with proper propagation
            src_rate = self.observed_counts / self._observed_spectrum.exposure

        return src_rate

    @property
    def source_rate_error(self) -> np.ndarray:
        """
        The source rate error of the model. If there is background or a background background plugin present,
        the source is background subtracted, but only for visual purposes. If no background is present,
        then, this is just the observed rate.

        :return: the source rate error
        """

        if (self._background_noise_model is not None) or (
            self._background_plugin is not None
        ):

            src_rate_err = np.sqrt(
                (
                    self.observed_count_errors
                    / self._observed_spectrum.exposure
                    / self._observed_spectrum.scale_factor
                )
                ** 2
                + (
                    self.background_count_errors
                    / self._background_exposure
                    / self._background_scale_factor
                )
                ** 2
            )

        else:

            src_rate_err = self.observed_count_errors / self._observed_spectrum.exposure

        return src_rate_err

    @property
    def quality(self) -> Quality:

        return self._observed_spectrum.quality

    @property
    def energy_boundaries(self, mask: bool = True) -> Tuple[float]:
        """
        Energy boundaries of channels currently in use (rebinned, if a rebinner is active)

        :return: (energy_min, energy_max)
        """

        energies = np.array(self._observed_spectrum.edges)

        energy_min, energy_max = energies[:-1], energies[1:]

        if self._rebinner is not None:
            # Get the rebinned chans. NOTE: these are already masked

            energy_min, energy_max = self._rebinner.get_new_start_and_stop(
                energy_min, energy_max
            )

        else:

            # Apply the mask
            energy_min = energy_min[self._mask]
            energy_max = energy_max[self._mask]

        return energy_min, energy_max

    @property
    def n_data_points(self) -> int:

        if self._rebinner is not None:

            return self._rebinner.n_bins

        else:

            return int(self._mask.sum())

    @property
    def significance(self) -> float:
        """
        :return: the significance of the data over background
        """

        sig_obj = Significance(
            Non=self._observed_spectrum.total_count,
            Noff=self._background_spectrum.total_count
            if self._background_spectrum is not None
            else None,
            alpha=self._total_scale_factor,
        )

        if self._background_spectrum is not None:
            if (
                self._observed_spectrum.is_poisson
                and self._background_spectrum.is_poisson
            ):

                # use simple li & ma
                significance = sig_obj.li_and_ma()

            elif (
                self._observed_spectrum.is_poisson
                and not self._background_spectrum.is_poisson
            ):

                significance = sig_obj.li_and_ma_equivalent_for_gaussian_background(
                    self._background_spectrum.total_count_error
                )

            else:

                raise NotImplementedError("We haven't put in other significances yet")
        else:
            log.warning(
                "Significance with no background is not yet computed accurately"
            )
            significance = [np.NaN]

        return significance[0]

    @property
    def significance_per_channel(self) -> np.ndarray:
        """
        :return: the significance of the data over background per channel
        """

        with np.errstate(divide="ignore", invalid="ignore"):

            sig_obj = Significance(
                Non=self._current_observed_counts,
                Noff=self._current_background_counts,
                alpha=self._total_scale_factor,
            )

            if (
                self._observed_spectrum.is_poisson
                and self._background_spectrum.is_poisson
            ):

                # use simple li & ma
                significance = sig_obj.li_and_ma()

            elif (
                self._observed_spectrum.is_poisson
                and not self._background_spectrum.is_poisson
            ):

                significance = sig_obj.li_and_ma_equivalent_for_gaussian_background(
                    self._current_back_count_errors
                )

            else:

                raise NotImplementedError("We haven't put in other significances yet")

            return significance

    def write_pha(self):

        raise NotImplementedError("this is in progress")

        # we just need to make a diagonal response and then follow the example in dispersion like

    def view_count_spectrum(
        self,
        plot_errors: bool = True,
        show_bad_channels: bool = True,
        show_warn_channels: bool = False,
        significance_level: bool = None,
        scale_background: bool = True,
    ) -> matplotlib.figure.Figure:
        """
        View the count and background spectrum. Useful to check energy selections.
        :param plot_errors: plot errors on the counts
        :param show_bad_channels: (bool) show which channels are bad in the native PHA quality
        :return:
        """

        if sum(self._mask) == 0:
            raise RuntimeError("There are no active channels selected to plot!")

        # adding the rebinner: j. michael.

        # In the future read colors from config file

        # First plot the counts

        # find out the type of observation

        modeled_label = " "

        if self._observation_noise_model == "poisson":

            # Observed counts
            observed_counts = copy.copy(self._current_observed_counts)

            cnt_err = np.sqrt(observed_counts)

            if self._background_noise_model == "poisson":

                background_counts = copy.copy(self._current_background_counts)

                background_errors = np.sqrt(background_counts)

            elif self._background_noise_model == "ideal":

                background_counts = copy.copy(self._current_scaled_background_counts)

                background_errors = np.zeros_like(background_counts)

            elif self._background_noise_model == "gaussian":

                background_counts = copy.copy(self._current_background_counts)

                background_errors = copy.copy(self._current_back_count_errors)

            elif self._background_noise_model is None:

                if self._background_plugin is None:

                    observed_counts = copy.copy(self._current_observed_counts)
                    background_counts = np.zeros(observed_counts.shape)
                    background_errors = np.zeros(observed_counts.shape)

                else:

                    raise RuntimeError("This is a bug")

                    # we will show the modeled counts

                    background_counts = self.get_background_model()
                    background_errors = np.sqrt(background_counts)

                    modeled_label = "Modeled "

            elif self._background_noise_model == "modeled":

                background_counts = self.get_background_model()
                background_errors = np.sqrt(background_counts)

                modeled_label = "Modeled "

            else:

                raise RuntimeError("This is a bug")

                # convert to rates, ugly, yes

            #            background_counts /= self._background_exposure
            #            background_errors /= self._background_exposure

            background_rate = background_counts / self._background_exposure
            background_rate_errors = background_errors / self._background_exposure

        # Gaussian observation
        else:

            if self._background_noise_model is None:
                observed_counts = copy.copy(self._current_observed_counts)

                background_counts = np.zeros(observed_counts.shape, dtype=np.int64)
                background_errors = np.zeros(observed_counts.shape, dtype=np.int64)

                background_rate = np.zeros(observed_counts.shape)

                background_rate_errors = np.zeros(observed_counts.shape)

                cnt_err = copy.copy(self._current_observed_count_errors)

        # convert to rates, ugly, yes

        observed_rates = (
            observed_counts
            / self._observed_spectrum.exposure
            / self._observed_spectrum.scale_factor
        )
        rate_err = (
            cnt_err
            / self._observed_spectrum.exposure
            / self._observed_spectrum.scale_factor
        )
        # observed_counts /= self._observed_spectrum.exposure
        #        cnt_err /= self._observed_spectrum.exposure

        if scale_background and self._has_background:

            background_rate /= self._background_scale_factor
            background_rate_errors /= self._background_scale_factor

            background_label = "Scaled %sBackground" % modeled_label

        else:

            background_label = "%sBackground" % modeled_label

        # Make the plots
        fig, ax = plt.subplots()

        # Get the energy boundaries

        energy_min, energy_max = self.energy_boundaries

        energy_width = energy_max - energy_min

        # plot counts and background for the currently selected data

        channel_plot(
            ax,
            energy_min,
            energy_max,
            observed_rates,
            color=threeML_config["plugins"]["ogip"]["data_plot"]["counts_color"],
            lw=1.5,
            alpha=1,
            label="Total",
        )

        if not np.all(background_rate == 0) and self._has_background:

            channel_plot(
                ax,
                energy_min,
                energy_max,
                background_rate,
                color=threeML_config["plugins"]["ogip"]["data_plot"][
                    "background_color"
                ],
                alpha=0.8,
                label=background_label,
            )

        mean_chan = np.mean([energy_min, energy_max], axis=0)

        # if asked, plot the errors

        if plot_errors:
            ax.errorbar(
                mean_chan,
                observed_rates / energy_width,
                yerr=rate_err / energy_width,
                fmt="",
                # markersize=3,
                linestyle="",
                elinewidth=0.7,
                alpha=0.9,
                capsize=0,
                # label=data._name,
                color=threeML_config["plugins"]["ogip"]["data_plot"]["counts_color"],
            )

            if self._background_noise_model is not None:
                ax.errorbar(
                    mean_chan,
                    background_rate / energy_width,
                    yerr=background_rate_errors / energy_width,
                    fmt="",
                    # markersize=3,
                    linestyle="",
                    elinewidth=0.7,
                    alpha=0.9,
                    capsize=0,
                    # label=data._name,
                    color=threeML_config["plugins"]["ogip"]["data_plot"][
                        "background_color"
                    ],
                )

        # Now plot and fade the non-used channels
        non_used_mask = ~self._mask

        if True:  # non_used_mask.sum() > 0:

            # Get un-rebinned versions of all arrays, so we can directly apply the mask
            energy_min_unrebinned, energy_max_unrebinned = (
                np.array(self._observed_spectrum.starts),
                np.array(self._observed_spectrum.stops),
            )
            energy_width_unrebinned = energy_max_unrebinned - energy_min_unrebinned
            observed_rate_unrebinned = self._observed_counts / self.exposure

            observed_rate_unrebinned_err = (
                np.sqrt(self._observed_counts) / self.exposure
            )

            if non_used_mask.sum() > 0:

                channel_plot(
                    ax,
                    energy_min_unrebinned[non_used_mask],
                    energy_max_unrebinned[non_used_mask],
                    observed_rate_unrebinned[non_used_mask],
                    color=threeML_config.plugins.ogip.data_plot.counts_color,
                    lw=1.5,
                    alpha=1,
                )

            if self._background_noise_model is not None:

                if self._background_noise_model == "modeled":

                    background_rate_unrebinned = (
                        self.get_background_model(without_mask=True)
                        / self._background_exposure
                    )
                    background_rate_unrebinned_err = (
                        np.sqrt(self.get_background_model(without_mask=True))
                        / self._background_exposure
                    )

                else:

                    background_rate_unrebinned = (
                        self._background_counts / self.background_exposure
                    )

                    background_rate_unrebinned_err = (
                        np.sqrt(self._background_counts) / self.background_exposure
                    )

                if non_used_mask.sum() > 0:

                    channel_plot(
                        ax,
                        energy_min_unrebinned[non_used_mask],
                        energy_max_unrebinned[non_used_mask],
                        background_rate_unrebinned[non_used_mask],
                        color=threeML_config.plugins.ogip.data_plot.background_color,
                        alpha=0.8,
                    )
            else:

                background_rate_unrebinned = np.zeros_like(observed_rate_unrebinned)
                background_rate_unrebinned_err = np.zeros_like(
                    observed_rate_unrebinned_err
                )

            if plot_errors:
                mean_chan_unrebinned = np.mean(
                    [energy_min_unrebinned, energy_max_unrebinned], axis=0
                )

                ax.errorbar(
                    mean_chan_unrebinned[non_used_mask],
                    observed_rate_unrebinned[non_used_mask]
                    / energy_width_unrebinned[non_used_mask],
                    yerr=observed_rate_unrebinned_err[non_used_mask]
                    / energy_width_unrebinned[non_used_mask],
                    fmt="",
                    # markersize=3,
                    linestyle="",
                    elinewidth=0.7,
                    alpha=0.9,
                    capsize=0,
                    # label=data._name,
                    color=threeML_config.plugins.ogip.data_plot.counts_color,
                )

                if self._background_noise_model is not None:
                    ax.errorbar(
                        mean_chan_unrebinned[non_used_mask],
                        background_rate_unrebinned[non_used_mask]
                        / energy_width_unrebinned[non_used_mask],
                        yerr=background_rate_unrebinned_err[non_used_mask]
                        / energy_width_unrebinned[non_used_mask],
                        fmt="",
                        # markersize=3,
                        linestyle="",
                        elinewidth=0.7,
                        alpha=0.9,
                        capsize=0,
                        # label=data._name,
                        color=threeML_config.plugins.ogip.data_plot.background_color,
                    )

            # make some nice top and bottom plot ranges

            tmp_bkg = background_rate_unrebinned / energy_width_unrebinned
            tmp_bkg = tmp_bkg[np.isfinite(tmp_bkg)]

            tmp_obs = observed_rate_unrebinned / energy_width_unrebinned
            tmp_obs = tmp_obs[np.isfinite(tmp_obs)]

            top = max([max(tmp_bkg), max(tmp_obs)]) * 1.5

            bottom = (
                min(
                    [
                        min(tmp_bkg),
                        min(tmp_obs),
                    ]
                )
                * 0.8
            )

            # plot the deselected regions

            disjoint_patch_plot(
                ax,
                energy_min_unrebinned,
                energy_max_unrebinned,
                top,
                bottom,
                ~self._mask,
                color=threeML_config.plugins.ogip.data_plot.masked_channels_color,
                alpha=0.5,
            )

            # plot the bad quality channels if requested

            if show_bad_channels:

                if sum(self._observed_spectrum.quality.bad) > 0:
                    log.info("bad channels shown in red hatching\n")

                disjoint_patch_plot(
                    ax,
                    energy_min_unrebinned,
                    energy_max_unrebinned,
                    top,
                    bottom,
                    self._observed_spectrum.quality.bad,
                    color="none",
                    edgecolor=threeML_config.plugins.ogip.data_plot.bad_channels_color,
                    hatch="/",
                    alpha=0.95,
                )

            if show_warn_channels:

                if sum(self._observed_spectrum.quality.warn) > 0:
                    log.info("warned channels shown in purple hatching\n")

                disjoint_patch_plot(
                    ax,
                    energy_min_unrebinned,
                    energy_max_unrebinned,
                    top,
                    bottom,
                    self._observed_spectrum.quality.bad,
                    color="none",
                    edgecolor=threeML_config.plugins.ogip.data_plot.warn_channels_color,
                    hatch="/",
                    alpha=0.95,
                )

            if significance_level is not None:

                log.info("channels below the significance threshold shown in red\n")

                with np.errstate(invalid="ignore"):
                    significance_mask = (
                        self.significance_per_channel < significance_level
                    )

                disjoint_patch_plot(
                    ax,
                    energy_min_unrebinned,
                    energy_max_unrebinned,
                    top,
                    bottom,
                    significance_mask,
                    color="red",
                    alpha=0.3,
                )

        ax.set_xlabel("Energy (keV)")
        ax.set_ylabel("Rate (counts s$^{-1}$ keV$^{-1}$)")
        ax.set_xlim(
            left=self._observed_spectrum.absolute_start,
            right=self._observed_spectrum.absolute_stop,
        )
        ax.legend()

        return fig

    def __repr__(self):

        return self._output().to_string()

    def _output(self):
        # type: () -> pd.Series

        obs = collections.OrderedDict()

        obs["n. channels"] = self._observed_spectrum.n_channels

        obs["total rate"] = self._observed_spectrum.total_rate

        if not self._observed_spectrum.is_poisson:
            obs["total rate error"] = self._observed_spectrum.total_rate_error

        if self._background_spectrum is not None:
            obs["total bkg. rate"] = self._background_spectrum.total_rate
            if not self._background_spectrum.is_poisson:
                obs[
                    "total bkg. rate error"
                ] = self._background_spectrum.total_rate_error
            obs["bkg. exposure"] = self.background_exposure
            obs["bkg. is poisson"] = self._background_spectrum.is_poisson

        obs["exposure"] = self.exposure
        obs["is poisson"] = self._observed_spectrum.is_poisson

        if self._background_plugin is not None:
            obs["background"] = "modeled from plugin %s" % self._background_plugin.name
            obs["significance"] = self.significance
            obs["src/bkg area ratio"] = self._area_ratio
            obs["src/bkg exposure ratio"] = self._exposure_ratio
            obs["src/bkg scale factor"] = self._total_scale_factor

        elif self._background_spectrum is not None:

            obs["background"] = "profiled"
            obs["significance"] = self.significance
            obs["src/bkg area ratio"] = self._area_ratio
            obs["src/bkg exposure ratio"] = self._exposure_ratio
            obs["src/bkg scale factor"] = self._total_scale_factor

        # obs['response'] = self._observed_spectrum.response_file

        return pd.Series(data=obs, index=list(obs.keys()))

    def get_number_of_data_points(self) -> int:
        """
        returns the number of active data bins
        :return:
        """

        # the sum of the mask should be the number of data bins in use

        return self._mask.sum()

    def display(self):

        display(self._output().to_frame())

    def __repr__(self):

        return self._output().to_string()

    def _construct_counts_arrays(
        self,
        min_rate: Union[int, float],
        ratio_residuals: bool = False,
        total_counts: bool = False,
    ) -> dict:
        """

        Build new arrays before or after a fit of rebinned data/model
        values. We keep this seperated from the plotting code because
        it is cleaner and allows us to extract these quantites independently

        :param min_rate:
        :param ratio_residuals:
        :param total_counts: Should this construct the total counts as "data". If not, the "data counts" are
        observed-background and the model counts are only source counts. Otherwise "data counts" are observed
        and model counts are source+background
        :return:
        """

        # energy_min, energy_max = self._rsp.ebounds[:-1], self._rsp.ebounds[1:]

        energy_min = np.array(self._observed_spectrum.edges[:-1])
        energy_max = np.array(self._observed_spectrum.edges[1:])

        chan_width = energy_max - energy_min

        # Source model
        expected_model_rate = self.expected_model_rate

        # Observed rate
        observed_rate = self.observed_counts / self._observed_spectrum.exposure
        observed_rate_err = (
            self.observed_count_errors / self._observed_spectrum.exposure
        )

        # Background rate
        if (self._background_noise_model is not None) or (
            self._background_plugin is not None
        ):
            background_rate = (
                self.background_counts / self._background_exposure
            ) * self._area_ratio
            background_rate_err = (
                self.background_count_errors / self._background_exposure
            ) * self._area_ratio
        else:
            background_rate = np.zeros(len(observed_rate))
            background_rate_err = np.zeros(len(observed_rate))

        # Create a rebinner if either a min_rate has been given, or if the current data set has no rebinned on its own
        # rebin on expected model rate
        if (min_rate is not NO_REBIN) or (self._rebinner is None):

            this_rebinner = Rebinner(expected_model_rate, min_rate, self._mask)

        else:

            # Use the rebinner already in the data
            this_rebinner = self._rebinner

        # get the rebinned counts
        (
            new_observed_rate,
            new_model_rate,
            new_background_rate,
        ) = this_rebinner.rebin(observed_rate, expected_model_rate, background_rate)
        (new_observed_rate_err,) = this_rebinner.rebin_errors(observed_rate_err)
        (new_background_rate_err,) = this_rebinner.rebin_errors(background_rate_err)

        # adjust channels
        new_energy_min, new_energy_max = this_rebinner.get_new_start_and_stop(
            energy_min, energy_max
        )
        new_chan_width = new_energy_max - new_energy_min

        # mean_energy = np.mean([new_energy_min, new_energy_max], axis=0)

        # For each bin find the weighted average of the channel center
        mean_energy = []
        delta_energy = [[], []]
        mean_energy_unrebinned = (energy_max + energy_min) / 2.0

        for e_min, e_max in zip(new_energy_min, new_energy_max):

            # Find all channels in this rebinned bin
            idx = (mean_energy_unrebinned >= e_min) & (mean_energy_unrebinned <= e_max)

            # Find the rates for these channels
            r = observed_rate[idx]

            if r.max() == 0:

                # All empty, cannot weight
                this_mean_energy = (e_min + e_max) / 2.0

            else:

                # negative src rates cause the energy mean to
                # go outside of the bounds. So we fix negative rates to
                # zero when computing the mean

                idx_negative = r < 0.0

                r[idx_negative] = 0.0

                # Do the weighted average of the mean energies
                weights = r / np.sum(r)

                this_mean_energy = np.average(
                    mean_energy_unrebinned[idx], weights=weights
                )

            # Compute "errors" for X (which aren't really errors, just to mark the size of the bin)

            delta_energy[0].append(this_mean_energy - e_min)
            delta_energy[1].append(e_max - this_mean_energy)
            mean_energy.append(this_mean_energy)

        # Residuals

        # we need to get the rebinned counts
        (rebinned_observed_counts,) = this_rebinner.rebin(self.observed_counts)

        (rebinned_observed_count_errors,) = this_rebinner.rebin_errors(
            self.observed_count_errors
        )

        # the rebinned counts expected from the model
        rebinned_model_counts = new_model_rate * self._observed_spectrum.exposure

        # and also the rebinned background

        if self._background_noise_model is not None:

            if False:  # self._background_noise_model == "modeled":

                (rebinned_background_counts,) = this_rebinner.rebin(
                    self.get_background_model()
                )
                (rebinned_background_errors,) = this_rebinner.rebin_errors(
                    np.sqrt(self.get_background_model())
                )

            else:

                (rebinned_background_counts,) = this_rebinner.rebin(
                    self.background_counts
                )
                (rebinned_background_errors,) = this_rebinner.rebin_errors(
                    self.background_count_errors
                )

        else:

            rebinned_background_counts = np.zeros_like(rebinned_observed_counts)

        significance_calc = Significance(
            rebinned_observed_counts,
            rebinned_background_counts
            + rebinned_model_counts / self._total_scale_factor,
            min([self._total_scale_factor, 1.0]),
        )

        # Divide the various cases

        # TODO check this: shoudn't it be obseved-background/model (for the old way) and
        # observed/(model+background) (for the new way). Errors also wrong observed+background error
        if ratio_residuals:
            residuals = (
                (rebinned_observed_counts - rebinned_model_counts)
                / rebinned_model_counts,
            )

            residual_errors = rebinned_observed_count_errors / rebinned_model_counts

        else:
            residual_errors = None
            if self._observation_noise_model == "poisson":

                if self._background_noise_model == "poisson":

                    # We use the Li-Ma formula to get the significance (sigma)

                    residuals = significance_calc.li_and_ma()

                elif self._background_noise_model == "ideal":

                    residuals = significance_calc.known_background()

                elif self._background_noise_model == "gaussian":

                    residuals = (
                        significance_calc.li_and_ma_equivalent_for_gaussian_background(
                            rebinned_background_errors
                        )
                    )

                elif self._background_noise_model is None:

                    residuals = significance_calc.known_background()

                elif self._background_noise_model == "modeled":

                    residuals = significance_calc.known_background()

                else:

                    log.error("This is a bug!")

                    raise RuntimeError("This is a bug")

            else:

                if self._background_noise_model is None:

                    residuals = (
                        rebinned_observed_counts - rebinned_model_counts
                    ) / rebinned_observed_count_errors

                else:

                    log.error("Not yet implemeted!")

                    raise NotImplementedError("Not yet implemented")

        # construct a dict with all the new quantities
        # so that we can extract them for plotting

        rebinned_quantities = dict(
            # Rebined
            # observed
            new_observed_rate=new_observed_rate,
            new_observed_rate_err=new_observed_rate_err,
            # background
            new_background_rate=new_background_rate,
            new_background_rate_err=new_background_rate_err,
            # model
            new_model_rate=new_model_rate,
            # New echans
            new_chan_width=new_chan_width,
            new_energy_min=new_energy_min,
            new_energy_max=new_energy_max,
            mean_energy=mean_energy,
            # Residuals
            residuals=residuals,
            residual_errors=residual_errors,
            delta_energy=delta_energy,
            # Unbinned model rate
            expected_model_rate=expected_model_rate,
            # Unbinned echans
            energy_min=energy_min,
            energy_max=energy_max,
            chan_width=chan_width,
        )

        return rebinned_quantities

    def display_model(
        self,
        data_color: str = "k",
        model_color: str = "r",
        background_color: str = "b",
        step: bool = True,
        show_data: bool = True,
        show_residuals: bool = True,
        ratio_residuals: bool = False,
        show_legend: bool = True,
        min_rate: Union[int, float] = 1e-99,
        model_label: Optional[str] = None,
        model_kwargs: Optional[Dict[str, Any]] = None,
        data_kwargs: Optional[Dict[str, Any]] = None,
        background_label: Optional[str] = None,
        background_kwargs: Optional[Dict[str, Any]] = None,
        source_only: bool = True,
        show_background: bool = False,
        **kwargs,
    ) -> ResidualPlot:
        """
        Plot the current model with or without the data and the residuals. Multiple models can be plotted by supplying
        a previous axis to 'model_subplot'.

        Example usage:

        fig = data.display_model()

        fig2 = data2.display_model(model_subplot=fig.axes)


        :param data_color: the color of the data
        :param model_color: the color of the model
        :param step: (bool) create a step count histogram or interpolate the model
        :param show_data: (bool) show_the data with the model
        :param show_residuals: (bool) shoe the residuals
        :param ratio_residuals: (bool) use model ratio instead of residuals
        :param show_legend: (bool) show legend
        :param min_rate: the minimum rate per bin
        :param model_label: (optional) the label to use for the model default is plugin name
        :param model_subplot: (optional) axis or list of axes to plot to
        :param model_kwargs: plotting kwargs affecting the plotting of the model
        :param data_kwargs:  plotting kwargs affecting the plotting of the data and residuls
        :return:
        """

        # set up the default plotting

        _default_model_kwargs = dict(color=model_color, alpha=1)

        _default_background_kwargs = dict(color=background_color, alpha=1, ls="--")

        _sub_menu = threeML_config.plotting.residual_plot

        _default_data_kwargs = dict(
            color=data_color,
            alpha=1,
            fmt=_sub_menu.marker,
            markersize=_sub_menu.size,
            ls="",
            elinewidth=_sub_menu.linewidth,
            capsize=0,
        )

        # overwrite if these are in the confif

        _kwargs_menu: BinnedSpectrumPlot = threeML_config.plugins.ogip.fit_plot

        if _kwargs_menu.model_mpl_kwargs is not None:

            for k, v in _kwargs_menu.model_mpl_kwargs.items():

                _default_model_kwargs[k] = v

        if _kwargs_menu.data_mpl_kwargs is not None:

            for k, v in _kwargs_menu.data_mpl_kwargs.items():

                _default_data_kwargs[k] = v

        if _kwargs_menu.background_mpl_kwargs is not None:

            for k, v in _kwargs_menu.background_mpl_kwargs.items():

                _default_background_kwargs[k] = v

        if model_kwargs is not None:

            if not type(model_kwargs) == dict:

                log.error("model_kwargs must be a dict")

                raise RuntimeError()

            for k, v in list(model_kwargs.items()):

                if k in _default_model_kwargs:

                    _default_model_kwargs[k] = v

                else:

                    _default_model_kwargs[k] = v

        if data_kwargs is not None:

            if not type(data_kwargs) == dict:

                log.error("data_kwargs must be a dict")

                raise RuntimeError()

            for k, v in list(data_kwargs.items()):

                if k in _default_data_kwargs:

                    _default_data_kwargs[k] = v

                else:

                    _default_data_kwargs[k] = v

        if background_kwargs is not None:

            if not type(background_kwargs) == dict:

                log.error("background_kwargs must be a dict")

                raise RuntimeError()

            for k, v in list(background_kwargs.items()):

                if k in _default_background_kwargs:

                    _default_background_kwargs[k] = v

                else:

                    _default_background_kwargs[k] = v

        # since we define some defualts, lets not overwrite
        # the users

        _duplicates = (("ls", "linestyle"), ("lw", "linewidth"))

        for d in _duplicates:

            if (d[0] in _default_model_kwargs) and (d[1] in _default_model_kwargs):

                _default_model_kwargs.pop(d[0])

            if (d[0] in _default_data_kwargs) and (d[1] in _default_data_kwargs):

                _default_data_kwargs.pop(d[0])

            if (d[0] in _default_background_kwargs) and (
                d[1] in _default_background_kwargs
            ):

                _default_background_kwargs.pop(d[0])

        if model_label is None:
            model_label = "%s Model" % self._name

        residual_plot = ResidualPlot(
            show_residuals=show_residuals,
            ratio_residuals=ratio_residuals,
            **kwargs,
        )

        # compute the values for the plotting

        rebinned_quantities = self._construct_counts_arrays(min_rate, ratio_residuals)

        if source_only:
            y_label = "Net rate\n(counts s$^{-1}$ keV$^{-1}$)"
            weighted_data = old_div(
                rebinned_quantities["new_observed_rate"]
                - rebinned_quantities["new_background_rate"],
                rebinned_quantities["new_chan_width"],
            )
            weighted_error = old_div(
                np.sqrt(
                    rebinned_quantities["new_observed_rate_err"] ** 2
                    + rebinned_quantities["new_background_rate_err"] ** 2
                ),
                rebinned_quantities["new_chan_width"],
            )
        else:
            y_label = "Observed rate\n(counts s$^{-1}$ keV$^{-1}$)"
            weighted_data = old_div(
                rebinned_quantities["new_observed_rate"],
                rebinned_quantities["new_chan_width"],
            )
            weighted_error = old_div(
                rebinned_quantities["new_observed_rate_err"],
                rebinned_quantities["new_chan_width"],
            )
        # weighted_data = old_div(
        #    rebinned_quantities["new_rate"], rebinned_quantities["new_chan_width"]
        # )
        # weighted_error = old_div(
        #    rebinned_quantities["new_err"], rebinned_quantities["new_chan_width"]
        # )

        residual_plot.add_data(
            rebinned_quantities["mean_energy"],
            weighted_data,
            rebinned_quantities["residuals"],
            residual_yerr=rebinned_quantities["residual_errors"],
            yerr=weighted_error,
            xerr=rebinned_quantities["delta_energy"],
            label=self._name,
            show_data=show_data,
            **_default_data_kwargs,
        )

        if show_background:
            residual_plot.add_model_step(
                rebinned_quantities["new_energy_min"],
                rebinned_quantities["new_energy_max"],
                rebinned_quantities["new_chan_width"],
                rebinned_quantities["new_background_rate"],
                label=background_label,
                **_default_background_kwargs,
            )

        # a step historgram
        if step:
            if source_only:
                # only source
                eff_model = rebinned_quantities["new_model_rate"]
            else:
                eff_model = (
                    rebinned_quantities["new_model_rate"]
                    + rebinned_quantities["new_background_rate"]
                )
            residual_plot.add_model_step(
                rebinned_quantities["new_energy_min"],
                rebinned_quantities["new_energy_max"],
                rebinned_quantities["new_chan_width"],
                eff_model,
                label=model_label,
                **_default_model_kwargs,
            )

            # residual_plot.add_model_step(
            #    rebinned_quantities["new_energy_min"],
            #    rebinned_quantities["new_energy_max"],
            #    rebinned_quantities["new_chan_width"],
            #    rebinned_quantities["new_model_rate"],
            #    label=model_label,
            #    **_default_model_kwargs
            # )

        else:

            # We always plot the model un-rebinned here

            # Mask the array so we don't plot the model where data have been excluded
            # y = expected_model_rate / chan_width
            y = np.ma.masked_where(
                ~self._mask,
                old_div(
                    rebinned_quantities["expected_model_rate"],
                    rebinned_quantities["chan_width"],
                ),
            )

            x = np.mean(
                [
                    rebinned_quantities["energy_min"],
                    rebinned_quantities["energy_max"],
                ],
                axis=0,
            )

            residual_plot.add_model(x, y, label=model_label, **_default_model_kwargs)

        return residual_plot.finalize(
            xlabel="Energy\n(keV)",
            ylabel=y_label,
            xscale="log",
            yscale="log",
            show_legend=show_legend,
        )


@nb.njit(fastmath=True, cache=True)
def _trapz(x, y):
    return np.trapz(x, y)


@nb.njit(fastmath=True, cache=True)
def _simps(e1, e2, diff_fluxes_edges, diff_fluxes_mid):
    return (
        (e2 - e1)
        / 6.0
        * (diff_fluxes_edges[:-1] + 4 * diff_fluxes_mid + diff_fluxes_edges[1:])
    )


@nb.njit(fastmath=True, cache=True)
def _rsum(model_mid_points, de):

    return np.multiply(model_mid_points, de)<|MERGE_RESOLUTION|>--- conflicted
+++ resolved
@@ -621,18 +621,6 @@
 
                 log.debug("this is a normal background observation")
 
-<<<<<<< HEAD
-                self._background_scale_factor = self._background_spectrum.scale_factor
-                self._background_exposure = self._background_spectrum.exposure
-
-            self._area_ratio = (
-                self._observed_spectrum.scale_factor / self._background_scale_factor
-            )
-
-            self._exposure_ratio = (
-                self._observed_spectrum.exposure / self._background_exposure
-            )
-=======
                 self._background_scale_factor = (self._background_spectrum.scale_factor)
                 
                 self._background_exposure = self._background_spectrum.exposure
@@ -641,7 +629,6 @@
 
             self._exposure_ratio = float(self._observed_spectrum.exposure) / float(self._background_exposure)
             
->>>>>>> 4aca89f0
 
         self._total_scale_factor = self._area_ratio * self._exposure_ratio
 
