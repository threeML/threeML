--- conflicted
+++ resolved
@@ -15,7 +15,7 @@
 
 from threeML.config.config import threeML_config
 from threeML.exceptions.custom_exceptions import custom_warnings, NegativeBackground
-import threeML.io.plotting.data_residual_plot
+
 from threeML.io.plotting.light_curve_plots import channel_plot, disjoint_patch_plot
 from threeML.io.rich_display import display
 from threeML.plugin_prototype import PluginPrototype
@@ -2601,7 +2601,7 @@
         if model_label is None:
             model_label = "%s Model" % self._name
 
-<<<<<<< HEAD
+
         # if 'show_model' in kwargs:
         #     with_model = bool(kwargs.pop('with_model'))
 
@@ -2626,9 +2626,6 @@
 
 
         residual_plot = ResidualPlot(show_residuals=show_residuals, **kwargs)
-=======
-        residual_plot = threeML.io.plotting.data_residual_plot.ResidualPlot(show_residuals=show_residuals, **kwargs)
->>>>>>> 278eb879
 
         # energy_min, energy_max = self._rsp.ebounds[:-1], self._rsp.ebounds[1:]
 
