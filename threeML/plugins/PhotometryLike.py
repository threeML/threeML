--- conflicted
+++ resolved
@@ -4,6 +4,7 @@
 
 import numpy as np
 from speclite.filters import FilterResponse, FilterSequence
+
 from threeML.config import threeML_config
 from threeML.io.logging import setup_logger
 from threeML.io.plotting.data_residual_plot import ResidualPlot
@@ -14,12 +15,8 @@
 
 __instrument_name = "Generic photometric data"
 
-<<<<<<< HEAD
-class BandNode(object):
-=======
 
 class BandNode:
->>>>>>> 3205c172
     def __init__(self, name, index, value, mask):
         """
         Container class that allows for the shutting on and off of bands
@@ -125,28 +122,19 @@
 
         else:
 
-<<<<<<< HEAD
-=======
             log.error("filters must be A FilterResponse or a FilterSequence")
 
->>>>>>> 3205c172
             RuntimeError("filters must be A FilterResponse or a FilterSequence")
 
         # since we may only have a few of the  filters in use
         # we will mask the filters not needed. The will stay fixed
         # during the life of the plugin
 
-<<<<<<< HEAD
-        assert observation.is_compatible_with_filter_set(
-            filters
-        ), "The data and filters are not congruent"
-=======
         if not observation.is_compatible_with_filter_set(filters):
 
             log.error("The data and filters are not congruent")
 
             raise AssertionError("The data and filters are not congruent")
->>>>>>> 3205c172
 
         mask = observation.get_mask_from_filter_sequence(filters)
 
@@ -469,7 +457,7 @@
             xscale="linear",
             yscale="linear",
             invert_y=True,
-            show_legend=show_legend
+            show_legend=show_legend,
         )
 
     def _new_plugin(self, name, x, y, yerr):
