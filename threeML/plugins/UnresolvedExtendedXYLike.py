--- conflicted
+++ resolved
@@ -85,15 +85,12 @@
         if self._source_name is not None:
 
             # Make sure that the source is in the model
-            assert self._source_name in likelihood_model_instance.sources, (
-                "This XYLike plugin refers to the source %s, "
-<<<<<<< HEAD
-                "but that source is not in the likelihood model" % (self._source_name)
-=======
-                "but that source is not in the likelihood model"
-                % (self._source_name)
->>>>>>> 9104f769
-            )
+            if self._source_name not in likelihood_model_instance.sources:
+                msg = f"This XYLike plugin refers to the source {self._source_name}, but that source is not in the likelihood model"
+
+                log.error(msg)
+
+                raise AssertionError(msg)
 
         self._likelihood_model = likelihood_model_instance
 
