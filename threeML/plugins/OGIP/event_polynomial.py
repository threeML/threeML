--- conflicted
+++ resolved
@@ -25,6 +25,8 @@
 
         self._i_plus_1 = np.array(range(1, self._degree + 1 + 1), dtype=float)
 
+        self._cov_matrix = np.zeros((self._degree + 1, self._degree + 1))
+
         # we can fix some things for speed
         # we only need to set the coeff for the
         # integral polynomial
@@ -80,11 +82,6 @@
     coefficients = property(___get_coefficient, ___set_coefficient,
                             doc="""Gets or sets the coefficients of the polynomial.""")
 
-<<<<<<< HEAD
-        return math.sqrt(err2)
-
-
-=======
     def __call__(self, x):
 
         result = 0
@@ -124,6 +121,8 @@
 
             self._cov_matrix = covariance_matrix
 
+
+
         except:
 
             custom_warnings.warn("Cannot invert Hessian matrix, looks like the matrix is singluar")
@@ -131,21 +130,6 @@
             n_dim = len(best_fit_parameters)
 
             self._cov_matrix = np.zeros((n_dim, n_dim)) * np.nan
-
-
-
-
-
-
-            # self._cov_matrix = compute_covariance_matrix(statistic_gradient, self._coefficients)
-            #
-            # # Check that the covariance matrix is positive-defined
-            #
-            # negative_elements = (np.matrix.diagonal(self._cov_matrix) < 0)
-            #
-            # if (len(negative_elements.nonzero()[0]) > 0):
-            #     raise RuntimeError(
-            #             "Negative element in the diagonal of the covariance matrix. Try to reduce the polynomial grade.")
 
     @property
     def covariance_matrix(self):
@@ -170,8 +154,6 @@
         :param xmax: stop of the interval
         :return: interval error
         """
->>>>>>> 484422e9
-
         c = self._eval_basis(xmax) - self._eval_basis(xmin)
         tmp = c.dot(self._cov_matrix)
         err2 = tmp.dot(c)
@@ -317,16 +299,7 @@
         self._t_stop = t_stop
 
         def cov_call(*parameters):
-            """
-              Evaluate the unbinned Poisson log likelihood
-
-            Args:
-                parameters:
-
-            Returns:
-
-            """
-            # print parameters
+
             # Compute the values for the model given this set of parameters
             self._model.coefficients = parameters
 
@@ -378,12 +351,6 @@
 
     def __call__(self, parameters):
         """
-          Evaluate the unbinned Poisson log likelihood
-
-        Args:
-            parameters:
-
-        Returns:
 
         """
 
@@ -431,12 +398,9 @@
         return v, tiny
 
 
+
 def polyfit(x, y, grade, exposure):
-    """
-    function to fit a polynomial to event data. not a member to allow parallel computation
-    """
-
-    test = False
+    """ funtion to fit a polynomial to event data. not a member to allow parallel computation """
 
     # Check that we have enough counts to perform the fit, otherwise
     # return a "zero polynomial"
@@ -479,8 +443,6 @@
     # Check that we have enough non-empty bins to fit this grade of polynomial,
     # otherwise lower the grade
     dof = n_non_zero - (grade + 1)
-    if test:
-        print("Effective dof: %s" % (dof))
 
     if dof <= 2:
         # Fit is poorly or ill-conditioned, have to reduce the number of parameters
@@ -491,87 +453,6 @@
 
     # Try to improve the fit with the log-likelihood
 
-    final_estimate = scipy.optimize.fmin(log_likelihood, initial_guess,
-                                         ftol=1E-5, xtol=1E-5,
-                                         maxiter=1e6, maxfun=1E6,
-                                         disp=False)
-
-    # Get the value for cstat at the minimum
-
-    min_log_likelihood = log_likelihood(final_estimate)
-
-    # Update the polynomial with the fitted parameters,
-    # and the relative covariance matrix
-
-    final_polynomial = Polynomial(final_estimate)
-
-    try:
-        final_polynomial.compute_covariance_matrix(log_likelihood.cov_call, final_estimate)
-    except Exception:
-        raise
-    # if test is defined, compare the results with those obtained with ROOT
-
-
-<<<<<<< HEAD
-def polyfit(x, y, grade, exposure):
-    """ funtion to fit a polynomial to event data. not a member to allow parallel computation """
-    test = False
-
-    # Check that we have enough counts to perform the fit, otherwise
-    # return a "zero polynomial"
-    non_zero_mask = (y > 0)
-    n_non_zero = len(non_zero_mask.nonzero()[0])
-    if n_non_zero == 0:
-        # No data, nothing to do!
-        return Polynomial([0.0]), 0.0
-
-    # Compute an initial guess for the polynomial parameters,
-    # with a least-square fit (with weight=1) using SVD (extremely robust):
-    # (note that polyfit returns the coefficient starting from the maximum grade,
-    # thus we need to reverse the order)
-    if test:
-        print("  Initial estimate with SVD..."),
-    with warnings.catch_warnings():
-        warnings.simplefilter("ignore")
-
-        initial_guess = np.polyfit(x, y, grade)
-
-    initial_guess = initial_guess[::-1]
-
-    if (test):
-        print("  done -> %s" % (initial_guess))
-
-    polynomial = Polynomial(initial_guess)
-
-    # Check that the solution found is meaningful (i.e., definite positive
-    # in the interval of interest)
-    M = polynomial(x)
-
-    negative_mask = (M < 0)
-
-    if len(negative_mask.nonzero()[0]) > 0:
-        # Least square fit failed to converge to a meaningful solution
-        # Reset the initialGuess to reasonable value
-        initial_guess[0] = np.mean(y)
-        meanx = np.mean(x)
-        initial_guess = map(lambda x: abs(x[1]) / pow(meanx, x[0]), enumerate(initial_guess))
-
-    # Improve the solution using a logLikelihood statistic (Cash statistic)
-    log_likelihood = PolyLogLikelihood(x, y, polynomial, exposure)
-
-    # Check that we have enough non-empty bins to fit this grade of polynomial,
-    # otherwise lower the grade
-    dof = n_non_zero - (grade + 1)
-
-    if dof <= 2:
-        # Fit is poorly or ill-conditioned, have to reduce the number of parameters
-        while (dof < 2 and len(initial_guess) > 1):
-            initial_guess = initial_guess[:-1]
-            polynomial = Polynomial(initial_guess)
-            log_likelihood = PolyLogLikelihood(x, y, polynomial, exposure)
-
-    # Try to improve the fit with the log-likelihood
-
 
 
     final_estimate = \
@@ -588,11 +469,7 @@
 
     final_polynomial = Polynomial(final_estimate)
 
-    try:
-        final_polynomial.compute_covariance_matrix(log_likelihood.get_free_derivs)
-    except Exception:
-        raise
-    # if test is defined, compare the results with those obtained with ROOT
+    final_polynomial.compute_covariance_matrix(log_likelihood.cov_call, final_estimate)
 
 
     return final_polynomial, min_log_likelihood
@@ -655,10 +532,6 @@
                      options=threeML_config['event list']['unbinned fit options'])['x']
 
         final_estimate = np.atleast_1d(final_estimate)
-        # print
-        # print final_estimate
-
-        # Get the value for cstat at the minimum
 
         min_log_likelihood = log_likelihood(final_estimate)
 
@@ -667,64 +540,9 @@
 
     final_polynomial = Polynomial(final_estimate)
 
-    try:
-        final_polynomial.compute_covariance_matrix(log_likelihood.get_free_derivs)
-=======
-    return final_polynomial, min_log_likelihood
-
-
-def unbinned_polyfit(events, grade, t_start, t_stop, exposure, initial_amplitude=1):
-    """
-    function to fit a polynomial to event data. not a member to allow parallel computation
-
-    """
-
-    # first do a simple amplitude fit
-
-    search_grid = np.logspace(-2, 4, 10)
-
-    initial_guess = np.zeros(grade + 1)
-
-    polynomial = Polynomial(initial_guess)
-
-    log_likelihood = PolyUnbinnedLogLikelihood(events,
-                                               polynomial,
-                                               t_start,
-                                               t_stop,
-                                               exposure)
-
-    like_grid = []
-    for amp in search_grid:
-
-        initial_guess[0] = amp
-        like_grid.append(log_likelihood(initial_guess))
-
-    initial_guess[0] = search_grid[np.argmin(like_grid)]
-
-    # Improve the solution
-
-
-
-    final_estimate = scipy.optimize.fmin(log_likelihood, initial_guess,
-                                         ftol=1E-5, xtol=1E-5,
-                                         maxiter=1e6, maxfun=1E6,
-                                         disp=False)
-
-    # Get the value for cstat at the minimum
-
-    min_log_likelihood = log_likelihood(final_estimate)
-
-    # Update the polynomial with the fitted parameters,
-    # and the relative covariance matrix
-
-    final_polynomial = Polynomial(final_estimate)
-
-    try:
-        final_polynomial.compute_covariance_matrix(log_likelihood.cov_call, final_estimate)
->>>>>>> 484422e9
-    except Exception:
-        raise
-    # if test is defined, compare the results with those obtained with ROOT
+    final_polynomial.compute_covariance_matrix(log_likelihood.cov_call, final_estimate)
+
+
 
 
     return final_polynomial, min_log_likelihood