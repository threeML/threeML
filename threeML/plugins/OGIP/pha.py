--- conflicted
+++ resolved
@@ -7,510 +7,6 @@
 
 import astropy.units as u
 
-<<<<<<< HEAD
-=======
-_required_keywords = {}
-_required_keywords['observed'] = ("mission:TELESCOP,instrument:INSTRUME,filter:FILTER," +
-                                  "exposure:EXPOSURE,backfile:BACKFILE," +
-                                  "respfile:RESPFILE," +
-                                  "ancrfile:ANCRFILE,hduclass:HDUCLASS," +
-                                  "hduclas1:HDUCLAS1,poisserr:POISSERR," +
-                                  "chantype:CHANTYPE,detchans:DETCHANS,"
-                                  "backscal:BACKSCAL").split(",")
-
-# hduvers:HDUVERS
-
-_required_keywords['background'] = ("mission:TELESCOP,instrument:INSTRUME,filter:FILTER," +
-                                    "exposure:EXPOSURE," +
-                                    "hduclass:HDUCLASS," +
-                                    "hduclas1:HDUCLAS1,poisserr:POISSERR," +
-                                    "chantype:CHANTYPE,detchans:DETCHANS,"
-                                    "backscal:BACKSCAL").split(",")
-
-# hduvers:HDUVERS
-
-_might_be_columns = {}
-_might_be_columns['observed'] = ("EXPOSURE,BACKFILE," +
-                                 "CORRFILE,CORRSCAL," +
-                                 "RESPFILE,ANCRFILE,"
-                                 "BACKSCAL").split(",")
-_might_be_columns['background'] = ("EXPOSURE,BACKSCAL").split(",")
-
-
-class PHA(object):
-    """
-    Represents a PHA spectrum from the OGIP format. While this class will always represents only one spectrum, it can
-    be instances with both a Type I and Type II file.
-
-    Despite the input (counts or rates), this will always have data expressed in rates.
-    """
-
-    def __init__(self, phafile, spectrum_number=None, file_type='observed', ):
-
-        if isinstance(phafile, str):
-
-            ext = os.path.splitext(phafile)[-1]
-
-            if '{' in ext:
-                spectrum_number = int(ext.split('{')[-1].replace('}', ''))
-
-                phafile = phafile.split('{')[0]
-
-            # Read the data
-
-            filename = phafile
-
-            # create a FITS_FILE instance
-
-            phafile = PHAII.from_fits_file(phafile)
-
-
-        elif isinstance(phafile, PHAII):
-
-            # we simply create a dummy filename
-
-            filename = 'pha_instance'
-
-
-
-        spectrum = self._extract_pha_information(phafile, spectrum_number, file_type, filename)
-
-
-
-        data = spectrum.data
-        header = spectrum.header
-
-        # We don't support yet the rescaling
-
-        if "CORRFILE" in header:
-
-            if header.get("CORRFILE").upper().strip() != "NONE":
-                raise RuntimeError("CORRFILE is not yet supported")
-
-        # See if there is there is a QUALITY==0 in the header
-
-        if "QUALITY" in header:
-
-            self._has_quality_column = False
-
-            if header["QUALITY"] == 0:
-
-                self._is_all_data_good = True
-
-            else:
-
-                self._is_all_data_good = False
-
-
-        else:
-
-            if "QUALITY" in data.columns.names:
-
-                self._has_quality_column = True
-
-                self._is_all_data_good = False
-
-            else:
-
-                self._has_quality_column = False
-
-                self._is_all_data_good = True
-
-                warnings.warn(
-                    'Could not find QUALITY in columns or header of PHA file. This is not a valid OGIP file. Assuming QUALITY =0 (good)')
-
-        # Determine if this file contains COUNTS or RATES
-
-        if "COUNTS" in data.columns.names:
-
-            self._has_rates = False
-            self._data_column_name = "COUNTS"
-
-        elif "RATE" in data.columns.names:
-
-            self._has_rates = True
-            self._data_column_name = "RATE"
-
-        else:
-
-            raise RuntimeError("This file does not contain a RATE nor a COUNTS column. "
-                               "This is not a valid PHA file")
-
-        # Determine if this is a PHA I or PHA II
-        if len(data.field(self._data_column_name).shape) == 2:
-
-            self._typeII = True
-
-            if self._spectrum_number == None:
-                raise RuntimeError("This is a PHA Type II file. You have to provide a spectrum number")
-
-        else:
-
-            self._typeII = False
-
-        # Collect information from mandatory keywords
-
-        keys = _required_keywords[self._file_type]
-
-        self._gathered_keywords = {}
-
-        for k in keys:
-
-            internal_name, keyname = k.split(":")
-
-            key_has_been_collected = False
-
-            if keyname in header:
-                self._gathered_keywords[internal_name] = header.get(keyname)
-
-                # Fix "NONE" in None
-                if self._gathered_keywords[internal_name] == "NONE" or \
-                                self._gathered_keywords[internal_name] == 'none':
-                    self._gathered_keywords[internal_name] = None
-
-                key_has_been_collected = True
-
-            # Note that we check again because the content of the column can override the content of the header
-
-            if keyname in _might_be_columns[self._file_type] and self._typeII:
-
-                # Check if there is a column with this name
-
-                if keyname in data.columns.names:
-                    # This will set the exposure, among other things
-
-                    self._gathered_keywords[internal_name] = data[keyname][self._spectrum_number - 1]
-
-                    # Fix "NONE" in None
-                    if self._gathered_keywords[internal_name] == "NONE" or \
-                                    self._gathered_keywords[internal_name] == 'none':
-                        self._gathered_keywords[internal_name] = None
-
-                    key_has_been_collected = True
-
-            if not key_has_been_collected:
-
-                # The keyword POISSERR is a special case, because even if it is missing,
-                # it is assumed to be False if there is a STAT_ERR column in the file
-
-                if keyname == "POISSERR" and "STAT_ERR" in data.columns.names:
-
-                    warnings.warn("POISSERR is not set. Assuming non-poisson errors as given in the "
-                                  "STAT_ERR column")
-
-                    self._gathered_keywords['poisserr'] = False
-
-                elif keyname == "ANCRFILE":
-
-                    # Some non-compliant files have no ARF because they don't need one. Don't fail, but issue a
-                    # warning
-
-                    warnings.warn("ANCRFILE is not set. This is not a compliant OGIP file. Assuming no ARF.")
-
-                    self._gathered_keywords['ancrfile'] = None
-
-                else:
-
-                    raise RuntimeError("Keyword %s not found. File %s is not a proper PHA "
-                                       "file" % (keyname, filename))
-
-        # Now get the data (counts or rates) and their errors. If counts, transform them in rates
-
-        if self._typeII:
-
-            # PHA II file
-            if self._has_rates:
-
-                self._rates = data.field(self._data_column_name)[self._spectrum_number - 1, :]
-
-                if not self.is_poisson():
-                    self._rate_errors = data.field("STAT_ERR")[self._spectrum_number - 1, :]
-
-            else:
-
-                self._rates = data.field(self._data_column_name)[self._spectrum_number - 1, :] / self.exposure
-
-                if not self.is_poisson():
-                    self._rate_errors = data.field("STAT_ERR")[self._spectrum_number - 1, :] / self.exposure
-
-            if "SYS_ERR" in data.columns.names:
-
-                self._sys_errors = data.field("SYS_ERR")[self._spectrum_number - 1, :]
-            else:
-
-                self._sys_errors = np.zeros(self._rates.shape)
-
-            if self._has_quality_column:
-
-                self._quality = data.field("QUALITY")[self._spectrum_number - 1, :]
-
-            else:
-
-                if self._is_all_data_good:
-
-                    self._quality = np.zeros_like(self._rates, dtype=int)
-
-                else:
-
-                    self._quality = np.zeros_like(self._rates, dtype=int) + 5
-
-
-
-        elif self._typeII == False:
-
-            # PHA 1 file
-            if self._has_rates:
-
-                self._rates = data.field(self._data_column_name)
-
-                if not self.is_poisson():
-                    self._rate_errors = data.field("STAT_ERR")
-
-            else:
-
-                self._rates = data.field(self._data_column_name) / self.exposure
-
-                if not self.is_poisson():
-                    self._rate_errors = data.field("STAT_ERR") / self.exposure
-
-            if "SYS_ERR" in data.columns.names:
-
-                self._sys_errors = data.field("SYS_ERR")
-
-            else:
-
-                self._sys_errors = np.zeros(self._rates.shape)
-
-            if self._has_quality_column:
-
-                self._quality = data.field("QUALITY")
-
-            else:
-
-                if self._is_all_data_good:
-
-                    self._quality = np.zeros_like(self._rates, dtype=int)
-
-                else:
-
-                    self._quality = np.zeros_like(self._rates, dtype=int) + 5
-
-                    # Now that we have read it, some safety checks
-
-            assert self._rates.shape[0] == self._gathered_keywords['detchans'], \
-                "The data column (RATES or COUNTS) has a different number of entries than the " \
-                "DETCHANS declared in the header"
-
-
-    def _extract_pha_information(self,pha_instance, spectrum_number, file_type, phafile = None):
-
-        assert file_type.lower() in ['observed', 'background'], "Unrecognized filetype keyword value"
-
-        self._file_type = file_type.lower()
-
-        try:
-
-            HDUidx = pha_instance.index_of("SPECTRUM")
-
-        except:
-
-            raise RuntimeError("The input file %s is not in PHA format" % (phafile))
-
-        self._spectrum_number = spectrum_number
-
-        spectrum = pha_instance[HDUidx]
-
-        return spectrum
-
-    @property
-    def rates(self):
-        """
-        :return: rates per channel
-        """
-        return self._rates
-
-    @property
-    def rate_errors(self):
-        """
-        If the spectrum has no Poisson error (POISSER is False in the header), this will return the STAT_ERR column
-        :return: errors on the rates
-        """
-
-        assert self.is_poisson() == False, "Cannot request errors on rates for a Poisson spectrum"
-
-        return self._rate_errors
-
-    @property
-    def total_rate(self):
-        """
-        :return: total rate
-        """
-
-        return self._rates.sum()
-
-    @property
-    def total_rate_error(self):
-        """
-        :return: total rate error
-        """
-        assert self.is_poisson() == False, "Cannot request errors on rates for a Poisson spectrum"
-
-        return sqrt_sum_of_squares(self._rate_errors)
-
-
-    @property
-    def counts(self):
-        """
-        :return: counts per channel
-        """
-
-        return self._rates * self.exposure
-
-    @property
-    def counts_error(self):
-        """
-        :return: count error per channel
-        """
-
-        assert self.is_poisson() == False, "Cannot request errors on rates for a Poisson spectrum"
-
-        return self.rate_errors * self.exposure
-
-    @property
-    def total_count(self):
-        """
-        :return: total counts
-        """
-
-        return self.counts.sum()
-
-    @property
-    def total_count_error(self):
-        """
-        :return: total count error
-        """
-
-        assert self.is_poisson() == False, "Cannot request errors on rates for a Poisson spectrum"
-
-        return sqrt_sum_of_squares(self.counts_error)
-
-    @property
-    def n_channels(self):
-
-        return self._gathered_keywords['detchans']
-
-    @property
-    def sys_errors(self):
-        """
-        Systematic errors per channel. This is nonzero only if the SYS_ERR column is present in the input file.
-
-        :return: the systematic errors stored in the input spectrum
-        """
-        return self._sys_errors
-
-    @property
-    def exposure(self):
-        """
-        Exposure in seconds
-
-        :return: exposure
-        """
-        return self._gathered_keywords['exposure']
-
-    def _return_file(self, key):
-
-        if key in self._gathered_keywords:
-
-            return self._gathered_keywords[key]
-
-        else:
-
-            return None
-
-    @property
-    def background_file(self):
-        """
-        Returns the background file definied in the header, or None if there is none defined
-p
-        :return: a path to a file, or None
-        """
-
-        return self._return_file('backfile')
-
-    @property
-    def scale_factor(self):
-        """
-        This is a scale factor (in the BACKSCAL keyword) which must be used to rescale background and source
-        regions
-
-        :return:
-        """
-        return self._gathered_keywords['backscal']
-
-    @property
-    def response_file(self):
-        """
-            Returns the response file definied in the header, or None if there is none defined
-
-            :return: a path to a file, or None
-            """
-        return self._return_file('respfile')
-
-    @property
-    def ancillary_file(self):
-        """
-            Returns the ancillary file definied in the header, or None if there is none defined
-
-            :return: a path to a file, or None
-            """
-        return self._return_file('ancrfile')
-
-    @property
-    def mission(self):
-        """
-        Returns the name of the mission used to make the observation
-        :return: a string
-        """
-
-        if self._gathered_keywords['mission'] is None:
-
-            return 'UNKNOWN'
-
-        return self._gathered_keywords['mission']
-
-    @property
-    def instrument(self):
-        """
-        Returns the name of the instrument used to make the observation
-        :return: a string
-        """
-
-        if self._gathered_keywords['instrument'] is None:
-
-            return 'UNKNOWN'
-
-        return self._gathered_keywords['instrument']
-
-    def is_poisson(self):
-        """
-        Returns whether the spectrum has Poisson errors or not
-
-        :return: True or False
-        """
-
-        return self._gathered_keywords['poisserr']
-
-    @property
-    def quality(self):
-        """
-        Return the native quality of the PHA file
-        :return:
-        """
-
-        return self._quality
-
-
->>>>>>> db6ba62b
 class PHAWrite(object):
     def __init__(self, *ogiplike):
         """
