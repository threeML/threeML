# Creates a generic event list reader that can create PHA objects on the fly

import numpy as np

import re

import copy
import pandas as pd

from threeML.io.rich_display import display
from threeML.utils.stats_tools import Significance

from threeML.parallel.parallel_client import ParallelClient
from threeML.config.config import threeML_config
from threeML.exceptions.custom_exceptions import custom_warnings
from threeML.io.progress_bar import progress_bar
from threeML.utils.binner import TemporalBinner

from event_polynomial import polyfit, unbinned_polyfit

from threeML.plugins.OGIP.pha import PHAContainer


class ReducingNumberOfThreads(Warning):
    pass


class ReducingNumberOfSteps(Warning):
    pass


class OverLappingIntervals(RuntimeError):
    pass


# find out how many splits we need to make
def ceildiv(a, b):
    return -(-a // b)


class EventList(object):
    def __init__(self, arrival_times, energies, n_channels, start_time=None, stop_time=None,
                 first_channel=0, rsp_file=None, ra=None, dec=None, mission=None, instrument=None, verbose=True):
        """
        Container for event style data which are tagged with time and energy/PHA.




        :param  n_channels: Number of detector channels
        :param  start_time: start time of the event list
        :param  stop_time: stop time of the event list
        :param  first_channel: where detchans begin indexing
        :param  rsp_file: the response file corresponding to these events
        :param  arrival_times: list of event arrival times
        :param  energies: list of event energies or pha channels
        :param  ra:
        :param  dec:
        """

        self._verbose = verbose
        self._arrival_times = np.asarray(arrival_times)
        self._energies = np.asarray(energies)
        self._n_channels = n_channels
        self._first_channel = first_channel

        assert self._arrival_times.shape[0] == self._energies.shape[
            0], "Arrival time (%d) and energies (%d) have different shapes" % (
            self._arrival_times.shape[0], self._energies.shape[0])

        if start_time is None:

            self._start_time = arrival_times.min()

        else:

            self._start_time = start_time

        if stop_time is None:

            self._stop_time = arrival_times.max()

        else:

            self._stop_time = stop_time

        if instrument is None:

            custom_warnings.warn('No instrument name is given. Setting to UNKNOWN')

            self._instrument = "UNKNOWN"

        else:

            self._instrument = instrument

        if mission is None:

            custom_warnings.warn('No mission name is given. Setting to UNKNOWN')

            self._mission = "UNKNOWN"

        else:

            self._mission = mission

        self._rsp_file = rsp_file

        self._user_poly_order = -1
        self._time_selection_exists = False
        self._poly_fit_exists = False

        self._fit_method_info = {"bin type": None, 'fit method': None}


    @staticmethod
    def _parse_time_interval(time_interval):
        # The following regular expression matches any two numbers, positive or negative,
        # like "-10 --5","-10 - -5", "-10-5", "5-10" and so on

        tokens = re.match('(\-?\+?[0-9]+\.?[0-9]*)\s*-\s*(\-?\+?[0-9]+\.?[0-9]*)', time_interval).groups()

        return map(float, tokens)

    def set_active_time_intervals(self, *args):

        raise RuntimeError("Must be implemented in subclass")

    @property
    def n_events(self):

        return self._arrival_times.shape[0]

    @property
    def energies(self):
        return self._energies

    @property
    def tmin_list(self):
        return self._tmin_list

    @property
    def tmax_list(self):
        return self._tmax_list

    @property
    def poly_intervals(self):
        return self._poly_time_selections

    @property
    def polynomials(self):
        """ Returns polynomial is they exist"""
        if self._poly_fit_exists:
            return self._polynomials
        else:
            RuntimeError('A polynomial fit has not been made.')

    def get_poly_info(self):
        """
        Return a pandas panel frame with the polynomial coeffcients
        and errors
        Returns:
            a DataFrame

        """

        if self._poly_fit_exists:

            coeff = []
            err = []

            for poly in self._polynomials:
                coeff.append(poly.coefficients)
                err.append(poly.error)
            df_coeff = pd.DataFrame(coeff)
            df_err = pd.DataFrame(err)

            print('Coefficients')

            display(df_coeff)

            print('Coefficient Error')

            display(df_err)

            pan = pd.Panel({'coefficients': df_coeff, 'error': df_err})

            return pan






        else:
            RuntimeError('A polynomial fit has not been made.')

    def get_total_poly_count(self, start, stop, mask=None):
        """

        Get the total poly counts

        :param start:
        :param stop:
        :return:
        """
        if mask is None:
            mask = np.ones_like(self._polynomials, dtype=np.bool)

        total_counts = 0

        for p in np.asarray(self._polynomials)[mask]:

            total_counts += p.integral(start, stop)

        return total_counts

    def get_total_poly_error(self, start, stop, mask=None):
        """

        Get the total poly error

        :param start:
        :param stop:
        :return:
        """
        if mask is None:
            mask = np.ones_like(self._polynomials, dtype=np.bool)

        total_counts = 0

        for p in np.asarray(self._polynomials)[mask]:

            total_counts += p.integral_error(start, stop) ** 2

        return np.sqrt(total_counts)

    @property
    def bins(self):

        if self._temporal_binner is not None:

            return self._temporal_binner.bins
        else:

            raise RuntimeError('This EventList has no binning specified')

    @property
    def text_bins(self):

        if self._temporal_binner is not None:

            return self._temporal_binner.text_bins
        else:

            raise RuntimeError('This EventList has no binning specified')

    def bin_by_significance(self, start, stop, sigma, mask=None, min_counts=1):
        """

       Interface to the temporal binner's significance binning model

        :param start: start of the interval to bin on
        :param stop:  stop of the interval ot bin on
        :param sigma: sigma-level of the bins
        :param mask: (bool) use the energy mask to decide on significance
        :param min_counts:  minimum number of counts per bin
        :return:
        """

        if mask is not None:

            # create phas to check
            phas = np.arange(self._first_channel, self._n_channels)[mask]

            this_mask = np.zeros_like(self._arrival_times, dtype=np.bool)

            for channel in phas:
                this_mask = np.logical_or(this_mask, self._energies == channel)

            events = self._arrival_times[this_mask]

        else:

            events = copy.copy(self._arrival_times)

        events = events[np.logical_and(events <= stop, events >= start)]

        self._temporal_binner = TemporalBinner(events)

        tmp_bkg_getter = lambda a, b: self.get_total_poly_count(a, b, mask)
        tmp_err_getter = lambda a, b: self.get_total_poly_error(a, b, mask)

        self._temporal_binner.bin_by_significance(tmp_bkg_getter,
                                                  background_error_getter=tmp_err_getter,
                                                  sigma_level=sigma,
                                                  min_counts=min_counts)

    def bin_by_constant(self, start, stop, dt=1):
        """
        Interface to the temporal binner's constant binning mode

        :param start: start time of the bins
        :param stop: stop time of the bins
        :param dt: temporal spacing of the bins
        :return:
        """

        events = self._arrival_times[np.logical_and(self._arrival_times >= start, self._arrival_times <= stop)]

        self._temporal_binner = TemporalBinner(events)
        self._temporal_binner.bin_by_constanst(dt)

    def bin_by_custom(self, start, stop):
        """
        Interface to temporal binner's custom bin mode


        :param start: start times of the bins
        :param stop:  stop times of the bins
        :return:
        """

        self._temporal_binner = TemporalBinner(self._arrival_times)
        self._temporal_binner.bin_by_custom(start, stop)

    def bin_by_bayesian_blocks(self, start, stop, p0, use_background=False):

        events = self._arrival_times[np.logical_and(self._arrival_times >= start, self._arrival_times <= stop)]

        self._temporal_binner = TemporalBinner(events)

        if use_background:

            integral_background = lambda t: self.get_total_poly_count(start, t)

            self._temporal_binner.bin_by_bayesian_blocks(p0, bkg_integral_distribution=integral_background)

        else:

            self._temporal_binner.bin_by_bayesian_blocks(p0)

    def __set_poly_order(self, value):
        """ Set poly order only in allowed range and redo fit """

        assert type(value) is int, "Polynomial order must be integer"

        assert -1 <= value <= 4, "Polynomial order must be 0-4 or -1 to have it determined"

        self._user_poly_order = value

        if self._poly_fit_exists:

            print('Refitting background with new polynomial order and existing selections')
            if self._unbinned:

                self._unbinned_fit_polynomials()

            else:

                self._fit_polynomials()

    def ___set_poly_order(self, value):
        """ Indirect poly order setter """

        self.__set_poly_order(value)

    def __get_poly_order(self):
        """ get the poly order """

        return self._user_poly_order

    def ___get_poly_order(self):
        """ Indirect poly order getter """

        return self.__get_poly_order()

    poly_order = property(___get_poly_order, ___set_poly_order,
                          doc="Get or set the polynomial order")

    def _exposure_over_interval(self, tmin, tmax):
        """ calculate the exposure over a given interval  """

        raise RuntimeError("Must be implemented in sub class")


    def set_polynomial_fit_interval(self, *time_intervals, **options):
        """Set the time interval to fit the background.
        Multiple intervals can be input as separate arguments
        Specified as 'tmin-tmax'. Intervals are in seconds. Example:

        set_polynomial_fit_interval("-10.0-0.0","10.-15.")

        Args:
            *time_intervals:
        """

        # Find out if we want to binned or unbinned.
<<<<<<< HEAD
        # TODO: add the option to config file
        if 'unbinned' in options:
=======

        try:
>>>>>>> 5b299c5d
            unbinned = options.pop('unbinned')
            assert type(unbinned) == bool, 'unbinned option must be True or False'

        else:

            # assuming unbinned
            # could use config file here
            # unbinned = threeML_config['ogip']['use-unbinned-poly-fitting']

            unbinned = True

        self._poly_time_selections = []

        for time_interval in time_intervals:
            t1, t2 = self._parse_time_interval(time_interval)

            if t1 < self._start_time:

                t1 = self._start_time

            if t2 > self._stop_time:

                t2 = self._start_time

<<<<<<< HEAD
=======

>>>>>>> 5b299c5d
            self._poly_time_selections.append((t1, t2))

        self._poly_time_selections = np.array(self._poly_time_selections)

        # Fit the events with the given intervals
        if unbinned:

            self._unbinned = True  # keep track!

            self._unbinned_fit_polynomials()

        else:

            self._unbinned = False

            self._fit_polynomials()

        # Since changing the poly fit will alter the counts
        # We need to recalculate the source interval

        self._poly_fit_exists = True

        if self._verbose:
            print("%s %d-order polynomial fit with the %s method" % (
            self._fit_method_info['bin type'], self._optimal_polynomial_grade, self._fit_method_info['fit method']))
            print('\n')


        if self._time_selection_exists:

            tmp = []
            for tmin, tmax in zip(self._tmin_list, self._tmax_list):
                tmp.append("%.5f-%.5f" % (tmin, tmax))

            self.set_active_time_intervals(*tmp)

    def get_pha_container(self, use_poly=False):
        """
        Return a PHAContainer that can be read by the PHA class


        Args:
            use_poly: (bool) choose to build from the polynomial fits

        Returns:

        """
        if not self._time_selection_exists:
            raise RuntimeError('No time selection exists! Cannot calculate rates')

        if use_poly:
            is_poisson = False

            rate_err = self._poly_count_err / self._exposure
            rates = self._poly_counts / self._exposure





        else:

            is_poisson = True

            rate_err = None
            rates = self._counts / (self._exposure)

        pha = PHAContainer(rates=rates,
                           rate_errors=rate_err,
                           n_channels=self._n_channels,
                           exposure=self._exposure,
                           is_poisson=is_poisson,
                           response_file=self._rsp_file,
                           mission=self._mission,
                           instrument=self._instrument,
                           quality=np.zeros_like(rates, dtype=int))  # default quality to all good

        return pha

    def peek(self):
        """
        Examine the currently selected info as well other things.

        """

        info_dict = {}

        info_dict['Active Selections'] = zip(self._tmin_list, self._tmax_list)
        info_dict['Active Deadtime'] = self._active_dead_time
        info_dict['Active Exposure'] = self._exposure
        info_dict['Total N. Events'] = len(self._arrival_times)
        info_dict['Active Counts'] = self._counts.sum()
        info_dict['Number of Channels'] = self._n_channels

        if self._poly_fit_exists:
            info_dict['Polynomial Selections'] = self._poly_time_selections
            info_dict['Polynomial Order'] = self._optimal_polynomial_grade
            info_dict['Active Count Error'] = np.sqrt((self._poly_count_err ** 2).sum())
            info_dict['Active Polynomial Counts'] = self._poly_counts.sum()
            info_dict['Poly fit type'] = self._fit_method_info['bin type']
            info_dict['Poly fit method'] = self._fit_method_info['fit method']

            sig = Significance(self._counts.sum(), self._poly_counts.sum())

            bkg_sig = np.sqrt((self._poly_count_err ** 2).sum())

            # too provocative?
            info_dict['Significance'] = sig.li_and_ma_equivalent_for_gaussian_background(bkg_sig)

        info_df = pd.Series(info_dict)

        display(info_df)

    def _fit_global_and_determine_optimum_grade(self, cnts, bins, exposure):
        """
        Provides the ability to find the optimum polynomial grade for *binned* counts by fitting the
        total (all channels) to 0-4 order polynomials and then comparing them via a likelihood ratio test.


        :param cnts: counts per bin
        :param bins: the bins used
        :param exposure: exposure per bin
        :return: polynomial grade
        """

        min_grade = 0
        max_grade = 4
        log_likelihoods = []

        for grade in range(min_grade, max_grade + 1):
            polynomial, log_like = polyfit(bins, cnts, grade, exposure)

            log_likelihoods.append(log_like)

        # Found the best one
        delta_loglike = np.array(map(lambda x: 2 * (x[0] - x[1]), zip(log_likelihoods[:-1], log_likelihoods[1:])))

        # print("\ndelta log-likelihoods:")

        # for i in range(max_grade):
        #    print("%s -> %s: delta Log-likelihood = %s" % (i, i + 1, deltaLoglike[i]))

        # print("")

        delta_threshold = 9.0

        mask = (delta_loglike >= delta_threshold)

        if (len(mask.nonzero()[0]) == 0):

            # best grade is zero!
            best_grade = 0

        else:

            best_grade = mask.nonzero()[0][-1] + 1

        return best_grade

    def _unbinned_fit_global_and_determine_optimum_grade(self, events, exposure):
        """
        Provides the ability to find the optimum polynomial grade for *unbinned* events by fitting the
        total (all channels) to 0-4 order polynomials and then comparing them via a likelihood ratio test.


        :param events: an event list
        :param exposure: the exposure per event
        :return: polynomial grade
        """

        # Fit the sum of all the channels to determine the optimal polynomial
        # grade


        min_grade = 0
        max_grade = 4
        log_likelihoods = []

        t_start = self._poly_time_selections[:, 0]
        t_stop = self._poly_time_selections[:, 1]

        for grade in range(min_grade, max_grade + 1):
            polynomial, log_like = unbinned_polyfit(events, grade, t_start, t_stop, exposure)

            log_likelihoods.append(log_like)

        # Found the best one
        delta_loglike = np.array(map(lambda x: 2 * (x[0] - x[1]), zip(log_likelihoods[:-1], log_likelihoods[1:])))

        delta_threshold = 9.0

        mask = (delta_loglike >= delta_threshold)

        if (len(mask.nonzero()[0]) == 0):

            # best grade is zero!
            best_grade = 0

        else:

            best_grade = mask.nonzero()[0][-1] + 1

        return best_grade

    def _fit_polynomials(self):
        """

        Binned fit to each channel. Sets the polynomial array that will be used to compute
        counts over an interval



        :return:
        """

        self._poly_fit_exists = True

        self._fit_method_info['bin type'] = 'Binned'
        self._fit_method_info['fit method'] = threeML_config['event list']['binned fit method']

        # Select all the events that are in the background regions
        # and make a mask

        all_bkg_masks = []

        for selection in self._poly_time_selections:
            all_bkg_masks.append(np.logical_and(self._arrival_times >= selection[0],
                                                self._arrival_times <= selection[1]))
        poly_mask = all_bkg_masks[0]

        # If there are multiple masks:
        if len(all_bkg_masks) > 1:
            for mask in all_bkg_masks[1:]:
                poly_mask = np.logical_or(poly_mask, mask)

        # Select the all the events in the poly selections
        # We only need to do this once

        total_poly_events = self._arrival_times[poly_mask]

        # For the channel energies we will need to down select again.
        # We can go ahead and do this to avoid repeated computations

        total_poly_energies = self._energies[poly_mask]

        # This calculation removes the unselected portion of the light curve
        # so that we are not fitting zero counts. It will be used in the channel calculations
        # as well

        bin_width = 1.  # seconds
        these_bins = np.arange(self._start_time,
                               self._stop_time,
                               bin_width)

        cnts, bins = np.histogram(total_poly_events,
                                  bins=these_bins)

        # Find the mean time of the bins and calculate the exposure in each bin
        mean_time = []
        exposure_per_bin = []
        for i in xrange(len(bins) - 1):
            m = np.mean((bins[i], bins[i + 1]))
            mean_time.append(m)

            exposure_per_bin.append(self._exposure_over_interval(bins[i], bins[i + 1]))

        mean_time = np.array(mean_time)

        exposure_per_bin = np.array(exposure_per_bin)

        # Remove bins with zero counts
        all_non_zero_mask = []

        for selection in self._poly_time_selections:
            all_non_zero_mask.append(np.logical_and(mean_time >= selection[0],
                                                    mean_time <= selection[1]))

        non_zero_mask = all_non_zero_mask[0]
        if len(all_non_zero_mask) > 1:
            for mask in all_non_zero_mask[1:]:
                non_zero_mask = np.logical_or(mask, non_zero_mask)

        # Now we will find the the best poly order unless the use specified one
        # The total cnts (over channels) is binned to .1 sec intervals

        if self._user_poly_order == -1:

            self._optimal_polynomial_grade = self._fit_global_and_determine_optimum_grade(cnts[non_zero_mask],
                                                                                          mean_time[non_zero_mask],
                                                                                          exposure_per_bin[
                                                                                              non_zero_mask])
            if self._verbose:
                print("Auto-determined polynomial order: %d" % self._optimal_polynomial_grade)
                print('\n')


        else:

            self._optimal_polynomial_grade = self._user_poly_order

        channels = range(self._first_channel, self._n_channels + self._first_channel)

        # Check whether we are parallelizing or not



        if not threeML_config['parallel']['use-parallel']:

            polynomials = []

            with progress_bar(self._n_channels) as p:
                for channel in channels:

                    channel_mask = total_poly_energies == channel

                    # Mask background events and current channel
                    # poly_chan_mask = np.logical_and(poly_mask, channel_mask)
                    # Select the masked events

                    current_events = total_poly_events[channel_mask]

                    # now bin the selected channel counts

                    cnts, bins = np.histogram(current_events,
                                              bins=these_bins)

                    # Put data to fit in an x vector and y vector

                    polynomial, _ = polyfit(mean_time[non_zero_mask],
                                            cnts[non_zero_mask],
                                            self._optimal_polynomial_grade,
                                            exposure_per_bin[non_zero_mask])

                    polynomials.append(polynomial)
                    p.increase()


        else:

            # With parallel computation

            # In order to distribute fairly the computation, the strategy is to parallelize the computation
            # by assigning to the engines one "line" of the grid at the time

            # Connect to the engines


            raise NotImplementedError('Coming Soon!')

            client = ParallelClient()

            # Get the number of engines

            n_engines = client.get_number_of_engines()

            if n_engines > self._n_channels:

                n_engines = int(self._n_channels)

                custom_warnings.warn(
                        "The number of engines is larger than the number of channels. Using only %s engines."
                        % n_engines, ReducingNumberOfThreads)

            chunk_size = ceildiv(self._n_channels, n_engines)

            # need to remove class ref
            grade = self._optimal_polynomial_grade

            def worker(start_index):

                polynomials = []
                channel_subset = channels[chunk_size * start_index: chunk_size * (start_index + 1)]

                for channel in channel_subset:

                    channel_mask = total_poly_energies == channel

                    # Select the masked events

                    current_events = total_poly_events[channel_mask]

                    # now bin the selected channel counts

                    cnts, _ = np.histogram(current_events, bins=these_bins)

                    # cnts = cnts / bin_width

                    # Put data to fit in an x vector and y vector

                    polynomial, _ = polyfit(mean_time[non_zero_mask],
                                            cnts[non_zero_mask],
                                            grade,
                                            exposure_per_bin[non_zero_mask])

                    polynomials.append(polynomial)

                return polynomials

            # Get a balanced view of the engines

            lview = client.load_balanced_view()
            # lview.block = True

            # Distribute the work among the engines and start it, but return immediately the control
            # to the main thread

            amr = lview.map_async(worker, range(n_engines))

            # client.wait_watching_progress(amr, 10)

            print("\n")

            res = amr.get()

            polynomials = []
            for i in range(n_engines):

                polynomials.extend(res[i])

        # We are now ready to return the polynomials


        self._polynomials = polynomials

    def _unbinned_fit_polynomials(self):

        self._poly_fit_exists = True

        # inform the type of fit we have
        self._fit_method_info['bin type'] = 'Unbinned'
        self._fit_method_info['fit method'] = threeML_config['event list']['unbinned fit method']



        # Select all the events that are in the background regions
        # and make a mask

        all_bkg_masks = []

        total_duration = 0.

        poly_exposure = 0

        for selection in self._poly_time_selections:

            total_duration += selection[1] - selection[0]

            poly_exposure += self._exposure_over_interval(selection[0], selection[1])

            all_bkg_masks.append(np.logical_and(self._arrival_times >= selection[0],
                                                self._arrival_times <= selection[1]))
        poly_mask = all_bkg_masks[0]

        # If there are multiple masks:
        if len(all_bkg_masks) > 1:
            for mask in all_bkg_masks[1:]:
                poly_mask = np.logical_or(poly_mask, mask)

        # Select the all the events in the poly selections
        # We only need to do this once

        total_poly_events = self._arrival_times[poly_mask]

        # For the channel energies we will need to down select again.
        # We can go ahead and do this to avoid repeated computations

        total_poly_energies = self._energies[poly_mask]

        # if self._dead_time is not None:
        #
        #     poly_deadtime = self._dead_time[poly_mask].sum()
        #
        # else:
        #
        #     poly_deadtime = 0
        #
        # poly_exposure = total_duration - poly_deadtime

        # Now we will find the the best poly order unless the use specified one
        # The total cnts (over channels) is binned to .1 sec intervals

        if self._user_poly_order == -1:

            self._optimal_polynomial_grade = self._unbinned_fit_global_and_determine_optimum_grade(total_poly_events,
                                                                                                   poly_exposure)
            if self._verbose:
                print("Auto-determined polynomial order: %d" % self._optimal_polynomial_grade)
                print('\n')


        else:

            self._optimal_polynomial_grade = self._user_poly_order

        channels = range(self._first_channel, self._n_channels + self._first_channel)

        # Check whether we are parallelizing or not

        t_start = self._poly_time_selections[:, 0]
        t_stop = self._poly_time_selections[:, 1]

        if not threeML_config['parallel']['use-parallel']:

            polynomials = []

            with progress_bar(self._n_channels) as p:
                for channel in channels:

                    channel_mask = total_poly_energies == channel

                    # Mask background events and current channel
                    # poly_chan_mask = np.logical_and(poly_mask, channel_mask)
                    # Select the masked events

                    current_events = total_poly_events[channel_mask]

                    polynomial, _ = unbinned_polyfit(current_events,
                                                     self._optimal_polynomial_grade,
                                                     t_start,
                                                     t_stop,
                                                     poly_exposure)

                    polynomials.append(polynomial)
                    p.increase()


        else:

            raise NotImplementedError('Coming Soon!')

            # With parallel computation

            # In order to distribute fairly the computation, the strategy is to parallelize the computation
            # by assigning to the engines one "line" of the grid at the time

            # Connect to the engines

            client = ParallelClient()

            # Get the number of engines

            n_engines = client.get_number_of_engines()

            if n_engines > self._n_channels:

                n_engines = int(self._n_channels)

                custom_warnings.warn(
                        "The number of engines is larger than the number of channels. Using only %s engines."
                        % n_engines, ReducingNumberOfThreads)

            chunk_size = ceildiv(self._n_channels, n_engines)

            # need to remove class ref
            grade = self._optimal_polynomial_grade

            def worker(start_index):

                polynomials = []
                channel_subset = channels[chunk_size * start_index: chunk_size * (start_index + 1)]

                for channel in channel_subset:

                    channel_mask = total_poly_energies == channel

                    # Select the masked events

                    current_events = total_poly_events[channel_mask]

                    # now bin the selected channel counts

                    cnts, _ = np.histogram(current_events, bins=these_bins)

                    # cnts = cnts / bin_width

                    # Put data to fit in an x vector and y vector

                    polynomial, _ = polyfit(mean_time[non_zero_mask],
                                            cnts[non_zero_mask],
                                            grade,
                                            exposure_per_bin[non_zero_mask])

                    polynomials.append(polynomial)

                return polynomials

            # Get a balanced view of the engines

            lview = client.load_balanced_view()
            # lview.block = True

            # Distribute the work among the engines and start it, but return immediately the control
            # to the main thread

            amr = lview.map_async(worker, range(n_engines))

            # client.wait_watching_progress(amr, 10)

            print("\n")

            res = amr.get()

            polynomials = []
            for i in range(n_engines):

                polynomials.extend(res[i])

        # We are now ready to return the polynomials


        self._polynomials = polynomials


class EventListWithDeadTime(EventList):
    def __init__(self, arrival_times, energies, n_channels, start_time=None, stop_time=None, dead_time=None,
                 first_channel=0, rsp_file=None, ra=None, dec=None, mission=None, instrument=None, verbose=True):
        """
        Container for event style data which are tagged with time and energy/PHA.




        :param  n_channels: Number of detector channels
        :param  start_time: start time of the event list
        :param  stop_time: stop time of the event list
        :param  dead_time: an array of deadtime per event
        :param  first_channel: where detchans begin indexing
        :param  rsp_file: the response file corresponding to these events
        :param  arrival_times: list of event arrival times
        :param  energies: list of event energies or pha channels
        :param  ra:
        :param  dec:
        """

        EventList.__init__(self, arrival_times, energies, n_channels, start_time, stop_time, first_channel, rsp_file,
                           ra, dec,
                           mission, instrument, verbose)

        if dead_time is not None:

            self._dead_time = np.asarray(dead_time)

            assert self._arrival_times.shape[0] == self._dead_time.shape[
                0], "Arrival time (%d) and Dead Time (%d) have different shapes" % (
                self._arrival_times.shape[0], self._dead_time.shape[0])

        else:

            self._dead_time = None



    def _exposure_over_interval(self, tmin, tmax):
        """ calculate the exposure over a given interval  """

        mask = np.logical_and(self._arrival_times >= tmin, self._arrival_times <= tmax)

        if self._dead_time is not None:

            interval_deadtime = (self._dead_time[mask]).sum()

        else:

            interval_deadtime = 0

        return (tmax - tmin) - interval_deadtime

    def set_active_time_intervals(self, *args):
        '''Set the time interval(s) to be used during the analysis.

        Specified as 'tmin-tmax'. Intervals are in seconds. Example:

        set_active_time_intervals("0.0-10.0")

        which will set the energy range 0-10. seconds.
        '''

        self._time_selection_exists = True

        tmin_list = []
        tmax_list = []
        interval_masks = []

        for arg in args:
            tmin, tmax = self._parse_time_interval(arg)
            mask = np.logical_and(self._arrival_times >= tmin,
                                  self._arrival_times <= tmax)

            tmin_list.append(tmin)
            tmax_list.append(tmax)
            interval_masks.append(mask)

        if intervals_overlap(tmin_list, tmax_list):
            raise OverLappingIntervals('Provided intervals are overlapping and hence invalid')

        time_mask = interval_masks[0]
        if len(interval_masks) > 1:
            for mask in interval_masks[1:]:
                time_mask = np.logical_or(time_mask, mask)

        tmp_counts = []  # Temporary list to hold the total counts per chan

        for chan in range(self._first_channel, self._n_channels + self._first_channel):
            channel_mask = self._energies == chan
            counts_mask = np.logical_and(channel_mask, time_mask)
            total_counts = len(self._arrival_times[counts_mask])

            tmp_counts.append(total_counts)

        self._counts = np.array(tmp_counts)

        tmp_counts = []
        tmp_err = []  # Temporary list to hold the err counts per chan

        if self._poly_fit_exists:

            if not self._poly_fit_exists:
                raise RuntimeError('A polynomial fit to the channels does not exist!')

            for chan in range(self._n_channels):

                total_counts = 0
                counts_err = 0

                for tmin, tmax in zip(tmin_list, tmax_list):
                    # Now integrate the appropriate background polynomial
                    total_counts += self._polynomials[chan].integral(tmin, tmax)
                    counts_err += (self._polynomials[chan].integral_error(tmin, tmax)) ** 2

                tmp_counts.append(total_counts)

                tmp_err.append(np.sqrt(counts_err))

            self._poly_counts = np.array(tmp_counts)

            self._poly_count_err = np.array(tmp_err)

            # self._is_poisson = False

        # Dead time correction

        exposure = 0.
        for tmin, tmax in zip(tmin_list, tmax_list):
            exposure += tmax - tmin

        if self._dead_time is not None:

            total_dead_time = self._dead_time[time_mask].sum()
        else:

            total_dead_time = 0.

        self._exposure = exposure - total_dead_time
        # self._total_dead_time = total_dead_time

        self._tmin_list = tmin_list
        self._tmax_list = tmax_list

        self._active_dead_time = total_dead_time



class EventListWithLiveTime(EventList):
    def __init__(self, arrival_times, energies, n_channels, live_time, live_time_starts, live_time_stops,
                 start_time=None, stop_time=None,
                 first_channel=0, rsp_file=None, ra=None, dec=None, mission=None, instrument=None, verbose=True):
        """
        Container for event style data which are tagged with time and energy/PHA.



        :param  arrival_times: list of event arrival times
        :param  energies: list of event energies or pha channels
        :param live_time: array of livetime fractions
        :param live_time_starts: start of livetime fraction bins
        :param live_time_stops:  stop of livetime fraction bins
        :param mission:
        :param instrument:
        :param  n_channels: Number of detector channels
        :param  start_time: start time of the event list
        :param  stop_time: stop time of the event list
        :param  first_channel: where detchans begin indexing
        :param  rsp_file: the response file corresponding to these events


        :param  ra:
        :param  dec:
        """

        EventList.__init__(self, arrival_times, energies, n_channels, start_time, stop_time, first_channel, rsp_file,
                           ra, dec,
                           mission, instrument, verbose)

        assert len(live_time) == len(
                live_time_starts), "Live time fraction (%d) and live time start (%d) have different shapes" % (
            len(live_time), len(live_time_starts))

        assert len(live_time) == len(
                live_time_stops), "Live time fraction (%d) and live time stop (%d) have different shapes" % (
            len(live_time), len(live_time_stops))

        self._live_time = np.asarray(live_time)
        self._live_time_starts = np.asarray(live_time_starts)
        self._live_time_stops = np.asarray(live_time_stops)

    def _exposure_over_interval(self, tmin, tmax):
        """

        :param tmin: start time of interval
        :param tmax: stop time of interval
        :return: exposure
        """

        # First see if the interval is completely contained inside a
        # livetime interval. In this case we only compute that.

        # Note that this is explicitly on the open boundary of the
        # intervals because the closed boundary is covered in the
        # next step

        inside_idx = np.logical_and(self._live_time_starts < tmin, tmax < self._live_time_stops)

        # see if it contains elements

        if self._live_time[inside_idx]:


            # we want to take a fraction of the live time covered

            dt = self._live_time_stops[inside_idx] - self._live_time_starts[inside_idx]

            fraction = (tmax - tmin) / dt

            total_livetime = self._live_time[inside_idx] * fraction

        else:

            # First we get the live time of bins that are fully contained in the given interval
            # We now go for the closed interval because it is possible to have overlap with other intervals
            # when a closed interval exists... but not when there is only an open interval

            full_inclusion_idx = np.logical_and(tmin <= self._live_time_starts, tmax >= self._live_time_stops)

            full_inclusion_livetime = self._live_time[full_inclusion_idx].sum()

            # Now we get the fractional parts on the left and right

            # Get the fractional part of the left bin

            left_remainder_idx = np.logical_and(tmin <= self._live_time_stops, self._live_time_starts <= tmin)

            dt = self._live_time_stops[left_remainder_idx] - self._live_time_starts[left_remainder_idx]

            # we want the distance to the stop of this bin

            distance_from_next_bin = self._live_time_stops[left_remainder_idx] - tmin

            fraction = distance_from_next_bin / dt

            left_fractional_livetime = self._live_time[left_remainder_idx] * fraction

            # Get the fractional part of the right bin

            right_remainder_idx = np.logical_and(self._live_time_starts <= tmax, tmax <= self._live_time_stops)

            dt = self._live_time_stops[right_remainder_idx] - self._live_time_starts[right_remainder_idx]

            # we want the distance from the last full bin

            distance_from_next_bin = tmax - self._live_time_starts[right_remainder_idx]

            fraction = distance_from_next_bin / dt

            right_fractional_livetime = self._live_time[right_remainder_idx] * fraction

            # sum up all the live time

            total_livetime = full_inclusion_livetime + left_fractional_livetime + right_fractional_livetime

        # the sum at the end converts all the arrays to floats

        return total_livetime.sum()

    def set_active_time_intervals(self, *args):
        '''Set the time interval(s) to be used during the analysis.

        Specified as 'tmin-tmax'. Intervals are in seconds. Example:

        set_active_time_intervals("0.0-10.0")

        which will set the energy range 0-10. seconds.
        '''

        self._time_selection_exists = True

        tmin_list = []
        tmax_list = []
        interval_masks = []

        for arg in args:
            tmin, tmax = self._parse_time_interval(arg)
            mask = np.logical_and(self._arrival_times >= tmin,
                                  self._arrival_times <= tmax)

            tmin_list.append(tmin)
            tmax_list.append(tmax)
            interval_masks.append(mask)

        if intervals_overlap(tmin_list, tmax_list):
            raise OverLappingIntervals('Provided intervals are overlapping and hence invalid')

        time_mask = interval_masks[0]
        if len(interval_masks) > 1:
            for mask in interval_masks[1:]:
                time_mask = np.logical_or(time_mask, mask)

        tmp_counts = []  # Temporary list to hold the total counts per chan

        for chan in range(self._first_channel, self._n_channels + self._first_channel):
            channel_mask = self._energies == chan
            counts_mask = np.logical_and(channel_mask, time_mask)
            total_counts = len(self._arrival_times[counts_mask])

            tmp_counts.append(total_counts)

        self._counts = np.array(tmp_counts)

        tmp_counts = []
        tmp_err = []  # Temporary list to hold the err counts per chan

        if self._poly_fit_exists:

            if not self._poly_fit_exists:
                raise RuntimeError('A polynomial fit to the channels does not exist!')

            #for chan in range(self._first_channel, self._n_channels + self._first_channel):
            for chan in range(self._n_channels ):

                total_counts = 0
                counts_err = 0

                for tmin, tmax in zip(tmin_list, tmax_list):


                    # Now integrate the appropriate background polynomial
                    total_counts += self._polynomials[chan].integral(tmin, tmax)
                    counts_err += (self._polynomials[chan].integral_error(tmin, tmax)) ** 2

                tmp_counts.append(total_counts)

                tmp_err.append(np.sqrt(counts_err))

            self._poly_counts = np.array(tmp_counts)

            self._poly_count_err = np.array(tmp_err)



        # Live time correction

        exposure = 0.
        total_real_time = 0.
        for tmin, tmax in zip(tmin_list, tmax_list):

            total_real_time += tmax - tmin
            exposure += self._exposure_over_interval(tmin, tmax)

        # In this case the exposure is the total live time

        self._exposure = exposure
        self._active_dead_time = total_real_time - exposure


        self._tmin_list = tmin_list
        self._tmax_list = tmax_list



def intervals_overlap(tmin, tmax):
    n_intervals = len(tmin)

    # Check that
    for i in range(n_intervals):
        throw_away_tmin = copy.copy(tmin)
        throw_away_tmax = copy.copy(tmax)

        this_min = throw_away_tmin.pop(i)
        this_max = throw_away_tmax.pop(i)

        for mn, mx in zip(throw_away_tmin, throw_away_tmax):

            if this_min < mn < this_max:

                return True

            elif this_min < mx < this_max:

                return True

        return False<|MERGE_RESOLUTION|>--- conflicted
+++ resolved
@@ -396,13 +396,8 @@
         """
 
         # Find out if we want to binned or unbinned.
-<<<<<<< HEAD
         # TODO: add the option to config file
         if 'unbinned' in options:
-=======
-
-        try:
->>>>>>> 5b299c5d
             unbinned = options.pop('unbinned')
             assert type(unbinned) == bool, 'unbinned option must be True or False'
 
@@ -427,10 +422,6 @@
 
                 t2 = self._start_time
 
-<<<<<<< HEAD
-=======
-
->>>>>>> 5b299c5d
             self._poly_time_selections.append((t1, t2))
 
         self._poly_time_selections = np.array(self._poly_time_selections)
@@ -898,16 +889,6 @@
         # We can go ahead and do this to avoid repeated computations
 
         total_poly_energies = self._energies[poly_mask]
-
-        # if self._dead_time is not None:
-        #
-        #     poly_deadtime = self._dead_time[poly_mask].sum()
-        #
-        # else:
-        #
-        #     poly_deadtime = 0
-        #
-        # poly_exposure = total_duration - poly_deadtime
 
         # Now we will find the the best poly order unless the use specified one
         # The total cnts (over channels) is binned to .1 sec intervals
