--- conflicted
+++ resolved
@@ -1567,12 +1567,7 @@
 
             nbins = int(self.freedman_diaconis_rule(data))
 
-<<<<<<< HEAD
-        #if not cc_kwargs:
-        #    cc_kwargs = threeML_config["bayesian"]["chain consumer style"]
-=======
             subplot.hist(data, nbins, label=label)
->>>>>>> 9e87242f
 
             subplot.locator_params(nbins=4)
 
