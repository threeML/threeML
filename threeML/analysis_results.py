from __future__ import division, print_function

import collections
import datetime
import functools
import inspect
import math
import os
from builtins import map, object, range, str
from pathlib import Path
from typing import List, Optional, Dict

import astromodels
import astropy.units as u
import h5py
import matplotlib.pyplot as plt
import numpy as np
import pandas as pd
import yaml
from astromodels.core.model_parser import ModelParser
from astromodels.core.my_yaml import my_yaml
from astromodels.core.parameter import Parameter
from corner import corner
from past.utils import old_div

from threeML import __version__
from threeML.config.config import threeML_config
from threeML.exceptions.custom_exceptions import BadCovariance
from threeML.io.calculate_flux import _calculate_point_source_flux
from threeML.io.file_utils import sanitize_filename
from threeML.io.fits_file import FITSExtension, FITSFile, fits
from threeML.io.hdf5_utils import (
    recursively_load_dict_contents_from_group,
    recursively_save_dict_contents_to_group,
)
from threeML.io.logging import setup_logger
from threeML.io.package_data import get_path_of_data_file
from threeML.io.results_table import ResultsTable
from threeML.io.rich_display import display
from threeML.io.table import NumericMatrix
from threeML.io.uncertainty_formatter import uncertainty_formatter
from threeML.random_variates import RandomVariates

plt.style.use(str(get_path_of_data_file("threeml.mplstyle")))

log = setup_logger(__name__)

try:

    import chainconsumer

except:

    has_chainconsumer = False

    log.debug("chainconsumer is NOT installed")

else:

    has_chainconsumer = True

    log.debug("chainconsumer is installed")

# These are special characters which cannot be safely saved in the keyword of a FITS file. We substitute
# them with normal characters when we write the keyword, and we substitute them back when we read it back
_subs = (
    ("\n", "_NEWLINE_"),
    ("'", "_QUOTE1_"),
    ('"', "_QUOTE2_"),
    ("{", "_PARO_"),
    ("}", "_PARC_"),
)


def _escape_yaml_for_fits(yaml_code):
    for sub in _subs:
        yaml_code = yaml_code.replace(sub[0], sub[1])

    return yaml_code


def _escape_back_yaml_from_fits(yaml_code):
    for sub in _subs:
        yaml_code = yaml_code.replace(sub[1], sub[0])

    return yaml_code


class SEQUENCE(FITSExtension):
    """
    Represents the SEQUENCE extension of a FITS file containing a set of results from a set of analysis

    """

    _HEADER_KEYWORDS = [
        ("EXTNAME", "SEQUENCE", "Extension name"),
        ("ORIGIN", "3ML", "Multi-Mission Max. Likelihood v. %s" % __version__),
        ("SEQ_TYPE", None, "Description of sequence type"),
    ]

    def __init__(self, name, data_tuple):
        # Init FITS extension

        super(SEQUENCE, self).__init__(data_tuple, self._HEADER_KEYWORDS)

        # Update keywords
        self.hdu.header.set("SEQ_TYPE", name)


class ANALYSIS_RESULTS_HDF(object):
    def __init__(self, analysis_results, hdf_obj):

        optimized_model = analysis_results.optimized_model

        # Gather the dictionary with free parameters

        free_parameters = optimized_model.free_parameters

        n_parameters = len(free_parameters)

        # Gather covariance matrix (if any)

        if analysis_results.analysis_type == "MLE":

            if not isinstance(analysis_results, MLEResults):

                log.error("this is not and MLEREsults")

                raise RuntimeError()

            covariance_matrix = analysis_results.covariance_matrix

            # Check that the covariance matrix has the right shape

            if not covariance_matrix.shape == (
                n_parameters,
                n_parameters,
            ):

                log.error(
                    "Matrix has the wrong shape. Should be %i x %i, got %i x %i"
                    % (
                        n_parameters,
                        n_parameters,
                        covariance_matrix.shape[0],
                        covariance_matrix.shape[1],
                    )
                )

                raise RuntimeError()

            # Empty samples set
            samples = np.zeros(n_parameters)

            # Empty log prob set
            log_probability = np.zeros(n_parameters)

        else:

            if not isinstance(analysis_results, BayesianResults):

                log.error("This is not a BayesiResults")

                raise RuntimeError()

            # Empty covariance matrix

            covariance_matrix = np.zeros(n_parameters)

            # Gather the samples
            samples = analysis_results._samples_transposed

            # Gather log probabilty

            log_probability = analysis_results._log_probability

        # yaml_model_serialization = my_yaml.dump(optimized_model.to_dict_with_types())

        # save the model to recursive dictionaries

        hdf_obj.attrs["created"] = datetime.datetime.now().isoformat()
        hdf_obj.attrs["3mlver"] = "%s" % __version__

        hdf_obj.attrs["RESUTYPE"] = analysis_results.analysis_type

        recursively_save_dict_contents_to_group(
            hdf_obj, "MODEL", optimized_model.to_dict_with_types()
        )
        # Get data frame with parameters (always use equal tail errors)

        data_frame = analysis_results.get_data_frame(error_type="equal tail")

        hdf_obj.create_dataset(
            "NAME",
            data=np.array(
                list(free_parameters.keys()), dtype=h5py.string_dtype()
            ),
            compression="gzip",
            compression_opts=9,
            shuffle=True,
        )

        hdf_obj.create_dataset(
            "VALUE",
            data=data_frame["value"],
            compression="gzip",
            compression_opts=9,
            shuffle=True,
        )

        hdf_obj.create_dataset(
            "NEGATIVE_ERROR",
            data=data_frame["negative_error"].values,
            compression="gzip",
            compression_opts=9,
            shuffle=True,
        )
        hdf_obj.create_dataset(
            "POSITIVE_ERROR",
            data=data_frame["positive_error"].values,
            compression="gzip",
            compression_opts=9,
            shuffle=True,
        )
        hdf_obj.create_dataset(
            "ERROR",
            data=data_frame["error"].values,
            compression="gzip",
            compression_opts=9,
            shuffle=True,
        )

        hdf_obj.create_dataset(
            "UNIT",
            data=np.array(data_frame["unit"].values, dtype=np.unicode_).astype(
                h5py.string_dtype()
            ),
            compression="gzip",
            compression_opts=9,
            shuffle=True,
        )

        if analysis_results.analysis_type == "MLE":

            hdf_obj.create_dataset(
                "COVARIANCE",
                data=covariance_matrix,
                compression="gzip",
                compression_opts=9,
                shuffle=True,
            )

        elif analysis_results.analysis_type == "Bayesian":

            hdf_obj.create_dataset(
                "SAMPLES",
                data=samples,
                compression="gzip",
                compression_opts=9,
                shuffle=True,
            )

            hdf_obj.create_dataset(
                "LOG_PROB",
                data=log_probability,
                compression="gzip",
                compression_opts=9,
                shuffle=True,
            )

        else:

            raise RuntimeError("This AR is invalid!")

        # Now add two keywords for each instrument
        stat_series = (
            analysis_results.optimal_statistic_values
        )  # type: pd.Series

        for i, (plugin_instance_name, stat_value) in enumerate(
            stat_series.items()
        ):

            hdf_obj.attrs["STAT%i" % i] = stat_value
            hdf_obj.attrs["PN%i" % i] = plugin_instance_name

        # Now add the statistical measures

        measure_series = (
            analysis_results.statistical_measures
        )  # type: pd.Series

        for i, (measure, measure_value) in enumerate(measure_series.items()):
            hdf_obj.attrs["MEAS%i" % i] = measure
            hdf_obj.attrs["MV%i" % i] = measure_value


class ANALYSIS_RESULTS(FITSExtension):
    """
    Represents the ANALYSIS_RESULTS extension of a FITS file encoding the results of an analysis

    :param analysis_results:
    :type analysis_results: _AnalysisResults
    """

    _HEADER_KEYWORDS = [
        ("EXTNAME", "ANALYSIS_RESULTS", "Extension name"),
        ("MODEL", None, "A pseudo-yaml serialization of the model"),
        ("ORIGIN", "3ML", "Multi-Mission Max. Likelihood v. %s" % __version__),
        ("RESUTYPE", None, "Analysis producing results (MLE or Bayesian)"),
    ]

    def __init__(self, analysis_results):

        optimized_model = analysis_results.optimized_model

        # Gather the dictionary with free parameters

        free_parameters = optimized_model.free_parameters

        n_parameters = len(free_parameters)

        # Gather covariance matrix (if any)

        if analysis_results.analysis_type == "MLE":

            if not isinstance(analysis_results, MLEResults):

                log.error("This is not a MLEResults")

                raise RuntimeError()

            covariance_matrix = analysis_results.covariance_matrix

            # empty array
            dummy = np.zeros(n_parameters)

            # Check that the covariance matrix has the right shape

            if not covariance_matrix.shape == (
                n_parameters,
                n_parameters,
            ):

                log.error(
                    "Matrix has the wrong shape. Should be %i x %i, got %i x %i"
                    % (
                        n_parameters,
                        n_parameters,
                        covariance_matrix.shape[0],
                        covariance_matrix.shape[1],
                    )
                )

                raise RuntimeError()

            # Empty samples set
            samples = np.zeros(n_parameters)

        else:

            if not isinstance(analysis_results, BayesianResults):

                log.error("This is not a BayesianResults")

                raise RuntimeError()

            # Empty covariance matrix

            covariance_matrix = np.zeros(n_parameters)

            # Gather the samples
            samples = analysis_results._samples_transposed

            # log probability

            # dummy to handle fits file
            log_probability = analysis_results.log_probability

            dummy = np.zeros(samples.shape)

            dummy[0] = log_probability

        # Serialize the model so it can be placed in the header
        yaml_model_serialization = my_yaml.dump(
            optimized_model.to_dict_with_types()
        )

        # Replace characters which cannot be contained in a FITS header with other characters
        yaml_model_serialization = _escape_yaml_for_fits(
            yaml_model_serialization
        )

        # Get data frame with parameters (always use equal tail errors)

        data_frame = analysis_results.get_data_frame(error_type="equal tail")

        # Prepare columns

        data_tuple = [
            ("NAME", list(free_parameters.keys())),
            ("VALUE", data_frame["value"].values),
            ("NEGATIVE_ERROR", data_frame["negative_error"].values),
            ("POSITIVE_ERROR", data_frame["positive_error"].values),
            ("ERROR", data_frame["error"].values),
            ("UNIT", np.array(data_frame["unit"].values, np.unicode_)),
            ("COVARIANCE", covariance_matrix),
            ("LOG_PROB", dummy),
            ("SAMPLES", samples),
        ]

        # Init FITS extension

        super(ANALYSIS_RESULTS, self).__init__(
            data_tuple, self._HEADER_KEYWORDS
        )

        # Update keywords with their values for this instance
        self.hdu.header.set("MODEL", yaml_model_serialization)
        self.hdu.header.set("RESUTYPE", analysis_results.analysis_type)

        # Now add two keywords for each instrument
        stat_series = (
            analysis_results.optimal_statistic_values
        )  # type: pd.Series

        for i, (plugin_instance_name, stat_value) in enumerate(
            stat_series.items()
        ):
            self.hdu.header.set(
                "STAT%i" % i,
                stat_value,
                comment="Stat. value for plugin %i" % i,
            )
            self.hdu.header.set(
                "PN%i" % i,
                plugin_instance_name,
                comment="Name of plugin %i" % i,
            )

        # Now add the statistical measures

        measure_series = (
            analysis_results.statistical_measures
        )  # type: pd.Series

        for i, (measure, measure_value) in enumerate(measure_series.items()):
            self.hdu.header.set(
                "MEAS%i" % i, measure, comment="Measure type %i" % i
            )
            self.hdu.header.set(
                "MV%i" % i, measure_value, comment="Measure value %i" % i
            )


class AnalysisResultsFITS(FITSFile):
    """
    A FITS file for storing one or more results from 3ML analysis

    """

    def __init__(self, *analysis_results, **kwargs):

        # This will contain the list of extensions we want to write in the file

        extensions = []

        if "sequence_name" in kwargs:
            # This is a set of results

            assert "sequence_tuple" in kwargs

            # We got elements to write the SEQUENCE extension

            # Make SEQUENCE extension
            sequence_ext = SEQUENCE(
                kwargs["sequence_name"], kwargs["sequence_tuple"]
            )

            extensions.append(sequence_ext)

        # Make one extension for each analysis results

        results_ext = list(map(ANALYSIS_RESULTS, analysis_results))

        # Fix the EXTVER keyword (must be increasing among extensions with same name
        for i, res_ext in enumerate(results_ext):
            res_ext.hdu.header.set("EXTVER", i + 1)

        extensions.extend(results_ext)

        # Create FITS file
        super(AnalysisResultsFITS, self).__init__(fits_extensions=extensions)

        # Set a couple of keywords in the primary header
        self._hdu_list[0].header.set(
            "DATE", datetime.datetime.now().isoformat()
        )
        self._hdu_list[0].header.set(
            "ORIGIN",
            "3ML",
            comment=("Multi-Mission Max. Likelihood v. %s" % __version__),
        )


class _AnalysisResults(object):
    """
    A unified class to store results from a maximum likelihood or a Bayesian analysis, which provides a unique interface
    and allows for "error propagation" (which means different things in the two contexts) in arbitrary expressions.

    This class is not intended for public consumption. Use either the MLEResults or the BayesianResults subclasses.

    :param optimized_model: a Model instance with the optimized values of the parameters. A clone will be stored within
    the class, so there is no need to clone it before hand
    :type optimized_model: astromodels.Model
    :param samples: the samples for the parameters
    :type samples: np.ndarray
    :param statistic_values: a dictionary containing the statistic (likelihood or posterior) values for the different
    datasets
    :type statistic_values: dict
    """

    def __init__(
        self,
        optimized_model,
        samples,
        statistic_values,
        analysis_type,
        statistical_measures,
    ):

        # Safety checks

        self._n_free_parameters = len(optimized_model.free_parameters)

        assert samples.shape[1] == self._n_free_parameters, (
            "Number of free parameters (%s) and set of samples (%s) "
            "do not agree." % (samples.shape[1], self._n_free_parameters)
        )

        # NOTE: we clone the model so that whatever happens outside or after, this copy of the model will not be
        # changed

        self._optimized_model = astromodels.clone_model(optimized_model)

        # Save a transposed version of the samples for easier access

        self._samples_transposed = samples.T

        # Store likelihood values in a pandas Series

        self._optimal_statistic_values = pd.Series(statistic_values)

        # Store the statistical measures as a pandas Series

        self._statistical_measures = pd.Series(statistical_measures)

        # The .free_parameters property of the model is pretty costly because it needs to update all the parameters
        # to see if they are free. Since the saved model will not be touched we can cache that
        self._free_parameters = self._optimized_model.free_parameters

        # Gather also the optimized values of the parameters
        self._values = np.array(
            [x.value for x in list(self._free_parameters.values())]
        )

        # Set the analysis type
        self._analysis_type = analysis_type

    @property
    def samples(self):
        """
        Returns the matrix of the samples

        :return:
        """

        return self._samples_transposed

    @property
    def analysis_type(self):

        return self._analysis_type

    def write_to(
        self, filename: str, overwrite: bool = False, as_hdf: bool = False
    ):
        """
        Write results to a FITS or HDF5 file

        :param filename: the file name
        :param overwrite: overwrite the file?
        :param: save as an HDF5 file
        :return: None
        """

        if not as_hdf:

            fits_file = AnalysisResultsFITS(self)

            fits_file.writeto(sanitize_filename(filename), overwrite=overwrite)

        else:

            with h5py.File(sanitize_filename(filename), "w") as f:

                f.attrs["n_results"] = 1

                grp = f.create_group("AnalysisResults_0")

                ANALYSIS_RESULTS_HDF(self, grp)

    def get_variates(self, param_path):

        assert param_path in self._optimized_model.free_parameters, (
            "Parameter %s is not a " "free parameters of the model" % param_path
        )

        param_index = list(self._free_parameters.keys()).index(param_path)

        this_value = self._values[param_index]

        these_samples = self._samples_transposed[param_index]

        this_variate = RandomVariates(these_samples, value=this_value)

        return this_variate

    @staticmethod
    def propagate(function, **kwargs):
        """
        Allow for propagation of uncertainties on arbitrary functions. It returns a function which is a wrapper around
        the provided input function. Using the wrapper with RandomVariates instances as arguments will return a
        RandomVariates result, with the errors propagated.

        Example:

        def my_function(x, a, b, c):

            return a*x**2 + b*x + c

        > p1 = analysis_results.get_variates("src.spectrum.main.composite.a_1")
        > p2 = analysis_results.get_variates("src.spectrum.main.composite.b_1")
        > wrapped_function = analysis_results.propagate(my_function, a=p1, b=p2)
        > result = wrapped_function(x=1.0, c=2.3)
        > print(result)
        equal-tail: (4.24 -0.16 +0.15) x 10, hpd: (4.24 -0.05 +0.08) x 10

        NOTE: for simple operations, you do not need to use this. This will work:

        > res = p1 + p2
        > print(res)
        equal-tail: (4.11 -0.16 +0.15) x 10, hpd: (4.11 -0.05 +0.08) x 10

        :param function: function to be wrapped
        :param **kwargs: keyword arguments specifying which random variates should substitute which argument in the
        function (see example above)
        :return: a new function, wrapping function, which can be used to propagate errors
        """

        # Get calling sequence of input function
        # arguments will be a list of names, like ['a','b']
        arguments = list(inspect.signature(function).parameters.keys())

        # Get the arguments of function which have not been specified
        # in the calling sequence (the **kwargs dictionary)
        # (they will be excluded from the vectorization)
        to_be_excluded = [
            item for item in arguments if item not in list(kwargs.keys())
        ]

        # Vectorize the function
        vectorized = np.vectorize(function, excluded=to_be_excluded)

        # Make a wrapper so we are sure that the arguments are used in the
        # right order, as they will be taken from the kwargs
        wrapper = functools.partial(vectorized, **kwargs)

        # Finally make so that the result is always a RandomVariate
        wrapper2 = lambda *args, **kwargs: RandomVariates(
            wrapper(*args, **kwargs)
        )

        return wrapper2

    @property
    def optimized_model(self):
        """
        Returns a copy of the optimized model

        :return: a copy of the optimized model
        """

        return astromodels.clone_model(self._optimized_model)

    def estimate_covariance_matrix(self):
        """
        Estimate the covariance matrix from the samples

        :return: a covariance matrix estimated from the samples
        """

        return np.cov(self._samples_transposed)

    def get_correlation_matrix(self):

        raise NotImplementedError("You need to implement this")

    @property
    def optimal_statistic_values(self):

        return self._optimal_statistic_values

    @property
    def statistical_measures(self):

        return self._statistical_measures

    def _get_correlation_matrix(self, covariance):
        """
        Compute the correlation matrix

        :return: correlation matrix
        """

        # NOTE: we compute this on-the-fly because it is of less frequent use, and contains essentially the same
        # information of the covariance matrix.

        # Compute correlation matrix

        correlation_matrix = np.zeros_like(covariance)

        for i in range(self._n_free_parameters):

            variance_i = covariance[i, i]

            for j in range(self._n_free_parameters):

                variance_j = covariance[j, j]

                if variance_i * variance_j > 0:

                    correlation_matrix[i, j] = old_div(
                        covariance[i, j], (math.sqrt(variance_i * variance_j))
                    )

                else:

                    # This should not happen, but it might because a fit failed or the numerical differentiation
                    # failed

                    correlation_matrix[i, j] = np.nan

        return correlation_matrix

    def get_statistic_frame(self):

        raise NotImplementedError("You have to implement this")

    def _get_statistic_frame(self, name):

        logl_results = {}

        # Create a new ordered dict so we can add the total
        optimal_statistic_values = collections.OrderedDict(
            iter(self._optimal_statistic_values.items())
        )

        # Add the total
        optimal_statistic_values["total"] = np.sum(
            self._optimal_statistic_values.values
        )

        logl_results[name] = optimal_statistic_values

        loglike_dataframe = pd.DataFrame(logl_results)

        return loglike_dataframe

    def get_statistic_measure_frame(self):
        """
        Returns a panadas DataFrame with additional statistical information including
        point and posterior based information criteria as well as their effective number
        of free parameters. To use these properly, it is vital you consult the statsitical
        literature.

        :return: a pandas DataFrame instance
        """

        return self._statistical_measures.to_frame(name="statistical measures")

    def _get_results_table(self, error_type, cl, covariance=None):

        if error_type == "equal tail":

            errors_gatherer = RandomVariates.equal_tail_interval

        elif error_type == "hpd":

            errors_gatherer = RandomVariates.highest_posterior_density_interval

        elif error_type == "covariance":

            assert (
                covariance is not None
            ), "If you use error_type='covariance' you have to provide a cov. matrix"

            errors_gatherer = None

        else:

            raise ValueError(
                "error_type must be either 'equal tail' or 'hpd'. Got %s"
                % error_type
            )

        # Build the data frame
        parameter_paths = []
        values = []
        negative_errors = []
        positive_errors = []
        units_dict = []

        for i, this_par in enumerate(self._free_parameters.values()):

            parameter_paths.append(this_par.path)

            this_phys_q = self.get_variates(parameter_paths[-1])

            values.append(this_phys_q.value)

            units_dict.append(this_par.unit)

            if error_type != "covariance":

                low_bound, hi_bound = errors_gatherer(this_phys_q, cl)

                negative_errors.append(low_bound - values[-1])

                positive_errors.append(hi_bound - values[-1])

            else:

                std_dev = np.sqrt(covariance[i, i])

                if this_par.has_transformation():

                    best_fit_internal = this_par.transformation.forward(
                        values[-1]
                    )

                    _, neg_error = this_par.internal_to_external_delta(
                        best_fit_internal, -std_dev
                    )
                    negative_errors.append(neg_error)

                    _, pos_error = this_par.internal_to_external_delta(
                        best_fit_internal, std_dev
                    )
                    positive_errors.append(pos_error)

                else:

                    negative_errors.append(-std_dev)
                    positive_errors.append(std_dev)

        results_table = ResultsTable(
            parameter_paths,
            values,
            negative_errors,
            positive_errors,
            units_dict,
        )

        return results_table

    def get_data_frame(self, error_type="equal tail", cl=0.68):
        """
        Returns a pandas DataFrame with the parameters and their errors, computed as specified in "error_type" and
        with the confidence/credibility level specified in cl.

        Using "equal_tail" and cl=0.68 corresponds to the usual frequentist 1-sigma confidence interval

        :param error_type: "equal tail" or "hpd" (highest posterior density)
        :type error_type: str
        :param cl: confidence/credibility level (0 < cl < 1)
        :return: a pandas DataFrame instance
        """

        # Gather the errors

        return self._get_results_table(error_type, cl).frame

    def get_point_source_flux(self, *args, **kwargs):

        log.error("get_point_source_flux() has been replaced by get_flux()")
        return self.get_flux(*args, **kwargs)

    def get_flux(
        self,
        ene_min,
        ene_max,
        sources=(),
        confidence_level=0.68,
        flux_unit="erg/(s cm2)",
        use_components=False,
        components_to_use=(),
        sum_sources=False,
        include_extended=False,
        verbose=False,
    ):
        """

        :param ene_min: minimum energy (an astropy quantity, like 1.0 * u.keV. You can also use a frequency, like
        1 * u.Hz)
        :param ene_max: maximum energy (an astropy quantity, like 10 * u.keV. You can also use a frequency, like
        10 * u.Hz)
        :param sources: Use this to specify the name of the source or a tuple/list of source names to be plotted.
        If you don't use this, all sources will be plotted.
        :param confidence_level: the confidence level for the error (default: 0.68)
        :param flux_unit: (optional) astropy flux unit in string form (can be
        :param use_components: plot the components of each source (default: False)
        :param components_to_use: (optional) list of string names of the components to plot: including 'total'
        :param sum_sources: (optional) if True, also the sum of all sources will be plotted
        :param include_extended: (optional) if True, plot extended source spectra (spatially integrated) as well.

        :return:
        """

        # Convert the ene_min and ene_max in pure numbers in keV
        _ene_min = ene_min.to("keV").value
        _ene_max = ene_max.to("keV").value

        _params = {
            "confidence_level": confidence_level,
            "equal_tailed": True,  # FIXME: what happens if this is False?
            "best_fit": "median",
            "energy_unit": "keV",
            "flux_unit": flux_unit,
            "use_components": use_components,
            "components_to_use": components_to_use,
            "sources_to_use": sources,
            "sum_sources": sum_sources,
            "include_extended": include_extended,
        }

        mle_results, bayes_results = _calculate_point_source_flux(
            _ene_min, _ene_max, self, **_params
        )

        # The output contains one source per row
        def _format_error(row):

            rep = uncertainty_formatter(
                row["flux"].value, row["low bound"].value, row["hi bound"].value
            )

            # Represent the unit as a string
            unit_rep = str(row["flux"].unit)

            return pd.Series({"flux": "%s %s" % (rep, unit_rep)})

        if mle_results is not None:

            # Format the errors and display the resulting data frame

            if verbose:
                display(mle_results.apply(_format_error, axis=1))

            # Return the dataframe
            return mle_results

        elif bayes_results is not None:

            # Format the errors and display the resulting data frame
            if verbose:
                display(bayes_results.apply(_format_error, axis=1))

            # Return the dataframe
            return bayes_results

    def get_equal_tailed_interval(self, parameter, cl=0.68):
        """

        returns the equal tailed interval for the parameter

        :param parameter_path: path of the parameter or parameter instance
        :param cl: credible interval to obtain
        :return: (low bound, high bound)
        """

        if isinstance(parameter, Parameter):

            path = parameter.path

        else:

            path = parameter

        variates = self.get_variates(path)

        return variates.equal_tail_interval(cl)


class BayesianResults(_AnalysisResults):
    """
    Store results of a Bayesian analysis (i.e., the samples) and allow for computation with them and "error propagation"

    :param optimized_model: a Model instance with the MAP values of the parameters. A clone will be stored within
    the class, so there is no need to clone it before hand
    :type optimized_model: astromodels.Model
    :param samples: the samples for the parameters
    :type samples: np.ndarray
    :param posterior_values: a dictionary containing the posterior values for the different datasets at the HPD
    :type posterior_values: dict
    """

    def __init__(
        self,
        optimized_model,
        samples,
        posterior_values,
        statistical_measures,
        log_probabilty,
    ):

        super(BayesianResults, self).__init__(
            optimized_model,
            samples,
            posterior_values,
            "Bayesian",
            statistical_measures,
        )

        self._log_probability = log_probabilty

    def get_correlation_matrix(self):
        """
        Estimate the covariance matrix from the samples

        :return: the correlation matrix
        """

        # Here we need to estimate the covariance from the samples, then compute the correlation matrix

        covariance = self.estimate_covariance_matrix()

        return self._get_correlation_matrix(covariance)

    def get_statistic_frame(self):

        return self._get_statistic_frame(name="-log(posterior)")

    def display(
        self, display_correlation=False, error_type="equal tail", cl=0.68
    ):

        best_fit_table = self._get_results_table(error_type, cl)

        print("Maximum a posteriori probability (MAP) point:\n")

        best_fit_table.display()

        if display_correlation:

            corr_matrix = NumericMatrix(self.get_correlation_matrix())

            for col in corr_matrix.colnames:
                corr_matrix[col].format = "2.2f"

            print("\nCorrelation matrix:\n")

            display(corr_matrix)

        print("\nValues of -log(posterior) at the minimum:\n")

        display(self.get_statistic_frame())

        print("\nValues of statistical measures:\n")

        display(self.get_statistic_measure_frame())

    def corner_plot(
        self,
        renamed_parameters: Optional[Dict] = None,
        components: Optional[List] = None,
        **kwargs,
    ):
        """
        Produce the corner plot showing the marginal distributions in one and two directions.

        :param renamed_parameters: a python dictionary of parameters to rename.
             Useful when e.g. spectral indices in models have different names but you wish to compare them. Format is
             {'old label': 'new label'}, where 'old label' is the full path of the parameter
        :param components: a python list of parameter paths to use in the corner plot
        :param kwargs: arguments to be passed to the corner function
        :return: a matplotlib.figure instance
        """

        if components is None:
            assert (
                len(list(self._free_parameters.keys()))
                == self._samples_transposed.T[0].shape[0]
            ), (
                "Mismatch between sample"
                " dimensions and number of free"
                " parameters"
            )

            components = self._free_parameters.keys()
            samples = self._samples_transposed.T
        else:
            assert (
                len(components) >= 2
            ), "Must have at least two parameters to compare contours"
            samples = []
            for name in components:
                try:
                    # Get appropriate sample column from given name
                    samples.append(
                        self._samples_transposed[
                            list(self._free_parameters.keys()).index(name)
                        ]
                    )
                except ValueError:
                    raise ValueError(
                        "Parameter %s must be a free parameter" % name
                    )
            samples = np.array(samples).T

        labels = []
        # priors = []

        for i, parameter_name in enumerate(components):

            short_name = parameter_name.split(".")[-1]

            labels.append(short_name)

            # If the user has provided custom names, use them

            if renamed_parameters is not None:

                # Hopefully this doesn't break backward compatibility --
                # parameter.path == keys in _free_parameters
                if parameter_name in renamed_parameters:

                    labels[-1] = renamed_parameters[parameter_name]

            # priors.append(
            #    self._optimized_model.parameters[parameter_name].prior)

        corner_style = threeML_config.bayesian.corner_style

        cmap = plt.get_cmap(corner_style.cmap.value)

        cmap.with_extremes(
            under=corner_style.extremes,
            over=corner_style.extremes,
            bad=corner_style.extremes,
        )
        cmap.set_extremes(
            under=corner_style.extremes,
            over=corner_style.extremes,
            bad=corner_style.extremes,
        )

        contourf_kwargs = dict(corner_style.contourf_kwargs)
        contourf_kwargs["cmap"] = cmap

        # default arguments
        default_args = {
            "show_titles": corner_style.show_titles,
            "title_fmt": corner_style.title_fmt,
            "labels": labels,
            "bins": corner_style.bins,
            "quantiles": corner_style.quantiles,
            "fill_contours": corner_style.fill_contours,
            "contourf_kwargs": contourf_kwargs,
            "levels": corner_style.levels,
        }

        # Update the default arguents with the one provided (if any). Note that .update also adds new keywords,
        # if they weren't present in the original dictionary, so you can use any option in kwargs, not just
        # the one in default_args
        default_args.update(kwargs)

        fig = corner(samples, **default_args)

        return fig

    @property
    def log_probability(self):
        """
        The log probability values

        :returns:

        """
        return self._log_probability

    def corner_plot_cc(
        self, parameters=None, renamed_parameters=None, **cc_kwargs
    ):
        """
        Corner plots using chainconsumer which allows for nicer plotting of
        marginals
        see: https://samreay.github.io/ChainConsumer/chain_api.html#chainconsumer.ChainConsumer.configure
        for all options
        :param parameters: list of parameters to plot
        :param renamed_parameters: a python dictionary of parameters to rename.
             Useful when e.g. spectral indices in models have different names but you wish to compare them. Format is
             {'old label': 'new label'}
        :param **cc_kwargs: chainconsumer general keyword arguments
        :return fig:
        """

        if not has_chainconsumer:
            raise RuntimeError(
                "You must have chainconsumer installed to use this function: pip install chainconsumer"
            )

        # these are the keywords for the plot command

        _default_plot_args = {
            "truth": None,
            "figsize": "GROW",
            "filename": None,
            "display": False,
            "legend": None,
        }
        keys = list(cc_kwargs.keys())
        for key in keys:

            if key in _default_plot_args:
                _default_plot_args[key] = cc_kwargs.pop(key)

        labels = []
        priors = []

        for i, (parameter_name, parameter) in enumerate(
            self._free_parameters.items()
        ):
            short_name = parameter_name.split(".")[-1]

            labels.append(short_name)

            priors.append(
                self._optimized_model.parameters[parameter_name].prior
            )

        # Rename the parameters if needed.

        if renamed_parameters is not None:

            for old_label, new_label in renamed_parameters.items():

                for i, _ in enumerate(labels):

                    if labels[i] == old_label:
                        labels[i] = new_label

        # Must remove underscores!

        for (
            i,
            val,
        ) in enumerate(labels):

            if "$" not in labels[i]:
                labels[i] = val.replace("_", "")

        cc = chainconsumer.ChainConsumer()

        cc.add_chain(self._samples_transposed.T, parameters=labels)

        if not cc_kwargs:
            cc_kwargs = threeML_config["bayesian"]["chain consumer style"]

        cc.configure(**cc_kwargs)
        fig = cc.plotter.plot(parameters=parameters, **_default_plot_args)

        return fig

    def comparison_corner_plot(self, *other_fits, **kwargs):
        """
        Create a corner plot from many different fits which allow for co-plotting of parameters marginals.

        :param other_fits: other fitted results
        :param parameters: parameters to plot
        :param renamed_parameters: a python dictionary of parameters to rename.
             Useful when e.g. spectral indices in models have different names but you wish to compare them. Format is
             {'old label': 'new label'}
        :param names: (optional) name for each chain first name is this chain followed by each added chain
        :param kwargs: chain consumer kwargs
        :return:

        Returns:

        """

        if not has_chainconsumer:
            raise RuntimeError(
                "You must have chainconsumer installed to use this function"
            )

        cc = chainconsumer.ChainConsumer()

        # these are the keywords for the plot command

        _default_plot_args = {
            "truth": None,
            "figsize": "GROW",
            "parameters": None,
            "filename": None,
            "display": False,
            "legend": None,
        }

        keys = list(kwargs.keys())

        for key in keys:

            if key in _default_plot_args:
                _default_plot_args[key] = kwargs.pop(key)

        # allows us to name chains

        if "names" in kwargs:

            names = kwargs.pop("names")

            assert (
                len(names) == len(other_fits) + 1
            ), "you have %d chains but %d names" % (
                len(other_fits) + 1,
                len(names),
            )

        else:

            names = None

        if "renamed_parameters" in kwargs:

            renamed_parameters = kwargs.pop("renamed_parameters")

        else:

            renamed_parameters = None

        for j, other_fit in enumerate(other_fits):

            if other_fit.samples is not None:
                assert (
                    len(list(other_fit._free_parameters.keys()))
                    == other_fit.samples.T[0].shape[0]
                ), (
                    "Mismatch between sample"
                    " dimensions and number of free"
                    " parameters"
                )

            labels_other = []
            # priors_other = []

            for i, (parameter_name, parameter) in enumerate(
                other_fit._free_parameters.items()
            ):
                short_name = parameter_name.split(".")[-1]

                labels_other.append(short_name)

                # priors_other.append(other_fit._likelihood_model.parameters[parameter_name].prior)

            # Rename any parameters so that they can be plotted together.
            # A dictionary is passed with keys = old label values = new label.

            if renamed_parameters is not None:

                for old_label, new_label in renamed_parameters.items():

                    for i, _ in enumerate(labels_other):

                        if labels_other[i] == old_label:
                            labels_other[i] = new_label

            # Must remove underscores!

            for (
                i,
                val,
            ) in enumerate(labels_other):

                if "$" not in labels_other[i]:
                    labels_other[i] = val.replace("_", " ")

            if names is not None:

                cc.add_chain(
                    other_fit.samples.T,
                    parameters=labels_other,
                    name=names[j + 1],
                )

            else:

                cc.add_chain(other_fit.samples.T, parameters=labels_other)

        labels = []
        # priors = []

        for i, (parameter_name, parameter) in enumerate(
            self._free_parameters.items()
        ):
            short_name = parameter_name.split(".")[-1]

            labels.append(short_name)

            # priors.append(self._optimized_model.parameters[parameter_name].prior)

        if renamed_parameters is not None:

            for old_label, new_label in renamed_parameters.items():

                for i, _ in enumerate(labels):

                    if labels[i] == old_label:
                        labels[i] = new_label

        # Must remove underscores!

        for (
            i,
            val,
        ) in enumerate(labels):

            if "$" not in labels[i]:
                labels[i] = val.replace("_", " ")

        if names is not None:

            cc.add_chain(
                self._samples_transposed.T, parameters=labels, name=names[0]
            )

        else:

            cc.add_chain(self._samples_transposed.T, parameters=labels)

        # should only be the cc kwargs

        cc.configure(**kwargs)
        fig = cc.plot(**_default_plot_args)

        return fig

    def plot_chains(self, thin=None):
        """
        Produce a plot of the series of samples for each parameter

        :parameter thin: use only one sample every 'thin' samples
        :return: a list of matplotlib.figure instances
        """

        figures = []
        for i, parameter_name in enumerate(self._free_parameters.keys()):

            figure, subplot = plt.subplots(1, 1)

            if thin is None:

                # Use all samples

                subplot.plot(self.samples[i, :])

            else:

                assert isinstance(thin, int), "Thin must be a integer number"

                subplot.plot(self.samples[i, ::thin])

            subplot.set_ylabel(parameter_name.replace(".", "\n"))

            if thin is None:
                subplot.set_xlabel("sample #")
            else:
                subplot.set_xlabel("sample # / %d" % thin)

            figure.tight_layout()
            figures.append(figure)

        return figures

    def convergence_plots(self, n_samples_in_each_subset, n_subsets):
        """
        Compute the mean and variance for subsets of the samples, and plot them. They should all be around the same
        values if the MCMC has converged to the posterior distribution.

        The subsamples are taken with two different strategies: the first is to slide a fixed-size window, the second
        is to take random samples from the chain (bootstrap)

        :param n_samples_in_each_subset: number of samples in each subset
        :param n_subsets: number of subsets to take for each strategy
        :return: a matplotlib.figure instance
        """

        # Compute all the quantities

        averages = {}
        bootstrap_averages = {}

        variances = {}
        bootstrap_variances = {}

        n_samples = self.samples.shape[1]

        stepsize = n_samples // n_subsets

        assert stepsize > 10, "Too few samples for this method to be effective"

        log.info("Stepsize for sliding window is %s" % stepsize)

        for j, parameter_name in enumerate(self._free_parameters.keys()):

            this_samples = self.samples[j, :]

            # First compute averages and variances using the sliding window

            this_averages = []
            this_variances = []

            for i in range(n_subsets):

                idx1 = i * stepsize
                idx2 = idx1 + n_samples_in_each_subset

                if idx2 > n_samples - 1:
                    break

                this_averages.append(np.average(this_samples[idx1:idx2]))
                this_variances.append(np.std(this_samples[idx1:idx2]))

            averages[parameter_name] = this_averages

            variances[parameter_name] = this_variances

            # Now choose random samples and do the same

            this_bootstrap_averages = []
            this_bootstrap_variances = []

            for i in range(n_subsets):
                samples = np.random.choice(
                    this_samples, n_samples_in_each_subset
                )

                this_bootstrap_averages.append(np.average(samples))
                this_bootstrap_variances.append(np.std(samples))

            bootstrap_averages[parameter_name] = this_bootstrap_averages
            bootstrap_variances[parameter_name] = this_bootstrap_variances

        # Now plot all these things

        def plot_one_histogram(subplot, data, label):

            nbins = int(self.freedman_diaconis_rule(data))

<<<<<<< HEAD
            subplot.hist(data, nbins, label=label)
=======
        #if not cc_kwargs:
        #    cc_kwargs = threeML_config["bayesian"]["chain consumer style"]
>>>>>>> 5c2229f5

            subplot.locator_params(nbins=4)

        figures = []

        for i, parameter_name in enumerate(self._free_parameters.keys()):
            fig, subs = plt.subplots(1, 2, sharey=True)

            fig.suptitle(parameter_name)

            plot_one_histogram(
                subs[0], averages[parameter_name], "sliding window"
            )
            plot_one_histogram(
                subs[0], bootstrap_averages[parameter_name], "bootstrap"
            )

            subs[0].set_ylabel("N subsets")
            subs[0].set_xlabel("Average")

            subs[0].legend()

            plot_one_histogram(
                subs[1], variances[parameter_name], "sliding window"
            )
            plot_one_histogram(
                subs[1], bootstrap_variances[parameter_name], "bootstrap"
            )

            subs[1].set_xlabel("Std. deviation")
            fig.tight_layout()
            figures.append(fig)

        return figures

    @staticmethod
    def freedman_diaconis_rule(data):
        """
        Returns the number of bins from the Freedman-Diaconis rule for a histogram of the given data

        :param data: an array of data
        :return: the optimal number of bins
        """

        q25, q75 = np.percentile(data, [25.0, 75.0])
        iqr = abs(q75 - q25)

        binsize = 2 * iqr * pow(len(data), -1 / 3.0)

        nbins = np.ceil(old_div((max(data) - min(data)), binsize))

        return nbins

    def get_highest_density_posterior_interval(self, parameter, cl=0.68):
        """

        returns the highest density posterior interval for that parameter

        :param parameter_path: path of the parameter or parameter instance
        :param cl: credible interval to obtain
        :return: (low bound, high bound)
        """

        if isinstance(parameter, Parameter):

            path = parameter.path

        else:

            path = parameter

        variates = self.get_variates(path)

        return variates.highest_posterior_density_interval(cl)

    def get_median_fit_model(self):
        """
        Sets the model parameters to the mean of the marginal distributions
        """

        new_model = astromodels.clone_model(self._optimized_model)

        if self._log_probability is None:

            log.error(
                "this is an older analysis results file and does not contain the log probability"
            )

            raise RuntimeError()

        idx = self._log_probability.argmax()

        for i, (parameter_name, parameter) in enumerate(
            new_model.free_parameters.items()
        ):

            par = self._samples_transposed[i, idx]

            parameter.value = par

        return new_model


class MLEResults(_AnalysisResults):
    """
    Build the _AnalysisResults object starting from a covariance matrix.


    :param optimized_model: best fit model
    :type optimized_model:astromodels.Model
    :param covariance_matrix:
    :type covariance_matrix: np.ndarray
    :param likelihood_values:
    :type likelihood_values: dict
    :param n_samples: Number of samples to use
    :type n_samples: int
    :return: an _AnalysisResults instance
    """

    def __init__(
        self,
        optimized_model,
        covariance_matrix,
        likelihood_values,
        n_samples=5000,
        statistical_measures=None,
    ):

        # Generate samples for each parameter accounting for their covariance

        # Force covariance into proper type
        covariance_matrix = np.array(covariance_matrix, float, copy=True)

        # Get the best fit value for each parameter
        values = [
            x._get_internal_value()
            for x in list(optimized_model.free_parameters.values())
        ]

        # This is the expected shape for the covariance matrix

        expected_shape = (len(values), len(values))

        if covariance_matrix.shape != ():

            assert (
                covariance_matrix.shape == expected_shape
            ), "Covariance matrix has wrong shape. " "Got %s, should be %s" % (
                covariance_matrix.shape,
                expected_shape,
            )

            if not np.all(np.isfinite(covariance_matrix)):

                log.error(
                    "Covariance matrix contains Nan or inf. Cannot continue."
                )

                raise BadCovariance()

            # Generate samples from the multivariate normal distribution, i.e., accounting for the covariance of the
            # parameters

            samples = np.random.multivariate_normal(
                np.array(values).T, covariance_matrix, n_samples
            )

        else:

            # No error information, just make duplicates of the values
            samples = np.ones((n_samples, len(values))) * np.array(values)

            # Make a fake covariance matrix
            covariance_matrix = np.zeros(expected_shape)

        # Now reject the samples outside of the boundaries. If we reject more than 1% we warn the user

        # Gather boundaries
        # NOTE: every None boundary will become nan thanks to the casting to float
        low_bounds = np.array(
            [
                x._get_internal_min_value()
                for x in list(optimized_model.free_parameters.values())
            ],
            float,
        )
        hi_bounds = np.array(
            [
                x._get_internal_max_value()
                for x in list(optimized_model.free_parameters.values())
            ],
            float,
        )

        # Fix all nans
        low_bounds[np.isnan(low_bounds)] = -np.inf
        hi_bounds[np.isnan(hi_bounds)] = np.inf

        to_be_kept_mask = np.ones(samples.shape[0], bool)

        for i, sample in enumerate(samples):

            if np.any(sample > hi_bounds) or np.any(sample < low_bounds):
                # Remove this sample
                to_be_kept_mask[i] = False

        # Compute how many samples we have removed
        n_removed_samples = samples.shape[0] - np.sum(to_be_kept_mask)

        # Warn the user if more than 1% of the samples have been lost

        if n_removed_samples > samples.shape[0] / 100.0:
            log.warning(
                "%s percent of samples have been thrown away because they failed the constraints "
                "on the parameters. This results might not be suitable for error propagation. "
                "Enlarge the boundaries until you loose less than 1 percent of the samples."
                % (float(n_removed_samples) / samples.shape[0] * 100.0)
            )

        # Now remove them
        samples = samples[to_be_kept_mask, :]

        # Now transform in the external space
        for i, parameter in enumerate(optimized_model.free_parameters.values()):

            if parameter.has_transformation():

                samples[:, i] = parameter.transformation.backward(samples[:, i])

        # Finally build the class

        super(MLEResults, self).__init__(
            optimized_model,
            samples,
            likelihood_values,
            "MLE",
            statistical_measures,
        )

        # Store the covariance matrix

        self._covariance_matrix = covariance_matrix

    @property
    def covariance_matrix(self):
        """
        Returns the covariance matrix.

        :return: covariance matrix or None (if the class was built from samples.
                 Use estimate_covariance_matrix in that case)
        """

        return self._covariance_matrix

    def get_correlation_matrix(self):
        """
        Compute correlation matrix

        :return: the correlation matrix
        """

        return self._get_correlation_matrix(self._covariance_matrix)

    def get_statistic_frame(self):

        return self._get_statistic_frame(name="-log(likelihood)")

    def display(self, display_correlation=True, cl=0.68):

        best_fit_table = self._get_results_table(
            error_type="covariance", cl=cl, covariance=self.covariance_matrix
        )

        print("Best fit values:\n")

        best_fit_table.display()

        if display_correlation:

            corr_matrix = NumericMatrix(self.get_correlation_matrix())

            for col in corr_matrix.colnames:
                corr_matrix[col].format = "2.2f"

            print("\nCorrelation matrix:\n")

            display(corr_matrix)

        print("\nValues of -log(likelihood) at the minimum:\n")

        display(self.get_statistic_frame())

        print("\nValues of statistical measures:\n")

        display(self.get_statistic_measure_frame())


class AnalysisResultsSet(collections.Sequence):
    """
    A container for results which behaves like a list (but you cannot add/remove elements).

    You can index (analysis_set[0]), iterate (for item in analysis_set) and measure with len()
    """

    def __init__(self, results):

        self._results = results

    def __getitem__(self, item):

        return self._results[item]

    def __len__(self):

        return len(self._results)

    def set_x(self, name, x, unit=None):
        """
        Associate the provided x with these results. The values in x will be written in the SEQUENCE extension when
        saving these results to a FITS file.

        :param name: a name for this sequence (for example, "time" or "energy"). Please use only letters and numbers
        (no special characters)
        :param x:
        :param unit: unit for x (like "s" for seconds, or a astropy.units.Unit instance)
        :return:
        """

        assert len(x) == len(
            self
        ), "Wrong number of bounds (%i, should be %i)" % (
            len(x),
            len(self),
        )

        if unit is not None:

            unit = u.Unit(unit)

            data_tuple = (("VALUE", x * unit),)

        else:

            data_tuple = (("VALUE", x),)

        self.characterize_sequence(name, data_tuple)

    def set_bins(self, name, lower_bounds, upper_bounds, unit=None):
        """
        Associate the provided bins with these results. These bins will be written in the SEQUENCE extension when
        saving these results to a FITS file

        :param name: a name for these bins (for example, "time" or "energy"). Please use only letters and numbers
        (no special characters)
        :param lower_bounds:
        :param upper_bounds:
        :param unit: unit for the boundaries (like "s" for seconds, or a astropy.units.Unit instance)
        :return:
        """

        assert len(upper_bounds) == len(
            lower_bounds
        ), "Upper and lower bounds must have the same length"

        assert len(upper_bounds) == len(
            self
        ), "Wrong number of bounds (%i, should be %i)" % (
            len(upper_bounds),
            len(self),
        )

        if unit is not None:

            unit = u.Unit(unit)

            data_tuple = (
                ("LOWER_BOUND", lower_bounds * unit),
                ("UPPER_BOUND", upper_bounds * unit),
            )

        else:

            data_tuple = (
                ("LOWER_BOUND", lower_bounds),
                ("UPPER_BOUND", upper_bounds),
            )

        self.characterize_sequence(name, data_tuple)

    def characterize_sequence(self, name, data_tuple):
        """
        Characterize the sequence of these results. The provided data frame will be saved along with the results
        in the "SEQUENCE" extension to allow the interpretation of the results.

        This method is completely general, and allow for a lot of flexibility.

        If this is a binned analysis and you only want to save the lower and upper bound of the bins, use
        set_bins instead.

        If you only want to associate one quantity for each entry, use set_x.
        """

        self._sequence_name = str(name)

        for i, this_tuple in enumerate(data_tuple):
            assert len(this_tuple[1]) == len(
                self
            ), "Column %i in tuple has length of " "%i (should be %i)" % (
                i,
                len(data_tuple),
                len(self),
            )

        self._sequence_tuple = data_tuple

    def write_to(self, filename, overwrite=False, as_hdf=False):
        """
        Write this set of results to a FITS file.

        :param filename: name for the output file
        :param overwrite: True or False
        :return: None
        """

        if not hasattr(self, "_sequence_name"):
            # The user didn't specify what this sequence is

            # Make the default sequence
            frame_tuple = (("VALUE", list(range(len(self)))),)

            self.characterize_sequence("unspecified", frame_tuple)

        if not as_hdf:

            fits = AnalysisResultsFITS(
                *self,
                sequence_tuple=self._sequence_tuple,
                sequence_name=self._sequence_name,
            )

            fits.writeto(sanitize_filename(filename), overwrite=overwrite)
        else:

            with h5py.File(sanitize_filename(filename), "w") as f:

                f.attrs["n_results"] = len(self)

                f.attrs["SEQ_TYPE"] = self._sequence_name
                seq_grp = f.create_group("SEQUENCE")

                for name, value in self._sequence_tuple:

                    sub_grp = seq_grp.create_group(name)

                    try:

                        sub_grp.attrs["UNIT"] = value.unit.to_string()

                        sub_grp.create_dataset("DATA", data=value.value)

                    except:

                        sub_grp.attrs["UNIT"] = "NONE_TYPE"

                        sub_grp.create_dataset("DATA", data=value)

                for i, ar in enumerate(self):

                    grp = f.create_group("AnalysisResults_%d" % i)

                    ANALYSIS_RESULTS_HDF(ar, grp)


def load_analysis_results(fits_file: str) -> _AnalysisResults:
    """
    Load the results of one or more analysis from a FITS file produced by 3ML

    :param fits_file: path to the FITS file containing the results, as output by MLEResults or BayesianResults
    :return: a new instance of either MLEResults or Bayesian results dending on the type of the input FITS file
    """

    fits_file: Path = fits_file

    with fits.open(fits_file) as f:

        n_results = [x.name for x in f].count("ANALYSIS_RESULTS")

        if n_results == 1:

            log.debug(f"{fits_file} AR opened with 1 result")

            return _load_one_results(f["ANALYSIS_RESULTS", 1])

        else:

            log.debug(f"{fits_file} AR opened with {n_results} results")

            return _load_set_of_results(f, n_results)


def load_analysis_results_hdf(hdf_file: str) -> _AnalysisResults:
    """
    Load the results of one or more analysis from a FITS file produced by 3ML

    :param fits_file: path to the FITS file containing the results, as output by MLEResults or BayesianResults
    :return: a new instance of either MLEResults or Bayesian results dending on the type of the input FITS file
    """

    hdf_file: Path = sanitize_filename(hdf_file)

    with h5py.File(hdf_file, "r") as f:

        n_results = f.attrs["n_results"]

        if n_results == 1:

            log.debug(f"{hdf_file} AR opened with {n_results} result")

            return _load_one_results_hdf(f["AnalysisResults_0"])

        else:

            log.debug(f"{hdf_file} AR opened with {n_results} results")

            return _load_set_of_results_hdf(f, n_results)


def convert_fits_analysis_result_to_hdf(fits_result_file: str):

    ar = load_analysis_results(fits_result_file)  # type: _AnalysisResults

    new_file_name_base, _ = os.path.splitext(fits_result_file)

    new_file_name: Path = sanitize_filename(f"{new_file_name_base}.h5")

    ar.write_to(new_file_name, overwrite=True, as_hdf=True)

    log.info(f"Converted {fits_result_file} to {new_file_name}")


def _load_one_results(fits_extension):
    # Gather analysis type
    analysis_type = fits_extension.header.get("RESUTYPE")

    # Gather the optimized model
    serialized_model = _escape_back_yaml_from_fits(
        fits_extension.header.get("MODEL")
    )
    model_dict = my_yaml.load(serialized_model, Loader=yaml.FullLoader)

    optimized_model = ModelParser(model_dict=model_dict).get_model()

    # Gather statistics values
    statistic_values = collections.OrderedDict()

    measure_values = collections.OrderedDict()

    for key in list(fits_extension.header.keys()):

        if key.find("STAT") == 0:
            # Found a keyword with a statistic for a plugin
            # Gather info about it

            id = int(key.replace("STAT", ""))
            value = float(fits_extension.header.get(key))
            name = fits_extension.header.get("PN%i" % id)
            statistic_values[name] = value

        if key.find("MEAS") == 0:
            # Found a keyword with a statistic for a plugin
            # Gather info about it

            id = int(key.replace("MEAS", ""))
            name = fits_extension.header.get(key)
            value = float(fits_extension.header.get("MV%i" % id))
            measure_values[name] = value

    if analysis_type == "MLE":

        # Get covariance matrix

        covariance_matrix = np.atleast_2d(
            fits_extension.data.field("COVARIANCE").T
        )

        # Instance and return

        return MLEResults(
            optimized_model,
            covariance_matrix,
            statistic_values,
            statistical_measures=measure_values,
        )

    elif analysis_type == "Bayesian":

        # Gather samples
        samples = fits_extension.data.field("SAMPLES")

        try:
            # Gather log probability
            log_probability = fits_extension.data.field("LOG_PROB")[0]

        except:

            log_probability = None

        # Instance and return

        return BayesianResults(
            optimized_model,
            samples.T,
            statistic_values,
            statistical_measures=measure_values,
            log_probabilty=log_probability,
        )


def _load_one_results_hdf(hdf_obj):
    # Gather analysis type
    analysis_type = hdf_obj.attrs["RESUTYPE"]

    # Gather the optimized model
    model_dict = recursively_load_dict_contents_from_group(hdf_obj, "MODEL")

    optimized_model = ModelParser(model_dict=model_dict).get_model()

    # Gather statistics values
    statistic_values = collections.OrderedDict()

    measure_values = collections.OrderedDict()

    for key in list(hdf_obj.attrs.keys()):

        if key.find("STAT") == 0:
            # Found a keyword with a statistic for a plugin
            # Gather info about it

            id = int(key.replace("STAT", ""))
            value = float(hdf_obj.attrs[key])
            name = hdf_obj.attrs["PN%i" % id]
            statistic_values[name] = value

        if key.find("MEAS") == 0:
            # Found a keyword with a statistic for a plugin
            # Gather info about it

            id = int(key.replace("MEAS", ""))
            name = hdf_obj.attrs[key]
            value = float(hdf_obj.attrs["MV%i" % id])
            measure_values[name] = value

    if analysis_type == "MLE":

        # Get covariance matrix

        covariance_matrix = np.atleast_2d(hdf_obj["COVARIANCE"][()].T)

        # Instance and return

        return MLEResults(
            optimized_model,
            covariance_matrix,
            statistic_values,
            statistical_measures=measure_values,
        )

    elif analysis_type == "Bayesian":

        # Gather samples
        samples = hdf_obj["SAMPLES"][()]

        try:
            # Gather log probabiltiy
            log_probability = hdf_obj["LOG_PROB"][()]

        except:

            log_probability = None

        # Instance and return

        return BayesianResults(
            optimized_model,
            samples.T,
            statistic_values,
            statistical_measures=measure_values,
            log_probabilty=log_probability,
        )


def _load_set_of_results_hdf(hdf_obj, n_results):
    # Gather all results
    all_results = []

    for i in range(n_results):

        grp = hdf_obj["AnalysisResults_%d" % i]

        all_results.append(_load_one_results_hdf(grp))

    this_set = AnalysisResultsSet(all_results)

    # Now gather the SEQUENCE extension and set the characterization frame accordingly

    seq_type = hdf_obj.attrs["SEQ_TYPE"]

    # Build the data tuple
    seq_grp = hdf_obj["SEQUENCE"]

    data_list = []

    for name, grp in seq_grp.items():

        if grp.attrs["UNIT"] == "NONE_TYPE":

            this_tuple = (name, grp["DATA"][()])

        else:

            this_tuple = (name, grp["DATA"][()] * u.Unit(grp.attrs["UNIT"]))

        data_list.append(this_tuple)

    this_set.characterize_sequence(seq_type, tuple(data_list))

    return this_set


def _load_set_of_results(open_fits_file, n_results):
    # Gather all results
    all_results = []

    for i in range(n_results):
        all_results.append(
            _load_one_results(open_fits_file["ANALYSIS_RESULTS", i + 1])
        )

    this_set = AnalysisResultsSet(all_results)

    # Now gather the SEQUENCE extension and set the characterization frame accordingly

    sequence_ext = open_fits_file["SEQUENCE"]

    seq_type = sequence_ext.header.get("SEQ_TYPE")

    # Build the data tuple
    record = sequence_ext.data

    data_list = []

    for column in record.columns:

        if column.unit is None:

            this_tuple = (column.name, record[column.name])

        else:

            this_tuple = (
                column.name,
                record[column.name] * u.Unit(column.unit),
            )

        data_list.append(this_tuple)

    this_set.characterize_sequence(seq_type, tuple(data_list))

    return this_set<|MERGE_RESOLUTION|>--- conflicted
+++ resolved
@@ -1567,14 +1567,10 @@
 
             nbins = int(self.freedman_diaconis_rule(data))
 
-<<<<<<< HEAD
             subplot.hist(data, nbins, label=label)
-=======
-        #if not cc_kwargs:
+
+        # if not cc_kwargs:
         #    cc_kwargs = threeML_config["bayesian"]["chain consumer style"]
->>>>>>> 5c2229f5
-
-            subplot.locator_params(nbins=4)
 
         figures = []
 
